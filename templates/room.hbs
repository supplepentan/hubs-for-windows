<html>

<head>
    <meta charset="utf-8">
    <title>Mozilla Mixed Reality Social Client</title>

    {{#if config.originTrialToken }}
    <meta http-equiv="origin-trial" data-feature="WebVR (For Chrome M62+)" data-expires="{{ config.originTrialExpires }}" content="{{{ config.originTrialToken }}}">
    {{/if}}

    <link rel="stylesheet" href="{{asset "room.css"}}">

    <script>window.CONFIG = {{toJSON config.global}};</script>
    <script src="{{asset "assets/aframe.js" }}"></script>
    <script src="{{asset "manifest.js" }}"></script>
    <script src="{{asset "room-vendor.js" }}"></script>
    <script src="{{asset "room.js" }}"></script>
    <meta charset="UTF-8">
    <style>
        .a-enter-vr {
            top: 90px;
            bottom: auto;
        }
        #loader {
            position: fixed;
            width: 100vw;
            height: 100vh;
            z-index: 10001;
            background: #eaeaea no-repeat url({{asset "assets/loading.gif" }}) center center;
            opacity: 0.9;
        }
    </style>
</head>

<body>
    <div id="bloader"></div>
    <a-scene
        networked-scene="adapter: janus;
                         audio: true;
                         debug: true;
                         onConnect: App.onConnect;
                         connectOnLoad: false;"
        mute-mic="eventSrc: a-scene; toggleEvents: action_mute"
        raycaster="objects:.hud;"
        cursor="rayOrigin: mouse;"
        2d-mute-state-indicator
        2d-hud
        light="defaultLightsEnabled: false">

        <a-assets>
            <a-asset-item id="bot-skinned-mesh" response-type="arraybuffer" src="{{asset "assets/avatars/Bot_SkinnedWithAnim.glb" }}"></a-asset-item>
            <img id="unmuted"  src="assets/hud/unmuted.png" >
            <img id="muted"  src="assets/hud/muted.png" >
            <img id="avatar"  src="assets/hud/avatar.png" >
            <a-asset-item id="watch-model" response-type="arraybuffer" src="{{asset "assets/hud/watch.glb"}}"></a-asset-item>

            <a-asset-item id="meeting-space1-mesh" response-type="arraybuffer" src="{{asset "assets/environments/MeetingSpace1_mesh.glb"}}"></a-asset-item>
            <a-asset-item id="outdoor-facade-mesh" response-type="arraybuffer" src="{{asset "assets/environments/OutdoorFacade_mesh.glb"}}"></a-asset-item>
            <a-asset-item id="floor-nav-mesh" response-type="arraybuffer" src="{{asset "assets/environments/FloorNav_mesh.glb"}}"></a-asset-item>
            <a-asset-item id="cliff-vista-mesh" response-type="arraybuffer" src="{{asset "assets/environments/CliffVista_mesh.glb"}}"></a-asset-item>

            <img id="water-normal-map" src="{{asset "assets/waternormals.jpg"}}"></a-asset-item>
            <!-- <img id="avatar" src="assets/hud/avatar.png">
                 <a-mixin id="image" geometry="height: 0.01; width: 0.01"></a-mixin>
               -->
            <!-- Templates -->

            <template id="video-template">
                <a-entity class="video" geometry="primitive: plane;" material="side: double" networked-video-player></a-entity>
            </template>

            <template id="remote-avatar-template">                
                <a-entity ik-root>
                    <a-entity class="camera"></a-entity>
                    
                    <a-entity class="left-controller"></a-entity>

                    <a-entity class="right-controller"></a-entity>

                    <a-gltf-entity src="#bot-skinned-mesh" inflate="true" ik-controller >
                        <template data-selector=".Neck">
                             <a-entity>
                                 <a-entity
                                    class="nametag"
                                    billboard
                                    text="side: double; align: center; color: #ddd"
                                    position="0 1 0"
                                    scale="6 6 6"
                                ></a-entity>
                             </a-entity>
                        </template>
                        
                        <template data-selector=".Head">
                            <a-entity
                                networked-audio-source
                                networked-audio-analyser
                                matcolor-audio-feedback="objectName: Head_Mesh"
                                scale-audio-feedback
                                personal-space-invader
                                animation-mixer
                            >
                                <a-entity class="middle-eye"></a-entity>
                            </a-entity>
                        </template>

                        <template selector=".LeftHand">
                            <a-entity personal-space-invader ></a-entity>
                        </template>

                        <template data-selector=".RightHand">
                            <a-entity personal-space-invader ></a-entity>
                        </template>
                    </a-gltf-entity>
                </a-entity>
            </template>

        </a-assets>

        <!-- Player Rig -->
        <a-entity
            id="player-rig"
            networked="template: #remote-avatar-template; attachLocalTemplate: false;"
            spawn-controller="radius: 4;"
            wasd-to-analog2d
            character-controller="pivot: #player-camera"
            mode-responder-toggle__character-controller="mode: hud; invert: true;"
            ik-root
        >
<<<<<<< HEAD
            <a-entity id="player-hud">
                <a-entity
                    in-world-hud
                    rotation="-39.01000608674482 0 0">
                    <a-box geometry="height:0.13;width:0.6;depth:0.001" material="color:#000000;opacity:0.35" class="hud bg">
                        <a-image src="#unmuted" scale="-0.1 0.1 0.1" position="-0.2 0 0.001" class="hud mic" material="" geometry=""></a-image>
                        <a-text scale="0.3 0.3 0.3" position="-0.12 0 0.0001" class="hud nametag" text="width:6;value:dom"></a-text>
                        <a-image src="#avatar" scale="0.1 0.1 0.1" position="0.2 0 0.001" class="hud avatar" material="" geometry=""></a-image>
                    </a-box>
                </a-entity>
=======
            <a-entity
                mode-responder-hudstate=""
                in-world-hud=""
                position="0 1.002 -1.363"
                rotation="-39.01000608674482 0 0">
                <a-box hud-detector geometry="height:0.13;width:0.6;depth:0.001" material="depthTest:false; color:#000000;opacity:0.35" class="hud bg"></a-box>
                <a-image src="#unmuted" scale="-0.1 0.1 0.1" position="-0.2 0 0.001" class="hud mic" material="alphaTest:0.1;depthTest:false;" geometry=""></a-image>
                <a-text scale="0.3 0.3 0.3" position="-0.12 0 0.001" class="hud nametag" text="width:6;"></a-text>
                <a-image src="#avatar" scale="0.1 0.1 0.1" position="0.2 0 0.001" class="hud avatar" material="depthTest:false;" geometry=""></a-image>
>>>>>>> 7c0b2f06
            </a-entity>

            <a-entity
                id="player-camera"
                class="camera"
                camera
                position="0 1.6 0"
                personal-space-bubble
                look-controls
<<<<<<< HEAD
                hud-detector="hud: #player-hud;"
                raycaster="objects: .hud; interval: 100; showLine: true; direction: 0 0 -1; origin: 0 -0.05 0;"
=======
                raycaster="objects: .hud; interval: 100; showLine: false; direction: 0 0 -1; origin: 0 -0.05 0;"
>>>>>>> 7c0b2f06
            ></a-entity>
            
            <a-entity
                id="player-left-controller"
                class="left-controller"
                hand-controls2="left"
                tracked-controls
                teleport-controls="cameraRig: #player-rig; teleportOrigin: #player-camera; button: action_teleport_"
                haptic-feedback
            ></a-entity>

            <a-entity
                id="player-right-controller"
                class="right-controller"
                hand-controls2="right"
                tracked-controls
                teleport-controls="cameraRig: #player-rig; teleportOrigin: #player-camera; button: action_teleport_"
                haptic-feedback
            ></a-entity>

            <a-gltf-entity src="#bot-skinned-mesh" inflate="true" ik-controller>
                <template data-selector=".Neck">
                    <a-entity>
                        <a-entity class="nametag" visible="false" text ></a-entity>
                    </a-entity>
                </template>

                <template data-selector=".Head">
                    <a-entity visible="false">
                        <a-entity class="middle-eye"></a-entity>
                    </a-entity>
                </template>

                <template data-selector=".LeftHand">
                    <a-entity>
                        <a-gltf-entity
                            id="watch"
                            src="#watch-model"
                            bone-mute-state-indicator
                            scale="1.5 1.5 1.5"
                            rotation="0 -90 90"
                            position="0 -0.04 0"
                        ></a-gltf-entity>
                    </a-entity>
                </template>
            </a-gltf-entity>
        </a-entity>

        <!-- Environment -->
        <a-gltf-entity
            id="meeting-space"
            src="#meeting-space1-mesh"
            position="0 0 0"
        ></a-gltf-entity>

        <a-gltf-entity
            id="outdoor-facade"
            src="#outdoor-facade-mesh"
            position="0 0 0"
            xr="ar: false"
        ></a-gltf-entity>

        <a-gltf-entity
            id="floor-nav"
            src="#floor-nav-mesh"
            visible="false"
            position="0 0 0"
            xr="ar: false"
        ></a-gltf-entity>

        <a-gltf-entity
            id="cliff-vista"
            src="#cliff-vista-mesh"
            layers="reflection:true"
            position="0 0 0"
            xr="ar: false"
        ></a-gltf-entity>

        <a-entity id="skybox"
            id="skybox"
            scale="8000 8000 8000"
            skybox="azimuth:0.280; inclination:0.440"
            light="type: ambient; color: #FFF"
            layers="reflection:true"
            xr="ar: false"
        ></a-entity>

        <a-entity
            id="water"
            water="forceMobile: true; normalMap:#water-normal-map"
            rotation="-90 0 0"
            position="0 -88.358 -332.424"
            xr="ar: false"
        ></a-entity>
    </a-scene>

    <script>
        document.querySelector('a-scene').addEventListener('loaded', App.onSceneLoad)
    </script>
</body>

</html><|MERGE_RESOLUTION|>--- conflicted
+++ resolved
@@ -126,28 +126,13 @@
             mode-responder-toggle__character-controller="mode: hud; invert: true;"
             ik-root
         >
-<<<<<<< HEAD
             <a-entity id="player-hud">
-                <a-entity
-                    in-world-hud
-                    rotation="-39.01000608674482 0 0">
-                    <a-box geometry="height:0.13;width:0.6;depth:0.001" material="color:#000000;opacity:0.35" class="hud bg">
-                        <a-image src="#unmuted" scale="-0.1 0.1 0.1" position="-0.2 0 0.001" class="hud mic" material="" geometry=""></a-image>
-                        <a-text scale="0.3 0.3 0.3" position="-0.12 0 0.0001" class="hud nametag" text="width:6;value:dom"></a-text>
-                        <a-image src="#avatar" scale="0.1 0.1 0.1" position="0.2 0 0.001" class="hud avatar" material="" geometry=""></a-image>
-                    </a-box>
+                <a-entity in-world-hud rotation="-39.01000608674482 0 0">
+                    <a-box geometry="height:0.13;width:0.6;depth:0.001" material="depthTest:false; color:#000000;opacity:0.35" class="hud bg"></a-box>
+                    <a-image src="#unmuted" scale="-0.1 0.1 0.1" position="-0.2 0 0.001" class="hud mic" material="alphaTest:0.1;depthTest:false;" geometry=""></a-image>
+                    <a-text scale="0.3 0.3 0.3" position="-0.12 0 0.001" class="hud nametag" text="width:6;"></a-text>
+                    <a-image src="#avatar" scale="0.1 0.1 0.1" position="0.2 0 0.001" class="hud avatar" material="depthTest:false;" geometry=""></a-image>
                 </a-entity>
-=======
-            <a-entity
-                mode-responder-hudstate=""
-                in-world-hud=""
-                position="0 1.002 -1.363"
-                rotation="-39.01000608674482 0 0">
-                <a-box hud-detector geometry="height:0.13;width:0.6;depth:0.001" material="depthTest:false; color:#000000;opacity:0.35" class="hud bg"></a-box>
-                <a-image src="#unmuted" scale="-0.1 0.1 0.1" position="-0.2 0 0.001" class="hud mic" material="alphaTest:0.1;depthTest:false;" geometry=""></a-image>
-                <a-text scale="0.3 0.3 0.3" position="-0.12 0 0.001" class="hud nametag" text="width:6;"></a-text>
-                <a-image src="#avatar" scale="0.1 0.1 0.1" position="0.2 0 0.001" class="hud avatar" material="depthTest:false;" geometry=""></a-image>
->>>>>>> 7c0b2f06
             </a-entity>
 
             <a-entity
@@ -157,12 +142,8 @@
                 position="0 1.6 0"
                 personal-space-bubble
                 look-controls
-<<<<<<< HEAD
                 hud-detector="hud: #player-hud;"
-                raycaster="objects: .hud; interval: 100; showLine: true; direction: 0 0 -1; origin: 0 -0.05 0;"
-=======
                 raycaster="objects: .hud; interval: 100; showLine: false; direction: 0 0 -1; origin: 0 -0.05 0;"
->>>>>>> 7c0b2f06
             ></a-entity>
             
             <a-entity
