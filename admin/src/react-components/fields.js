--- conflicted
+++ resolved
@@ -2,11 +2,7 @@
 import PropTypes from "prop-types";
 import { withStyles } from "@material-ui/core/styles";
 import LaunchIcon from "@material-ui/icons/Launch";
-<<<<<<< HEAD
 import { getReticulumFetchUrl, getAssetsFetchUrl } from "hubs/src/utils/phoenix-utils";
-=======
-import { getReticulumFetchUrl, getAssetFetchUrl } from "hubs/src/utils/phoenix-utils";
->>>>>>> aa5c60ae
 import { ReferenceField } from "react-admin";
 
 const styles = {
@@ -43,11 +39,7 @@
 };
 
 const OwnedFileImageInternal = withStyles(styles)(({ record = {}, aspect = "wide", classes }) => {
-<<<<<<< HEAD
   const src = getAssetsFetchUrl(`/files/${record.owned_file_uuid}`);
-=======
-  const src = getAssetFetchUrl(`/files/${record.owned_file_uuid}`);
->>>>>>> aa5c60ae
   return <img src={src} className={classes[`ownedFileImageAspect_${aspect}`]} />;
 });
 
@@ -79,7 +71,7 @@
   return (
     <a
       download={fileName || true}
-      href={getReticulumFetchUrl(`/files/${record[source]}`)}
+      href={getAssetsFetchUrl(`/files/${record[source]}`)}
       target="_blank"
       rel="noopener noreferrer"
     >
