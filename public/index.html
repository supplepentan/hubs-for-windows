--- conflicted
+++ resolved
@@ -1,13 +1,8 @@
 <html>
 
 <head>
-<<<<<<< HEAD
-    <title>A-Frame Social VR Demo</title>
+    <title>Mozilla Mixed Reality Social Client</title>
     <script src="https://aframe.io/releases/0.7.0/aframe.js"></script>
-=======
-    <title>Mozilla Mixed Reality Social Client</title>
-    <script src="https://aframe.io/releases/0.7.0/aframe.min.js"></script>
->>>>>>> faef5a0c
     <script src="./app.bundle.js"></script>
 </head>
 
