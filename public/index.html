--- conflicted
+++ resolved
@@ -9,7 +9,7 @@
 </head>
 
 <body>
-  <a-scene networked-scene="webrtc: true; webrtcAudio: true;">
+  <a-scene networked-scene="adapter: webrtc; audio: true;">
     <a-assets>
       <img id="grid" src="https://img.gs/bbdkhfbzkk/stretch/https://i.imgur.com/25P1geh.png" crossorigin="anonymous">
       <img id="sky" src="http://i.imgur.com/WqlqEkq.jpg" crossorigin="anonymous" />
@@ -68,13 +68,7 @@
       </script>
     </a-assets>
 
-<<<<<<< HEAD
     <a-entity rig-selector="vive:#vive-rig;oculus:oculus-rig;daydream:#daydream-rig;desktop:#dolly-rig;mobile:dolly-rig;"></a-entity>
-=======
-      <a-entity hand-controls="left" teleport-controls="cameraRig: #player" networked="template:#hand-template;showLocalTemplate:true;"></a-entity>
-      <a-entity hand-controls="right" teleport-controls="cameraRig: #player" networked="template:#hand-template;showLocalTemplate:true;"></a-entity>
-    </a-entity>
->>>>>>> 971f41d4
 
     <a-entity id="ground" position="0 0 0"
         geometry="primitive: plane; width: 10000; height: 10000;" rotation="-90 0 0"
