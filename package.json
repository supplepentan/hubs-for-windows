--- conflicted
+++ resolved
@@ -74,12 +74,7 @@
     "react-router": "^4.3.1",
     "react-router-dom": "^4.3.1",
     "react-youtube": "^7.8.0",
-<<<<<<< HEAD
-    "screenfull": "^3.3.2",
-=======
     "screenfull": "^4.0.1",
-    "super-hands": "github:mozillareality/aframe-super-hands-component#hubs/master",
->>>>>>> 14d87c4f
     "three": "github:mozillareality/three.js#hubs/master",
     "three-mesh-bvh": "^0.1.0",
     "three-pathfinding": "github:mozillareality/three-pathfinding#hubs/master",
