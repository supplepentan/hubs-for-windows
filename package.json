--- conflicted
+++ resolved
@@ -48,11 +48,7 @@
     "aframe-physics-system": "github:mozillareality/aframe-physics-system#6ebe73473b6923f6dc54d25791cebd2cbd83c4fe",
     "aframe-rounded": "^1.0.3",
     "aframe-slice9-component": "^1.0.0",
-<<<<<<< HEAD
-    "aframe-teleport-controls": "github:mozillareality/aframe-teleport-controls#hubs/master",
     "ammo.js": "github:kripken/ammo.js#ebe912c0426a47da9a11ce1ded3815da4a8d27c1",
-=======
->>>>>>> a2996b79
     "classnames": "^2.2.5",
     "copy-to-clipboard": "^3.0.8",
     "deepmerge": "^2.1.1",
