#!/bin/bash

export DEFAULT_SCENE_SID=$1
export BASE_ASSETS_PATH=$2
export RETICULUM_SERVER=$3
export THUMBNAIL_SERVER=$4
export CORS_PROXY_SERVER=$5
export NON_CORS_PROXY_DOMAINS=$6
export TARGET_S3_BUCKET=$7
export SENTRY_DSN=$8
export GA_TRACKING_ID=${9}
export BUILD_NUMBER=${10}
export GIT_COMMIT=${11}
export BUILD_VERSION="${BUILD_NUMBER} (${GIT_COMMIT})"

# Build the package, upload it, and start the service so we deploy to staging target.

DIR="$( cd "$( dirname "${BASH_SOURCE[0]}" )" && pwd )"
source "$DIR/../habitat/plan.sh"
PKG="$pkg_origin/$pkg_name"

pushd "$DIR/.."

<<<<<<< HEAD
rm /usr/bin/env
ln -s "$(hab pkg path core/coreutils)/bin/env" /usr/bin/env
hab pkg install -b core/coreutils core/bash core/node10 core/git core/aws-cli core/python2

# main client
npm ci --verbose --no-progress
npm rebuild node-sass # HACK sometimes node-sass build fails
npm rebuild node-sass # HACK sometimes node-sass build fails
npm rebuild node-sass # HACK sometimes node-sass build fails
npm run build
mkdir dist/pages
mv dist/*.html dist/pages
mv dist/hub.service.js dist/pages
mv dist/manifest.webmanifest dist/pages

# admin
cd admin
npm ci --verbose --no-progress
npm rebuild node-sass # HACK sometimes node-sass build fails
npm rebuild node-sass # HACK sometimes node-sass build fails
npm rebuild node-sass # HACK sometimes node-sass build fails
npm run build
mv dist/* ../dist # it will get uploaded with the rest of the stuff, below
cd ..

# we need to upload wasm blobs with wasm content type explicitly because, unlike all our
# other assets, AWS's built-in MIME type dictionary doesn't know about that one
aws s3 sync --acl public-read --cache-control "max-age=31556926" --include "*" --exclude "*.wasm" dist/assets "$TARGET_S3_URL/hubs/assets"
aws s3 sync --acl public-read --cache-control "max-age=31556926" --exclude "*" --include "*.wasm" --content-type "application/wasm" dist/assets "$TARGET_S3_URL/hubs/assets"

aws s3 sync --acl public-read --cache-control "no-cache" --delete dist/pages "$TARGET_S3_URL/hubs/pages/latest"
aws s3 sync --acl public-read --cache-control "no-cache" --delete dist/pages "$TARGET_S3_URL/hubs/pages/releases/${BUILD_NUMBER}"
=======
trap "rm /hab/svc/$pkg_name/var/deploying && sudo /usr/bin/hab-clean-perms && chmod -R a+rw ." EXIT

# Wait for a lock file so we serialize deploys
mkdir -p /hab/svc/$pkg_name/var
while [ -f /hab/svc/$pkg_name/var/deploying ]; do sleep 1; done
touch /hab/svc/$pkg_name/var/deploying

rm -rf results
mkdir -p results
sudo /usr/bin/hab-docker-studio -k mozillareality run build
hab svc unload $PKG
sudo /usr/bin/hab-pkg-install results/*.hart
hab svc load $PKG
hab svc stop $PKG

# Apparently these vars come in from jenkins with quotes already
cat > build-config.toml << EOTOML
[general]
default_scene_sid = $DEFAULT_SCENE_SID
base_assets_path = $BASE_ASSETS_PATH
reticulum_server = $RETICULUM_SERVER
thumbnail_server = $THUMBNAIL_SERVER
cors_proxy_server = $CORS_PROXY_SERVER
non_cors_proxy_domains = $NON_CORS_PROXY_DOMAINS
sentry_dsn = $SENTRY_DSN
ga_tracking_id = $GA_TRACKING_ID

[deploy]
type = "s3"
target = $TARGET_S3_BUCKET
region = "us-west-1"
EOTOML

cat build-config.toml
sudo /usr/bin/hab-user-toml-install $pkg_name build-config.toml
hab svc start $PKG
sudo /usr/bin/hab-pkg-upload results/*.hart
>>>>>>> 60a75aa0
<|MERGE_RESOLUTION|>--- conflicted
+++ resolved
@@ -21,40 +21,6 @@
 
 pushd "$DIR/.."
 
-<<<<<<< HEAD
-rm /usr/bin/env
-ln -s "$(hab pkg path core/coreutils)/bin/env" /usr/bin/env
-hab pkg install -b core/coreutils core/bash core/node10 core/git core/aws-cli core/python2
-
-# main client
-npm ci --verbose --no-progress
-npm rebuild node-sass # HACK sometimes node-sass build fails
-npm rebuild node-sass # HACK sometimes node-sass build fails
-npm rebuild node-sass # HACK sometimes node-sass build fails
-npm run build
-mkdir dist/pages
-mv dist/*.html dist/pages
-mv dist/hub.service.js dist/pages
-mv dist/manifest.webmanifest dist/pages
-
-# admin
-cd admin
-npm ci --verbose --no-progress
-npm rebuild node-sass # HACK sometimes node-sass build fails
-npm rebuild node-sass # HACK sometimes node-sass build fails
-npm rebuild node-sass # HACK sometimes node-sass build fails
-npm run build
-mv dist/* ../dist # it will get uploaded with the rest of the stuff, below
-cd ..
-
-# we need to upload wasm blobs with wasm content type explicitly because, unlike all our
-# other assets, AWS's built-in MIME type dictionary doesn't know about that one
-aws s3 sync --acl public-read --cache-control "max-age=31556926" --include "*" --exclude "*.wasm" dist/assets "$TARGET_S3_URL/hubs/assets"
-aws s3 sync --acl public-read --cache-control "max-age=31556926" --exclude "*" --include "*.wasm" --content-type "application/wasm" dist/assets "$TARGET_S3_URL/hubs/assets"
-
-aws s3 sync --acl public-read --cache-control "no-cache" --delete dist/pages "$TARGET_S3_URL/hubs/pages/latest"
-aws s3 sync --acl public-read --cache-control "no-cache" --delete dist/pages "$TARGET_S3_URL/hubs/pages/releases/${BUILD_NUMBER}"
-=======
 trap "rm /hab/svc/$pkg_name/var/deploying && sudo /usr/bin/hab-clean-perms && chmod -R a+rw ." EXIT
 
 # Wait for a lock file so we serialize deploys
@@ -91,5 +57,4 @@
 cat build-config.toml
 sudo /usr/bin/hab-user-toml-install $pkg_name build-config.toml
 hab svc start $PKG
-sudo /usr/bin/hab-pkg-upload results/*.hart
->>>>>>> 60a75aa0
+sudo /usr/bin/hab-pkg-upload results/*.hart