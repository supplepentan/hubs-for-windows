#!/usr/bin/env node
const doc = `
Usage:
    ./run-bot.js [options]

Options:
<<<<<<< HEAD
    -h --host=<host>  Hubs host [default: localhost:8080]
    -r --room=<room>  Room id [default: 234234].
    -h --help         Show this screen.
    -n --bots=<bots>  Number of bots to connect [default: 1].
=======
    -u --url=<url>    URL
    -o --host=<host>  Hubs host if URL is not specified [default: localhost:8080]
    -r --room=<room>  Room id
    -h --help         Show this screen
>>>>>>> e427cc7d
`;

const docopt = require("docopt").docopt;
const options = docopt(doc);

const puppeteer = require("puppeteer");
const querystring = require("query-string");

async function spawnBot(id) {
  const browser = await puppeteer.launch({
    headless: false,
    ignoreHTTPSErrors: true,
    args: ["--headless"]
  });
  const page = await browser.newPage();
  page.on("console", msg => console.log(`PAGE ${id}: `, msg.text()));
  page.on("error", err => console.error(`ERROR ${id}: `, err));
  page.on("pageerror", err => console.error(`PAGE ERROR: ${id}`, err));

  const baseUrl = options["--url"] || `https://${options["--host"]}/hub.html`;

  const params = {
<<<<<<< HEAD
    room: options["--room"],
    bot: true,
    name: `Bot ${id}`,
    allow_multi: true
  };
  const url = `https://${options["--host"]}/hub.html?${querystring.stringify(params)}`;
=======
    bot: true,
    allow_multi: true
  };
  const roomOption = options["--room"];
  if (roomOption) {
    params.room = roomOption;
  }

  const url = `${baseUrl}?${querystring.stringify(params)}`;
  console.log(url);
>>>>>>> e427cc7d

  const navigate = async () => {
    try {
      await page.goto(url);
      await page.evaluate(() => {
        console.log(navigator.userAgent);
      });
      // Interact with the page so that audio can play.
      await page.mouse.click(100, 100);
      // Signal that the page has been interacted with.
      // If the interacted function has not been defined yet, this will error and restart the process with the
      // setTimeout below.
      await page.evaluate(() => window.interacted());
    } catch (e) {
      console.log("Navigation error", e.toString());
      setTimeout(navigate, 1000);
    }
  };

  await navigate();
  console.log("Spawning bot...");
}

(async function() {
  for (let i = 0; i < options["--bots"]; i++) {
    await spawnBot(i + 1);
  }
})();<|MERGE_RESOLUTION|>--- conflicted
+++ resolved
@@ -4,17 +4,11 @@
     ./run-bot.js [options]
 
 Options:
-<<<<<<< HEAD
-    -h --host=<host>  Hubs host [default: localhost:8080]
-    -r --room=<room>  Room id [default: 234234].
-    -h --help         Show this screen.
-    -n --bots=<bots>  Number of bots to connect [default: 1].
-=======
     -u --url=<url>    URL
     -o --host=<host>  Hubs host if URL is not specified [default: localhost:8080]
     -r --room=<room>  Room id
+    -n --bots=<bots>  Number of bots to connect [default: 1].
     -h --help         Show this screen
->>>>>>> e427cc7d
 `;
 
 const docopt = require("docopt").docopt;
@@ -37,14 +31,6 @@
   const baseUrl = options["--url"] || `https://${options["--host"]}/hub.html`;
 
   const params = {
-<<<<<<< HEAD
-    room: options["--room"],
-    bot: true,
-    name: `Bot ${id}`,
-    allow_multi: true
-  };
-  const url = `https://${options["--host"]}/hub.html?${querystring.stringify(params)}`;
-=======
     bot: true,
     allow_multi: true
   };
@@ -55,7 +41,6 @@
 
   const url = `${baseUrl}?${querystring.stringify(params)}`;
   console.log(url);
->>>>>>> e427cc7d
 
   const navigate = async () => {
     try {
