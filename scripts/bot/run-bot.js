#!/usr/bin/env node
const doc = `
Usage:
    ./run-bot.js [options]

Options:
    -u --url=<url>    URL
    -o --host=<host>  Hubs host if URL is not specified [default: localhost:8080]
    -r --room=<room>  Room id
    -n --bots=<bots>  Number of bots to connect [default: 1].
    -h --help         Show this screen
`;

const docopt = require("docopt").docopt;
const options = docopt(doc);

const puppeteer = require("puppeteer");
const querystring = require("query-string");

async function spawnBot(id) {
  const browser = await puppeteer.launch({
    headless: false,
    ignoreHTTPSErrors: true,
    args: ["--headless"]
  });
  const page = await browser.newPage();
<<<<<<< HEAD
  page.on("console", msg => console.log(`PAGE ${id}: `, msg.text()));
  page.on("error", err => console.error(`ERROR ${id}: `, err));
  page.on("pageerror", err => console.error(`PAGE ERROR: ${id}`, err));
=======
  page.on("console", msg => console.log("PAGE: ", msg.text()));
  page.on("error", err => console.error("ERROR: ", err.toString().split("\n")[0]));
  page.on("pageerror", err => console.error("PAGE ERROR: ", err.toString().split("\n")[0]));
>>>>>>> 718b77b1

  const baseUrl = options["--url"] || `https://${options["--host"]}/hub.html`;

  const params = {
    bot: true,
    allow_multi: true
  };
  const roomOption = options["--room"];
  if (roomOption) {
    params.room = roomOption;
  }

  const url = `${baseUrl}?${querystring.stringify(params)}`;
  console.log(url);

  const navigate = async () => {
    try {
      console.log("Spawning bot...");
      await page.goto(url);
      await page.evaluate(() => console.log(navigator.userAgent));
      let retryCount = 5;
      let backoff = 1000;
      const interact = async () => {
        try {
          // Interact with the page so that audio can play.
          await page.mouse.click(100, 100);
          // Signal that the page has been interacted with.
          await page.evaluate(() => window.interacted());
          console.log("Interacted.");
        } catch (e) {
          console.log("Interaction error", e.message);
          if (retryCount-- < 0) {
            // If retries failed, throw and restart navigation.
            throw new Error("Retries failed");
          }
          console.log("Retrying...");
          backoff *= 2;
          // Retry interaction to start audio playback
          setTimeout(interact, backoff);
        }
      };
      await interact();
    } catch (e) {
      console.log("Navigation error", e.message);
      setTimeout(navigate, 1000);
    }
  };

<<<<<<< HEAD
  await navigate();
  console.log("Spawning bot...");
}

(async function() {
  for (let i = 0; i < options["--bots"]; i++) {
    await spawnBot(i + 1);
  }
=======
  navigate();
>>>>>>> 718b77b1
})();<|MERGE_RESOLUTION|>--- conflicted
+++ resolved
@@ -2,12 +2,10 @@
 const doc = `
 Usage:
     ./run-bot.js [options]
-
 Options:
     -u --url=<url>    URL
     -o --host=<host>  Hubs host if URL is not specified [default: localhost:8080]
     -r --room=<room>  Room id
-    -n --bots=<bots>  Number of bots to connect [default: 1].
     -h --help         Show this screen
 `;
 
@@ -17,22 +15,12 @@
 const puppeteer = require("puppeteer");
 const querystring = require("query-string");
 
-async function spawnBot(id) {
-  const browser = await puppeteer.launch({
-    headless: false,
-    ignoreHTTPSErrors: true,
-    args: ["--headless"]
-  });
+(async () => {
+  const browser = await puppeteer.launch({ ignoreHTTPSErrors: true });
   const page = await browser.newPage();
-<<<<<<< HEAD
-  page.on("console", msg => console.log(`PAGE ${id}: `, msg.text()));
-  page.on("error", err => console.error(`ERROR ${id}: `, err));
-  page.on("pageerror", err => console.error(`PAGE ERROR: ${id}`, err));
-=======
   page.on("console", msg => console.log("PAGE: ", msg.text()));
   page.on("error", err => console.error("ERROR: ", err.toString().split("\n")[0]));
   page.on("pageerror", err => console.error("PAGE ERROR: ", err.toString().split("\n")[0]));
->>>>>>> 718b77b1
 
   const baseUrl = options["--url"] || `https://${options["--host"]}/hub.html`;
 
@@ -81,16 +69,5 @@
     }
   };
 
-<<<<<<< HEAD
-  await navigate();
-  console.log("Spawning bot...");
-}
-
-(async function() {
-  for (let i = 0; i < options["--bots"]; i++) {
-    await spawnBot(i + 1);
-  }
-=======
   navigate();
->>>>>>> 718b77b1
 })();