--- conflicted
+++ resolved
@@ -269,13 +269,9 @@
       cloud: path.join(__dirname, "src", "cloud.js"),
       signin: path.join(__dirname, "src", "signin.js"),
       verify: path.join(__dirname, "src", "verify.js"),
-<<<<<<< HEAD
       tokens: path.join(__dirname, "src", "tokens.js"),
       "whats-new": path.join(__dirname, "src", "whats-new.js")
-=======
-      "whats-new": path.join(__dirname, "src", "whats-new.js"),
       "webxr-polyfill": path.join(__dirname, "src", "webxr-polyfill.js")
->>>>>>> 0d7a368a
     },
     output: {
       filename: "assets/js/[name]-[chunkhash].js",
