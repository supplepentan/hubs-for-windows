const path = require("path");
const merge = require("webpack-merge");
const common = require("./webpack.common");
const WriteFilePlugin = require("write-file-webpack-plugin");
const fs = require("fs");

module.exports = merge(common, {
  devtool: "inline-source-map",
  devServer: {
    contentBase: path.resolve(__dirname, "public"),
    disableHostCheck: true,
    before: function (app) {
<<<<<<< HEAD
      app.head('\*', function (req, res, next) {
        if (req.method === 'HEAD') {
          res.append("Date", (new Date()).toGMTString());
=======
      // networked-aframe makes HEAD requests to the server for time syncing. Respond with an empty body.
      app.head('\*', function (req, res, next) {
        if (req.method === 'HEAD') { 
>>>>>>> db60c661
          res.send('');
        }
        else {
          next();
        }
      });
    }
  },
  plugins: [new WriteFilePlugin()]
});<|MERGE_RESOLUTION|>--- conflicted
+++ resolved
@@ -10,15 +10,10 @@
     contentBase: path.resolve(__dirname, "public"),
     disableHostCheck: true,
     before: function (app) {
-<<<<<<< HEAD
+      // networked-aframe makes HEAD requests to the server for time syncing.
       app.head('\*', function (req, res, next) {
         if (req.method === 'HEAD') {
           res.append("Date", (new Date()).toGMTString());
-=======
-      // networked-aframe makes HEAD requests to the server for time syncing. Respond with an empty body.
-      app.head('\*', function (req, res, next) {
-        if (req.method === 'HEAD') { 
->>>>>>> db60c661
           res.send('');
         }
         else {
