import groovy.json.JsonOutput

pipeline {
  agent any

  options {
    ansiColor('xterm')
  }

  stages {
    stage('pre-build') {
      steps {
        sh 'rm -rf ./dist ./tmp'
      }
    }

    stage('build') {
      steps {
        script {
          def baseAssetsPath = env.BASE_ASSETS_PATH
          def shortlinkDomain = env.SHORTLINK_DOMAIN
          def targetS3Bucket = env.TARGET_S3_BUCKET
          def sentryDsn = env.SENTRY_DSN
          def gaTrackingId = env.GA_TRACKING_ID
          def smokeURL = env.SMOKE_URL
          def reticulumServer = env.RETICULUM_SERVER
          def thumbnailServer = env.THUMBNAIL_SERVER
          def corsProxyServer = env.CORS_PROXY_SERVER
          def nonCorsProxyDomains = env.NON_CORS_PROXY_DOMAINS
          def slackURL = env.SLACK_URL
          def buildNumber = env.BUILD_NUMBER
          def jobName = env.JOB_NAME
          def gitCommit = env.GIT_COMMIT
          def disableDeploy = env.DISABLE_DEPLOY
<<<<<<< HEAD
          def promoteToChannel = env.PROMOTE_TO_CHANNEL
=======
          def showQAPromoteCommand = env.SHOW_QA_PROMOTE_COMMAND
          def qaBuildsSlackChannel = env.QA_BUILDS_SLACK_CHANNEL
>>>>>>> 15a187b5

          def habCommand = (
            "/bin/bash scripts/hab-build-and-push.sh "
            + "\\\"${baseAssetsPath}\\\" "
            + "\\\"${shortlinkDomain}\\\" "
            + "\\\"${reticulumServer}\\\" "
            + "\\\"${thumbnailServer}\\\" "
            + "\\\"${corsProxyServer}\\\" "
            + "\\\"${nonCorsProxyDomains}\\\" "
            + "\\\"${targetS3Bucket}\\\" "
            + "\\\"${sentryDsn}\\\" "
            + "\\\"${gaTrackingId}\\\" "
            + "\\\"${buildNumber}\\\" "
            + "\\\"${gitCommit}\\\" "
            + "\\\"${disableDeploy}\\\" "
          )
          runCommand(habCommand)

          def s = $/eval 'ls -t results/*.hart | head -n 1'/$
          def hart = sh(returnStdout: true, script: "${s}").trim()

          s = $/eval 'tail -n +6 ${hart} | xzcat | tar tf - | grep IDENT'/$
          def identPath = sh(returnStdout: true, script: "${s}").trim()

          s = $/eval 'tail -n +6 ${hart} | xzcat | tar xf - "${identPath}" -O'/$
          def packageIdent = sh(returnStdout: true, script: "${s}").trim()
          def packageTimeVersion = packageIdent.tokenize('/')[3]
          def (major, minor, version) = packageIdent.tokenize('/')[2].tokenize('.')
          def hubsVersion = "${major}.${minor}.${version}.${packageTimeVersion}"

          def gitMessage = sh(returnStdout: true, script: "git log -n 1 --pretty=format:'[%an] %s'").trim()
          def gitSha = sh(returnStdout: true, script: "git log -n 1 --pretty=format:'%h'").trim()

<<<<<<< HEAD
          if (promoteToChannel != null && promoteToChannel != "") {
            runCommand("sudo /usr/bin/hab-ret-pkg-promote ${packageIdent} ${promoteToChannel}")

            def text = (
              "*<http://localhost:8080/job/${jobName}/${buildNumber}|#${buildNumber}>* *${jobName}* " +
              "<https://bldr.reticulum.io/#/pkgs/${packageIdent}|${packageIdent}>\n" +
              "<https://github.com/mozilla/hubs/commit/$gitSha|$gitSha> " +
              "Promoted ${hubsVersion} to ${promoteToChannel}: ```${gitSha} ${gitMessage}```\n"
            )
            sendSlackMessage(text, "#mr-builds", ":gift:", slackURL)
=======
          if (showQAPromoteCommand == "true") {
            def text = (
              "*<http://localhost:8080/job/${jobName}/${buildNumber}|#${buildNumber}>* *${jobName}* " +
              "<https://github.com/mozilla/hubs/commit/$gitSha|$gitSha> ${hubsVersion} " +
              "Hubs: ```${gitSha} ${gitMessage}```\n" +
              "${packageIdent} built and uploaded - to promote:\n" +
              "`/mr promote-hubs-qa ${packageIdent}`"
            )
            sendSlackMessage(text, qaBuildsSlackChannel, ":gift:", slackURL)
>>>>>>> 15a187b5
          } else {
            def text = (
              "*<http://localhost:8080/job/${jobName}/${buildNumber}|#${buildNumber}>* *${jobName}* " +
              "<https://github.com/mozilla/hubs/commit/$gitSha|$gitSha> ${hubsVersion} " +
              "Hubs: ```${gitSha} ${gitMessage}```\n" +
              "<${smokeURL}?required_version=${hubsVersion}|Smoke Test> - to push:\n" +
              "`/mr hubs deploy ${hubsVersion} s3://${targetS3Bucket}`"
            )
            sendSlackMessage(text, "#mr-builds", ":gift:", slackURL)
          }
        }
      }
    }
  }

  post {
    always {
      deleteDir()
    }
  }
}

def runCommand(command) {
  sh "/usr/bin/script --return -c ${shellString(command)} /dev/null"
}

def sendSlackMessage(text, channel, icon, slackURL) {
  def payload = 'payload=' + JsonOutput.toJson([
    text      : text,
    channel   : channel,
    username  : "buildbot",
    icon_emoji: icon
  ])
  sh "curl -X POST --data-urlencode ${shellString(payload)} ${slackURL}"
}

// From https://issues.jenkins-ci.org/browse/JENKINS-44231

// Given arbitrary string returns a strongly escaped shell string literal.
// I.e. it will be in single quotes which turns off interpolation of $(...), etc.
// E.g.: 1'2\3\'4 5"6 (groovy string) -> '1'\''2\3\'\''4 5"6' (groovy string which can be safely pasted into shell command).
def shellString(s) {
  // Replace ' with '\'' (https://unix.stackexchange.com/a/187654/260156). Then enclose with '...'.
  // 1) Why not replace \ with \\? Because '...' does not treat backslashes in a special way.
  // 2) And why not use ANSI-C quoting? I.e. we could replace ' with \'
  // and enclose using $'...' (https://stackoverflow.com/a/8254156/4839573).
  // Because ANSI-C quoting is not yet supported by Dash (default shell in Ubuntu & Debian) (https://unix.stackexchange.com/a/371873).
  '\'' + s.replace('\'', '\'\\\'\'') + '\''
}<|MERGE_RESOLUTION|>--- conflicted
+++ resolved
@@ -32,12 +32,8 @@
           def jobName = env.JOB_NAME
           def gitCommit = env.GIT_COMMIT
           def disableDeploy = env.DISABLE_DEPLOY
-<<<<<<< HEAD
-          def promoteToChannel = env.PROMOTE_TO_CHANNEL
-=======
           def showQAPromoteCommand = env.SHOW_QA_PROMOTE_COMMAND
           def qaBuildsSlackChannel = env.QA_BUILDS_SLACK_CHANNEL
->>>>>>> 15a187b5
 
           def habCommand = (
             "/bin/bash scripts/hab-build-and-push.sh "
@@ -71,18 +67,6 @@
           def gitMessage = sh(returnStdout: true, script: "git log -n 1 --pretty=format:'[%an] %s'").trim()
           def gitSha = sh(returnStdout: true, script: "git log -n 1 --pretty=format:'%h'").trim()
 
-<<<<<<< HEAD
-          if (promoteToChannel != null && promoteToChannel != "") {
-            runCommand("sudo /usr/bin/hab-ret-pkg-promote ${packageIdent} ${promoteToChannel}")
-
-            def text = (
-              "*<http://localhost:8080/job/${jobName}/${buildNumber}|#${buildNumber}>* *${jobName}* " +
-              "<https://bldr.reticulum.io/#/pkgs/${packageIdent}|${packageIdent}>\n" +
-              "<https://github.com/mozilla/hubs/commit/$gitSha|$gitSha> " +
-              "Promoted ${hubsVersion} to ${promoteToChannel}: ```${gitSha} ${gitMessage}```\n"
-            )
-            sendSlackMessage(text, "#mr-builds", ":gift:", slackURL)
-=======
           if (showQAPromoteCommand == "true") {
             def text = (
               "*<http://localhost:8080/job/${jobName}/${buildNumber}|#${buildNumber}>* *${jobName}* " +
@@ -92,7 +76,6 @@
               "`/mr promote-hubs-qa ${packageIdent}`"
             )
             sendSlackMessage(text, qaBuildsSlackChannel, ":gift:", slackURL)
->>>>>>> 15a187b5
           } else {
             def text = (
               "*<http://localhost:8080/job/${jobName}/${buildNumber}|#${buildNumber}>* *${jobName}* " +
