import uuid from "uuid/v4";
import { Validator } from "jsonschema";
import { merge } from "lodash";

const LOCAL_STORE_KEY = "___mozilla_duck";
const STORE_STATE_CACHE_KEY = Symbol();
const validator = new Validator();
import { EventTarget } from "event-target-shim";

// Durable (via local-storage) schema-enforced state that is meant to be consumed via forward data flow.
// (Think flux but with way less incidental complexity, at least for now :))
export const SCHEMA = {
  id: "/MozillaDuckStore",

  definitions: {
    profile: {
      type: "object",
      additionalProperties: false,
      properties: {
<<<<<<< HEAD
        has_saved_profile: { type: "boolean" },
        has_agreed_to_terms: { type: "boolean" },
=======
        has_changed_name: { type: "boolean" },
>>>>>>> 943fb1dd
        display_name: { type: "string", pattern: "^[A-Za-z0-9-]{3,32}$" },
        avatar_id: { type: "string" }
      }
    }
  },

  type: "object",

  properties: {
    id: { type: "string", pattern: "^[0-9a-f]{8}-[0-9a-f]{4}-[0-9a-f]{4}-[0-9a-f]{4}-[0-9a-f]{12}$" },
    profile: { $ref: "#/definitions/profile" },
    lastUsedMicDeviceId: { type: "string" },
    lastEnteredAt: { type: "string" }
  },

  additionalProperties: false
};

export default class Store extends EventTarget {
  constructor() {
    super();

    if (localStorage.getItem(LOCAL_STORE_KEY) === null) {
      localStorage.setItem(LOCAL_STORE_KEY, JSON.stringify({ id: uuid() }));
    }
  }

  get state() {
    if (!this.hasOwnProperty(STORE_STATE_CACHE_KEY)) {
      this[STORE_STATE_CACHE_KEY] = JSON.parse(localStorage.getItem(LOCAL_STORE_KEY));
    }

    return this[STORE_STATE_CACHE_KEY];
  }

  update(newState) {
    if (newState.id) {
      throw new Error("Store id is immutable.");
    }

    const finalState = merge(this.state, newState);
    const isValid = validator.validate(finalState, SCHEMA).valid;

    if (!isValid) {
      throw new Error(`Write of ${JSON.stringify(finalState)} to store failed schema validation.`);
    }

    localStorage.setItem(LOCAL_STORE_KEY, JSON.stringify(finalState));
    delete this[STORE_STATE_CACHE_KEY];

    this.dispatchEvent(new CustomEvent("statechanged"));

    return finalState;
  }
}<|MERGE_RESOLUTION|>--- conflicted
+++ resolved
@@ -17,12 +17,8 @@
       type: "object",
       additionalProperties: false,
       properties: {
-<<<<<<< HEAD
-        has_saved_profile: { type: "boolean" },
         has_agreed_to_terms: { type: "boolean" },
-=======
         has_changed_name: { type: "boolean" },
->>>>>>> 943fb1dd
         display_name: { type: "string", pattern: "^[A-Za-z0-9-]{3,32}$" },
         avatar_id: { type: "string" }
       }
