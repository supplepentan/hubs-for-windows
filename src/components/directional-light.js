import resizeShadowCameraFrustum from "../utils/resizeShadowCameraFrustum";
import { BoxBufferGeometry } from "three";

AFRAME.registerComponent("directional-light", {
  schema: {
    color: { type: "color" },
    intensity: { default: 1.0 },
    castShadow: { default: true },
    shadowMapResolution: { default: [512, 512] },
    shadowBias: { default: 0 },
    shadowRadius: { default: 1 }
  },

  init() {
    const el = this.el;
    this.light = new THREE.DirectionalLight();
    this.light.position.set(0, 0, 0);
    this.light.target.position.set(0, 0, 1);
    this.light.add(this.light.target);
    this.el.setObject3D("directional-light", this.light);
    this.el.sceneEl.systems.light.registerLight(el);
    this.rendererSystem = this.el.sceneEl.systems.renderer;
<<<<<<< HEAD
    this.onEnvironmentSceneLoaded = this.onEnvironmentSceneLoaded.bind(this);
    this.el.sceneEl.addEventListener("environment-scene-loaded", this.onEnvironmentSceneLoaded);
  },

  onEnvironmentSceneLoaded() {
    resizeShadowCameraFrustum(this.light, this.el.sceneEl.object3D);
    this.el.sceneEl.renderer.shadowMap.needsUpdate = true;
=======
>>>>>>> b4435480
  },

  update(prevData) {
    const light = this.light;

    if (this.data.color !== prevData.color) {
      const color = new THREE.Color(this.data.color);
      this.rendererSystem.applyColorCorrection(color);
      light.color.copy(color);
    }

    if (this.data.intensity !== prevData.intensity) {
      light.intensity = this.data.intensity;
    }

    if (this.data.castShadow !== prevData.castShadow) {
      light.castShadow = this.data.castShadow;
    }

    // if (this.data.shadowBias !== prevData.shadowBias) {
    //   light.shadow.bias = this.data.shadowBias;
    // }

    // if (this.data.shadowRadius !== prevData.shadowRadius) {
    //   light.shadow.radius = this.data.shadowRadius;
    // }

    light.shadow.radius = 1;
    light.shadow.bias = -0.0002;

    const [width, height] = this.data.shadowMapResolution;
    const [prevWidth, prevHeight] = prevData.shadowMapResolution ? prevData.shadowMapResolution : [1024, 1024];

    if (width !== prevWidth || height !== prevHeight) {
      if (APP.quality === "low") {
        light.shadow.mapSize.set(Math.min(width, 1024), Math.min(height, 1024));
      } else {
        light.shadow.mapSize.set(width, height);
      }

      if (light.shadow.map) {
        light.shadow.map.dispose();
        light.shadow.map = null;
      }
    }

    this.light.shadow.camera.matrixNeedsUpdate = true;
  },

  remove: function() {
    this.el.removeObject3D("directional-light");
  }
});<|MERGE_RESOLUTION|>--- conflicted
+++ resolved
@@ -20,16 +20,6 @@
     this.el.setObject3D("directional-light", this.light);
     this.el.sceneEl.systems.light.registerLight(el);
     this.rendererSystem = this.el.sceneEl.systems.renderer;
-<<<<<<< HEAD
-    this.onEnvironmentSceneLoaded = this.onEnvironmentSceneLoaded.bind(this);
-    this.el.sceneEl.addEventListener("environment-scene-loaded", this.onEnvironmentSceneLoaded);
-  },
-
-  onEnvironmentSceneLoaded() {
-    resizeShadowCameraFrustum(this.light, this.el.sceneEl.object3D);
-    this.el.sceneEl.renderer.shadowMap.needsUpdate = true;
-=======
->>>>>>> b4435480
   },
 
   update(prevData) {
