AFRAME.registerComponent("in-world-hud", {
  schema: {
    haptic: { type: "selector" },
    raycaster: { type: "selector" }
  },
  init() {
    this.mic = this.el.querySelector(".mic");
    this.freeze = this.el.querySelector(".freeze");
    this.bubble = this.el.querySelector(".bubble");
    this.background = this.el.querySelector(".bg");
    const renderOrder = window.APP.RENDER_ORDER;
<<<<<<< HEAD
    this.mic.object3DMap.mesh.renderOrder = renderOrder.HUD;
    this.freeze.object3DMap.mesh.renderOrder = renderOrder.HUD;
    this.bubble.object3DMap.mesh.renderOrder = renderOrder.HUD;
=======
    this.mic.object3DMap.mesh.renderOrder = renderOrder.HUD_ICONS;
    this.freeze.object3DMap.mesh.renderOrder = renderOrder.HUD_ICONS;
    this.bubble.object3DMap.mesh.renderOrder = renderOrder.HUD_ICONS;
>>>>>>> 11bee62e
    this.background.object3DMap.mesh.renderORder = renderOrder.HUD_BACKGROUND;

    this.updateButtonStates = () => {
      this.mic.setAttribute("icon-button", "active", this.el.sceneEl.is("muted"));
      this.freeze.setAttribute("icon-button", "active", this.el.sceneEl.is("frozen"));
      this.bubble.setAttribute("icon-button", "active", this.el.sceneEl.is("spacebubble"));
    };
    this.updateButtonStates();

    this.onStateChange = evt => {
      if (!(evt.detail === "muted" || evt.detail === "frozen" || evt.detail === "spacebubble")) return;
      this.updateButtonStates();
    };

    this.onMicClick = () => {
      this.el.emit("action_mute");
    };

    this.onFreezeClick = () => {
      this.el.emit("action_freeze");
    };

    this.onBubbleClick = () => {
      this.el.emit("action_space_bubble");
    };
  },

  play() {
    this.el.sceneEl.addEventListener("stateadded", this.onStateChange);
    this.el.sceneEl.addEventListener("stateremoved", this.onStateChange);

    this.mic.addEventListener("click", this.onMicClick);
    this.freeze.addEventListener("click", this.onFreezeClick);
    this.bubble.addEventListener("click", this.onBubbleClick);
  },

  pause() {
    this.el.sceneEl.removeEventListener("stateadded", this.onStateChange);
    this.el.sceneEl.removeEventListener("stateremoved", this.onStateChange);

    this.mic.removeEventListener("click", this.onMicClick);
    this.freeze.removeEventListener("click", this.onFreezeClick);
    this.bubble.removeEventListener("click", this.onBubbleClick);
  }
});<|MERGE_RESOLUTION|>--- conflicted
+++ resolved
@@ -9,15 +9,9 @@
     this.bubble = this.el.querySelector(".bubble");
     this.background = this.el.querySelector(".bg");
     const renderOrder = window.APP.RENDER_ORDER;
-<<<<<<< HEAD
-    this.mic.object3DMap.mesh.renderOrder = renderOrder.HUD;
-    this.freeze.object3DMap.mesh.renderOrder = renderOrder.HUD;
-    this.bubble.object3DMap.mesh.renderOrder = renderOrder.HUD;
-=======
     this.mic.object3DMap.mesh.renderOrder = renderOrder.HUD_ICONS;
     this.freeze.object3DMap.mesh.renderOrder = renderOrder.HUD_ICONS;
     this.bubble.object3DMap.mesh.renderOrder = renderOrder.HUD_ICONS;
->>>>>>> 11bee62e
     this.background.object3DMap.mesh.renderORder = renderOrder.HUD_BACKGROUND;
 
     this.updateButtonStates = () => {
