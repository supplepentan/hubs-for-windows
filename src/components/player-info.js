import { injectCustomShaderChunks } from "../utils/media-utils";
import { AVATAR_TYPES } from "../assets/avatars/avatars";
/**
 * Sets player info state, including avatar choice and display name.
 * @namespace avatar
 * @component player-info
 */
AFRAME.registerComponent("player-info", {
  schema: {
    avatarSrc: { type: "string" },
    avatarType: { type: "string", default: AVATAR_TYPES.LEGACY }
  },
  init() {
    this.displayName = null;
    this.applyProperties = this.applyProperties.bind(this);
    this.updateDisplayName = this.updateDisplayName.bind(this);
    this.applyDisplayName = this.applyDisplayName.bind(this);

    this.isLocalPlayerInfo = this.el.id === "player-rig";
    this.playerSessionId = null;

    if (!this.isLocalPlayerInfo) {
      NAF.utils.getNetworkedEntity(this.el).then(networkedEntity => {
        this.playerSessionId = NAF.utils.getCreator(networkedEntity);
        const playerPresence = window.APP.hubChannel.presence.state[this.playerSessionId];
        if (playerPresence) {
          this.updateDisplayNameFromPresenceMeta(playerPresence.metas[0]);
        }
      });
    }
  },
  play() {
    this.el.addEventListener("model-loaded", this.applyProperties);
    this.el.sceneEl.addEventListener("presence_updated", this.updateDisplayName);
  },
  pause() {
    this.el.removeEventListener("model-loaded", this.applyProperties);
    this.el.sceneEl.removeEventListener("presence_updated", this.updateDisplayName);
  },
  update() {
    this.applyProperties();
  },
  updateDisplayName(e) {
    if (!this.playerSessionId && this.isLocalPlayerInfo) {
      this.playerSessionId = NAF.clientId;
    }
    if (!this.playerSessionId) return;
    if (this.playerSessionId !== e.detail.sessionId) return;

    this.updateDisplayNameFromPresenceMeta(e.detail);
  },
  updateDisplayNameFromPresenceMeta(presenceMeta) {
<<<<<<< HEAD
    const isModerator = presenceMeta.perms && presenceMeta.perms.kick_users;
=======
    const isModerator = presenceMeta.roles && presenceMeta.roles.moderator;
>>>>>>> 45b79ccf
    this.displayName = presenceMeta.profile.displayName + (isModerator ? " *" : "");
    this.applyDisplayName();
  },
  applyDisplayName() {
    const nametagEl = this.el.querySelector(".nametag");
    if (this.displayName && nametagEl) {
      nametagEl.setAttribute("text", { value: this.displayName });
    }
  },
  applyProperties() {
    this.applyDisplayName();

    const modelEl = this.el.querySelector(".model");
    if (this.data.avatarSrc && modelEl) {
      modelEl.setAttribute("gltf-model-plus", "src", this.data.avatarSrc);
      this.el.sceneEl.systems["camera-tools"].avatarUpdated();
    }

    const uniforms = injectCustomShaderChunks(this.el.object3D);
    this.el.querySelectorAll("[hover-visuals]").forEach(el => {
      el.components["hover-visuals"].uniforms = uniforms;
    });
  }
});<|MERGE_RESOLUTION|>--- conflicted
+++ resolved
@@ -50,11 +50,7 @@
     this.updateDisplayNameFromPresenceMeta(e.detail);
   },
   updateDisplayNameFromPresenceMeta(presenceMeta) {
-<<<<<<< HEAD
-    const isModerator = presenceMeta.perms && presenceMeta.perms.kick_users;
-=======
     const isModerator = presenceMeta.roles && presenceMeta.roles.moderator;
->>>>>>> 45b79ccf
     this.displayName = presenceMeta.profile.displayName + (isModerator ? " *" : "");
     this.applyDisplayName();
   },
