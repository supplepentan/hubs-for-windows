const TYPE = require("aframe-physics-system/src/constants").TYPE;

AFRAME.registerComponent("pinnable", {
  schema: {
    pinned: { default: false }
  },

  init() {
    this._fireEvents = this._fireEvents.bind(this);

    // Fire pinned events when page changes so we can persist the page.
    this.el.addEventListener("pager-page-changed", this._fireEvents);

    // Fire pinned events when video state changes so we can persist the page.
    this.el.addEventListener("owned-video-state-changed", this._fireEvents);
  },

  update(oldData) {
    this._fireEvents(oldData);
  },

  _fireEvents(oldData) {
    // We need to guard against _fireEvents being called during entity initialization,
    // when the networked component isn't initialized yet.
    if (this.el.components.networked && this.el.components.networked.data && !NAF.utils.isMine(this.el)) return;

    const pinStateChanged = !!oldData.pinned !== this.data.pinned;

    if (this.data.pinned) {
      this.el.emit("pinned", { el: this.el, changed: pinStateChanged });

      this.el.removeAttribute("animation__pin-start");
      this.el.removeAttribute("animation__pin-end");
      const currentScale = this.el.object3D.scale;

      this.el.setAttribute("animation__pin-start", {
        property: "scale",
        dur: 200,
        from: { x: currentScale.x, y: currentScale.y, z: currentScale.z },
        to: { x: currentScale.x * 1.1, y: currentScale.y * 1.1, z: currentScale.z * 1.1 },
        easing: "easeOutElastic"
      });

      this.el.setAttribute("animation__pin-end", {
        property: "scale",
        delay: 200,
        dur: 200,
        from: { x: currentScale.x * 1.1, y: currentScale.y * 1.1, z: currentScale.z * 1.1 },
        to: { x: currentScale.x, y: currentScale.y, z: currentScale.z },
        easing: "easeOutElastic"
      });
    } else {
      this.el.emit("unpinned", { el: this.el, changed: pinStateChanged });
    }
  },

  isHeld(el) {
    const { leftHand, rightHand, rightRemote } = this.el.sceneEl.systems.interaction.state;
    return leftHand.held === el || rightHand.held === el || rightRemote.held === el;
  },

<<<<<<< HEAD
  tick() {
    const held = this.isHeld(this.el);
    if (!held && this.wasHeld) {
      this._fireEvents(this.data);
=======
  _applyState() {
    if (!this._allowApply) return;
    const isFrozen = this.el.sceneEl.is("frozen");

    if (this.data.pinned && !isFrozen) {
      if (this.el.components.stretchable) {
        this.el.removeAttribute("stretchable");
      }

      this.el.setAttribute("ammo-body", { type: TYPE.STATIC });

      if (this.el.components.grabbable.data.maxGrabbers !== 0) {
        this.prevMaxGrabbers = this.el.components.grabbable.data.maxGrabbers;
      }

      this.el.setAttribute("grabbable", { maxGrabbers: 0 });
    } else {
      this.el.setAttribute("grabbable", { maxGrabbers: this.prevMaxGrabbers });

      if (!this.el.components.stretchable) {
        this.el.setAttribute("stretchable", { useWorldPosition: true, usePhysics: "never" });
      }
>>>>>>> 59584482
    }
    this.wasHeld = held;
  }
});<|MERGE_RESOLUTION|>--- conflicted
+++ resolved
@@ -1,5 +1,3 @@
-const TYPE = require("aframe-physics-system/src/constants").TYPE;
-
 AFRAME.registerComponent("pinnable", {
   schema: {
     pinned: { default: false }
@@ -54,40 +52,11 @@
     }
   },
 
-  isHeld(el) {
+  tick() {
     const { leftHand, rightHand, rightRemote } = this.el.sceneEl.systems.interaction.state;
-    return leftHand.held === el || rightHand.held === el || rightRemote.held === el;
-  },
-
-<<<<<<< HEAD
-  tick() {
-    const held = this.isHeld(this.el);
+    const held = leftHand.held === this.el || rightHand.held === this.el || rightRemote.held === this.el;
     if (!held && this.wasHeld) {
       this._fireEvents(this.data);
-=======
-  _applyState() {
-    if (!this._allowApply) return;
-    const isFrozen = this.el.sceneEl.is("frozen");
-
-    if (this.data.pinned && !isFrozen) {
-      if (this.el.components.stretchable) {
-        this.el.removeAttribute("stretchable");
-      }
-
-      this.el.setAttribute("ammo-body", { type: TYPE.STATIC });
-
-      if (this.el.components.grabbable.data.maxGrabbers !== 0) {
-        this.prevMaxGrabbers = this.el.components.grabbable.data.maxGrabbers;
-      }
-
-      this.el.setAttribute("grabbable", { maxGrabbers: 0 });
-    } else {
-      this.el.setAttribute("grabbable", { maxGrabbers: this.prevMaxGrabbers });
-
-      if (!this.el.components.stretchable) {
-        this.el.setAttribute("stretchable", { useWorldPosition: true, usePhysics: "never" });
-      }
->>>>>>> 59584482
     }
     this.wasHeld = held;
   }
