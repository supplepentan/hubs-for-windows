--- conflicted
+++ resolved
@@ -20,12 +20,8 @@
     new THREE.Quaternion().setFromEuler(new THREE.Euler(-40 * THREE.Math.DEG2RAD, 0, 0)),
     new THREE.Vector3(1, 1, 1)
   ),
-<<<<<<< HEAD
-  "daydream-controls": new THREE.Matrix4().makeTranslation(0, 0, -0.04)
-=======
   "daydream-controls": new THREE.Matrix4().makeTranslation(0, 0, -0.04),
   "gearvr-controls": new THREE.Matrix4()
->>>>>>> 3e3f0150
 };
 
 AFRAME.registerComponent("hand-controls2", {
