import nextTick from "../utils/next-tick";
import { mapMaterials } from "../utils/material-utils";
import SketchfabZipWorker from "../workers/sketchfab-zip.worker.js";
import MobileStandardMaterial from "../materials/MobileStandardMaterial";
import { textureLoader } from "../utils/media-utils";
import { getCustomGLTFParserURLResolver } from "../utils/media-url-utils";
import { promisifyWorker } from "../utils/promisify-worker.js";
import { MeshBVH, acceleratedRaycast } from "three-mesh-bvh";
import { disposeNode } from "../utils/three-utils";

THREE.Mesh.prototype.raycast = acceleratedRaycast;

class GLTFCache {
  cache = new Map();

  set(src, gltf) {
    this.cache.set(src, {
      gltf,
      count: 0
    });
    return this.retain(src);
  }

  has(src) {
    return this.cache.has(src);
  }

  get(src) {
    return this.cache.get(src);
  }

  retain(src) {
    const cacheItem = this.cache.get(src);
    cacheItem.count++;
    return cacheItem;
  }

  release(src) {
    const cacheItem = this.cache.get(src);

    if (!cacheItem) {
      console.error(`Releasing uncached gltf ${src}`);
      return;
    }

    cacheItem.count--;
    if (cacheItem.count <= 0) {
      cacheItem.gltf.scene.traverse(disposeNode);
      this.cache.delete(src);
    }
  }
}
const gltfCache = new GLTFCache();
const inflightGltfs = new Map();

const extractZipFile = promisifyWorker(new SketchfabZipWorker());

function defaultInflator(el, componentName, componentData) {
  if (!AFRAME.components[componentName]) {
    throw new Error(`Inflator failed. "${componentName}" component does not exist.`);
  }
  if (AFRAME.components[componentName].multiple && Array.isArray(componentData)) {
    for (let i = 0; i < componentData.length; i++) {
      el.setAttribute(componentName + "__" + i, componentData[i]);
    }
  } else {
    el.setAttribute(componentName, componentData);
  }
}

AFRAME.GLTFModelPlus = {
  // eslint-disable-next-line no-unused-vars
  components: {},
  registerComponent(componentKey, componentName, inflator) {
    inflator = inflator || defaultInflator;
    AFRAME.GLTFModelPlus.components[componentKey] = { inflator, componentName };
  }
};

function parallelTraverse(a, b, callback) {
  callback(a, b);

  for (let i = 0; i < a.children.length; i++) {
    parallelTraverse(a.children[i], b.children[i], callback);
  }
}

function generateMeshBVH(object3D) {
  object3D.traverse(obj => {
    // note that we might already have a bounds tree if this was a clone of an object with one
    const hasBufferGeometry = obj.isMesh && obj.geometry.isBufferGeometry;
    const hasBoundsTree = hasBufferGeometry && obj.geometry.boundsTree;
    if (hasBufferGeometry && !hasBoundsTree && obj.geometry.attributes.position) {
      const geo = obj.geometry;
      const triCount = geo.index ? geo.index.count / 3 : geo.attributes.position.count / 3;
      // only bother using memory and time making a BVH if there are a reasonable number of tris,
      // and if there are too many it's too painful and large to tolerate doing it (at least until
      // we put this in a web worker)
      if (triCount > 1000 && triCount < 1000000) {
        // note that bounds tree construction creates an index as a side effect if one doesn't already exist
        geo.boundsTree = new MeshBVH(obj.geometry, { strategy: 0, maxDepth: 30 });
      }
    }
  });
}

// Modified version of Don McCurdy's AnimationUtils.clone
// https://github.com/mrdoob/three.js/pull/14494
function cloneSkinnedMesh(source) {
  const cloneLookup = new Map();

  const clone = source.clone();

  parallelTraverse(source, clone, function(sourceNode, clonedNode) {
    cloneLookup.set(sourceNode, clonedNode);
    if (sourceNode.isMesh && sourceNode.geometry.boundsTree) {
      clonedNode.geometry.boundsTree = sourceNode.geometry.boundsTree;
    }
  });

  source.traverse(function(sourceMesh) {
    if (!sourceMesh.isSkinnedMesh) return;

    const sourceBones = sourceMesh.skeleton.bones;
    const clonedMesh = cloneLookup.get(sourceMesh);

    clonedMesh.skeleton = sourceMesh.skeleton.clone();

    clonedMesh.skeleton.bones = sourceBones.map(function(sourceBone) {
      if (!cloneLookup.has(sourceBone)) {
        throw new Error("Required bones are not descendants of the given object.");
      }

      return cloneLookup.get(sourceBone);
    });

    clonedMesh.bind(clonedMesh.skeleton, sourceMesh.bindMatrix);
  });

  return clone;
}

function cloneGltf(gltf) {
  return {
    animations: gltf.animations,
    scene: cloneSkinnedMesh(gltf.scene)
  };
}

function getHubsComponents(node) {
  const hubsComponents =
    node.userData.gltfExtensions &&
    (node.userData.gltfExtensions.MOZ_hubs_components || node.userData.gltfExtensions.HUBS_components);

  // We can remove support for legacy components when our environment, avatar and interactable models are
  // updated to match Spoke output.
  const legacyComponents = node.userData.components;

  return hubsComponents || legacyComponents;
}

/// Walks the tree of three.js objects starting at the given node, using the GLTF data
/// and template data to construct A-Frame entities and components when necessary.
/// (It's unnecessary to construct entities for subtrees that have no component data
/// or templates associated with any of their nodes.)
///
/// Returns the A-Frame entity associated with the given node, if one was constructed.
const inflateEntities = function(indexToEntityMap, node, templates, isRoot, modelToWorldScale = 1) {
  // TODO: Remove this once we update the legacy avatars to the new node names
  if (node.name === "Chest") {
    node.name = "Spine";
  } else if (node.name === "Root Scene") {
    node.name = "AvatarRoot";
  } else if (node.name === "Bot_Skinned") {
    node.name = "AvatarMesh";
  }

  // inflate subtrees first so that we can determine whether or not this node needs to be inflated
  const childEntities = [];
  const children = node.children.slice(0); // setObject3D mutates the node's parent, so we have to copy
  for (const child of children) {
    const el = inflateEntities(indexToEntityMap, child, templates);
    if (el) {
      childEntities.push(el);
    }
  }

  const entityComponents = getHubsComponents(node);

  const nodeHasBehavior = !!entityComponents || node.name in templates;
  if (!nodeHasBehavior && !childEntities.length && !isRoot) {
    return null; // we don't need an entity for this node
  }

  const el = document.createElement("a-entity");
  el.append.apply(el, childEntities);

  // Remove invalid CSS class name characters.
  const className = (node.name || node.uuid).replace(/[^\w-]/g, "");
  el.classList.add(className);

  // AFRAME rotation component expects rotations in YXZ, convert it
  if (node.rotation.order !== "YXZ") {
    node.rotation.setFromQuaternion(node.quaternion, "YXZ");
  }

  // Copy over the object's transform to the THREE.Group and reset the actual transform of the Object3D
  // all updates to the object should be done through the THREE.Group wrapper
  el.object3D.position.copy(node.position);
  el.object3D.rotation.copy(node.rotation);
  el.object3D.scale.copy(node.scale).multiplyScalar(modelToWorldScale);
  el.object3D.matrixNeedsUpdate = true;

  node.matrixAutoUpdate = false;
  node.matrix.identity();
  node.matrix.decompose(node.position, node.rotation, node.scale);

  el.setObject3D(node.type.toLowerCase(), node);
  if (entityComponents && "nav-mesh" in entityComponents) {
    el.setObject3D("mesh", node);
  }

  // Set the name of the `THREE.Group` to match the name of the node,
  // so that `THREE.PropertyBinding` will find (and later animate)
  // the group. See `PropertyBinding.findNode`:
  // https://github.com/mrdoob/three.js/blob/dev/src/animation/PropertyBinding.js#L211
  el.object3D.name = node.name;
  if (node.animations) {
    // Pass animations up to the group object so that when we can pass the group as
    // the optional root in `THREE.AnimationMixer.clipAction` and use the hierarchy
    // preserved under the group (but not the node). Otherwise `clipArray` will be
    // `null` in `THREE.AnimationClip.findByName`.
    node.parent.animations = node.animations;
  }

  const gltfIndex = node.userData.gltfIndex;
  if (gltfIndex !== undefined) {
    indexToEntityMap[gltfIndex] = el;
  }

  return el;
};

function inflateComponents(inflatedEntity, indexToEntityMap) {
  inflatedEntity.object3D.traverse(object3D => {
    const entityComponents = getHubsComponents(object3D);
    const el = object3D.el;

    if (entityComponents && el) {
      for (const prop in entityComponents) {
        if (entityComponents.hasOwnProperty(prop) && AFRAME.GLTFModelPlus.components.hasOwnProperty(prop)) {
          const { componentName, inflator } = AFRAME.GLTFModelPlus.components[prop];
          inflator(el, componentName, entityComponents[prop], entityComponents, indexToEntityMap);
        }
      }
    }
  });
}

function attachTemplate(root, name, templateRoot) {
  const targetEls = root.querySelectorAll("." + name);
  for (const el of targetEls) {
    const root = templateRoot.cloneNode(true);
    // Merge root element attributes with the target element
    for (const { name, value } of root.attributes) {
      el.setAttribute(name, value);
    }

    // Append all child elements
    while (root.children.length > 0) {
      el.appendChild(root.children[0]);
    }
  }
}

function runMigration(version, json) {
  if (version < 2) {
    //old heightfields will be on the same node as the nav-mesh, delete those
    const oldHeightfieldNode = json.nodes.find(node => {
      let components = null;
      if (node.extensions && node.extensions.MOZ_hubs_components) {
        components = node.extensions.MOZ_hubs_components;
      } else if (node.extensions && node.extensions.HUBS_components) {
        components = node.extensions.HUBS_components;
      }
      return components && components.heightfield && components["nav-mesh"];
    });
    if (oldHeightfieldNode) {
      if (oldHeightfieldNode.extensions.MOZ_hubs_components) {
        delete oldHeightfieldNode.extensions.MOZ_hubs_components.heightfield;
      } else if (oldHeightfieldNode.extensions.HUBS_components) {
        delete oldHeightfieldNode.extensions.HUBS_components.heightfield;
      }
    }
  }
}

export async function loadGLTF(src, contentType, preferredTechnique, onProgress, jsonPreprocessor) {
  let gltfUrl = src;
  let fileMap;

  if (contentType.includes("model/gltf+zip") || contentType.includes("application/x-zip-compressed")) {
    fileMap = await extractZipFile(gltfUrl);
    gltfUrl = fileMap["scene.gtlf"];
  }

  const loadingManager = new THREE.LoadingManager();
  loadingManager.setURLModifier(getCustomGLTFParserURLResolver(gltfUrl));
  const gltfLoader = new THREE.GLTFLoader(loadingManager);

  const parser = await new Promise((resolve, reject) => gltfLoader.createParser(gltfUrl, resolve, onProgress, reject));

  parser.textureLoader = textureLoader;

  if (jsonPreprocessor) {
    parser.json = jsonPreprocessor(parser.json);
  }

  let version = 0;
  if (
    parser.json.extensions &&
    parser.json.extensions.MOZ_hubs_components &&
    parser.json.extensions.MOZ_hubs_components.hasOwnProperty("version")
  ) {
    version = parser.json.extensions.MOZ_hubs_components.version;
  }
  runMigration(version, parser.json);

  const materials = parser.json.materials;
  if (materials) {
    for (let i = 0; i < materials.length; i++) {
      const material = materials[i];

      if (
        material.extensions &&
        material.extensions.MOZ_alt_materials &&
        material.extensions.MOZ_alt_materials[preferredTechnique] !== undefined
      ) {
        const altMaterialIndex = material.extensions.MOZ_alt_materials[preferredTechnique];
        materials[i] = materials[altMaterialIndex];
      }
    }
  }

  const nodes = parser.json.nodes;

  if (nodes) {
    for (let i = 0; i < nodes.length; i++) {
      const node = nodes[i];

      if (!node.extras) {
        node.extras = {};
      }

      node.extras.gltfIndex = i;
    }
  }

  const gltf = await new Promise(parser.parse.bind(parser));

  gltf.scene.traverse(object => {
    // GLTFLoader sets matrixAutoUpdate on animated objects, we want to keep the defaults
    object.matrixAutoUpdate = THREE.Object3D.DefaultMatrixAutoUpdate;

    object.material = mapMaterials(object, material => {
      if (material.isMeshStandardMaterial && preferredTechnique === "KHR_materials_unlit") {
        return MobileStandardMaterial.fromStandardMaterial(material);
      }

      return material;
    });
  });

  if (fileMap) {
    // The GLTF is now cached as a THREE object, we can get rid of the original blobs
    Object.keys(fileMap).forEach(URL.revokeObjectURL);
  }

  return gltf;
}

/**
 * Loads a GLTF model, optionally recursively "inflates" the child nodes of a model into a-entities and sets
 * whitelisted components on them if defined in the node's extras.
 * @namespace gltf
 * @component gltf-model-plus
 */
AFRAME.registerComponent("gltf-model-plus", {
  schema: {
    src: { type: "string" },
    contentType: { type: "string" },
    useCache: { default: true },
    inflate: { default: false },
    batch: { default: false },
    modelToWorldScale: { type: "number", default: 1 }
  },

  init() {
    this.preferredTechnique =
      window.APP && window.APP.quality === "low" ? "KHR_materials_unlit" : "pbrMetallicRoughness";

    // This can be set externally if a consumer wants to do some node preprocssing.
    this.jsonPreprocessor = null;

    this.loadTemplates();
  },

  update() {
    this.applySrc(this.data.src, this.data.contentType);
  },

  remove() {
    if (this.data.batch && this.model) {
      this.el.sceneEl.systems["hubs-systems"].batchManagerSystem.removeObject(this.el.object3DMap.mesh);
    }
    if (this.data.src) {
      gltfCache.release(this.data.src);
    }
  },

  loadTemplates() {
    this.templates = {};
    this.el.querySelectorAll(":scope > template").forEach(templateEl => {
      const root = document.importNode(templateEl.firstElementChild || templateEl.content.firstElementChild, true);
      this.templates[templateEl.getAttribute("data-name")] = root;
    });
  },

  async loadModel(src, contentType, technique, useCache) {
    if (useCache) {
      if (gltfCache.has(src)) {
        gltfCache.retain(src);
        return cloneGltf(gltfCache.get(src).gltf);
      } else {
        if (inflightGltfs.has(src)) {
          const gltf = await inflightGltfs.get(src);
          gltfCache.retain(src);
          return cloneGltf(gltf);
        } else {
          const promise = loadGLTF(src, contentType, technique, null, this.jsonPreprocessor);
          inflightGltfs.set(src, promise);
          const gltf = await promise;
          inflightGltfs.delete(src);
          gltfCache.set(src, gltf);
          return cloneGltf(gltf);
        }
      }
    } else {
      return loadGLTF(src, contentType, technique, null, this.jsonPreprocessor);
    }
  },

  async applySrc(src, contentType) {
    try {
      // If the src attribute is a selector, get the url from the asset item.
      if (src && src.charAt(0) === "#") {
        const assetEl = document.getElementById(src.substring(1));
        src = assetEl.getAttribute("src");
      }

      if (src === this.lastSrc) return;

<<<<<<< HEAD
      if (this.lastSrc) {
        gltfCache.release(this.lastSrc);
      }

=======
      const lastSrc = this.lastSrc;
>>>>>>> 06de1700
      this.lastSrc = src;

      if (!src) {
        if (this.inflatedEl) {
          console.warn("gltf-model-plus set to an empty source, unloading inflated model.");
          this.disposeLastInflatedEl();
        }
        return;
      }

      this.el.emit("model-loading");
      const gltf = await this.loadModel(src, contentType, this.preferredTechnique, this.data.useCache);

      // If we started loading something else already
      // TODO: there should be a way to cancel loading instead
      if (src != this.lastSrc) return;

      // If we had inflated something already before, clean that up
      this.disposeLastInflatedEl();

      this.model = gltf.scene || gltf.scenes[0];
      this.model.animations = gltf.animations;

      if (this.data.batch) {
        this.el.sceneEl.systems["hubs-systems"].batchManagerSystem.addObject(this.model);
      }

      if (gltf.animations.length > 0) {
        this.el.setAttribute("animation-mixer", {});
        this.el.components["animation-mixer"].initMixer(gltf.animations);
      } else {
        generateMeshBVH(this.model);
      }

      const indexToEntityMap = {};

      let object3DToSet = this.model;
      if (
        this.data.inflate &&
        (this.inflatedEl = inflateEntities(
          indexToEntityMap,
          this.model,
          this.templates,
          true,
          this.data.modelToWorldScale
        ))
      ) {
        this.el.appendChild(this.inflatedEl);

        object3DToSet = this.inflatedEl.object3D;
        // TODO: Still don't fully understand the lifecycle here and how it differs between browsers, we should dig in more
        // Wait one tick for the appended custom elements to be connected before attaching templates
        await nextTick();
        if (src != this.lastSrc) return; // TODO: there must be a nicer pattern for this

        inflateComponents(this.inflatedEl, indexToEntityMap);

        for (const name in this.templates) {
          attachTemplate(this.el, name, this.templates[name]);
        }
      }

      // The call to setObject3D below recursively clobbers any `el` backreferences to entities
      // in the entire inflated entity graph to point to `object3DToSet`.
      //
      // We don't want those overwritten, since lots of code assumes `object3d.el` points to the relevant
      // A-Frame entity for that three.js object, so we back them up and re-wire them here. If we didn't do
      // this, all the `el` properties on these object3ds would point to the `object3DToSet` which is either
      // the model or the root GLTF inflated entity.
      const rewires = [];

      object3DToSet.traverse(o => {
        const el = o.el;
        if (el) rewires.push(() => (o.el = el));
      });

      const environmentMapComponent = this.el.sceneEl.components["environment-map"];

      if (environmentMapComponent) {
        environmentMapComponent.applyEnvironmentMap(object3DToSet);
      }

      if (lastSrc) {
        gltfCache.release(lastSrc);
      }
      this.el.setObject3D("mesh", object3DToSet);

      rewires.forEach(f => f());

      this.el.emit("model-loaded", { format: "gltf", model: this.model });
    } catch (e) {
      gltfCache.release(src);
      console.error("Failed to load glTF model", e, this);
      this.el.emit("model-error", { format: "gltf", src });
    }
  },

  disposeLastInflatedEl() {
    if (this.inflatedEl) {
      this.inflatedEl.parentNode.removeChild(this.inflatedEl);

      this.inflatedEl.object3D.traverse(x => {
        if (x.material && x.material.dispose) {
          x.material.dispose();
        }

        if (x.geometry) {
          if (x.geometry.dispose) {
            x.geometry.dispose();
          }

          x.geometry.boundsTree = null;
        }
      });

      delete this.inflatedEl;

      this.el.removeAttribute("animation-mixer");
    }
  }
});<|MERGE_RESOLUTION|>--- conflicted
+++ resolved
@@ -460,14 +460,7 @@
 
       if (src === this.lastSrc) return;
 
-<<<<<<< HEAD
-      if (this.lastSrc) {
-        gltfCache.release(this.lastSrc);
-      }
-
-=======
       const lastSrc = this.lastSrc;
->>>>>>> 06de1700
       this.lastSrc = src;
 
       if (!src) {
