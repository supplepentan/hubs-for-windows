--- conflicted
+++ resolved
@@ -136,11 +136,8 @@
       getLastWorldPosition(camera.object3D, cameraPos);
       cameraPos.y = cursor.object3D.position.y;
       cursor.object3D.lookAt(cameraPos);
-<<<<<<< HEAD
+      cursor.object3D.scale.setScalar(Math.pow(this.distance, 0.315) * 0.75);
       cursor.object3D.matrixNeedsUpdate = true;
-=======
-      cursor.object3D.scale.setScalar(Math.pow(this.distance, 0.315) * 0.75);
->>>>>>> 3f3f4a23
 
       const cursorColor = intersection || isGrabbing ? cursorColorHovered : cursorColorUnhovered;
 
