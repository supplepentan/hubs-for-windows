const TARGET_TYPE_NONE = 1;
const TARGET_TYPE_INTERACTABLE = 2;
const TARGET_TYPE_UI = 4;
const TARGET_TYPE_INTERACTABLE_OR_UI = TARGET_TYPE_INTERACTABLE | TARGET_TYPE_UI;

AFRAME.registerComponent("cursor-controller", {
  dependencies: ["raycaster", "line"],
  schema: {
    cursor: { type: "selector" },
    camera: { type: "selector" },
    playerRig: { type: "selector" },
    gazeTeleportControls: { type: "selector" },
    physicalHandSelector: { type: "string" },
    handedness: { default: "right", oneOf: ["right", "left"] },
    maxDistance: { default: 3 },
    minDistance: { default: 0.5 },
    cursorColorHovered: { default: "#2F80ED" },
    cursorColorUnhovered: { default: "#FFFFFF" },
    primaryDown: { default: "action_primary_down" },
    primaryUp: { default: "action_primary_up" },
    grabEvent: { default: "action_grab" },
    releaseEvent: { default: "action_release" }
  },

  init: function() {
    this.inVR = false;
    this.isMobile = AFRAME.utils.device.isMobile();
    this.hasPointingDevice = false;
    this.currentTargetType = TARGET_TYPE_NONE;
    this.grabStarting = false;
    this.currentDistance = this.data.maxDistance;
    this.currentDistanceMod = 0;
    this.mousePos = new THREE.Vector2();
    this.controller = null;
    this.controllerQueue = [];
    this.wasCursorHovered = false;
    this.wasPhysicalHandGrabbing = false;
    this.origin = new THREE.Vector3();
    this.direction = new THREE.Vector3();
    this.controllerQuaternion = new THREE.Quaternion();
    this.activeTouch = null;

    this.data.cursor.setAttribute("material", { color: this.data.cursorColorUnhovered });

    this._handleTouchStart = this._handleTouchStart.bind(this);
    this._handleSingleTouchStart = this._handleSingleTouchStart.bind(this);
    this._handleTouchMove = this._handleTouchMove.bind(this);
    this._handleTouchEnd = this._handleTouchEnd.bind(this);
    this._handleMouseDown = this._handleMouseDown.bind(this);
    this._handleMouseMove = this._handleMouseMove.bind(this);
    this._handleMouseUp = this._handleMouseUp.bind(this);
    this._handleWheel = this._handleWheel.bind(this);
    this._handleEnterVR = this._handleEnterVR.bind(this);
    this._handleExitVR = this._handleExitVR.bind(this);
    this._handlePrimaryDown = this._handlePrimaryDown.bind(this);
    this._handlePrimaryUp = this._handlePrimaryUp.bind(this);
    this._handleModelLoaded = this._handleModelLoaded.bind(this);
    this._handleCursorLoaded = this._handleCursorLoaded.bind(this);
    this._handleControllerConnected = this._handleControllerConnected.bind(this);
    this._handleControllerDisconnected = this._handleControllerDisconnected.bind(this);

    this.data.cursor.addEventListener("loaded", this._handleCursorLoaded);
  },

  remove: function() {
    this.data.cursor.removeEventListener("loaded", this._handleCursorLoaded);
  },

  update: function(oldData) {
    if (oldData.physicalHandSelector !== this.data.physicalHandSelector) {
      this._handleModelLoaded();
    }

    if (oldData.handedness !== this.data.handedness) {
      //TODO
    }
  },

  play: function() {
    document.addEventListener("touchstart", this._handleTouchStart);
    document.addEventListener("touchmove", this._handleTouchMove);
    document.addEventListener("touchend", this._handleTouchEnd);
    document.addEventListener("touchcancel", this._handleTouchEnd);
    document.addEventListener("mousedown", this._handleMouseDown);
    document.addEventListener("mousemove", this._handleMouseMove);
    document.addEventListener("mouseup", this._handleMouseUp);
    document.addEventListener("wheel", this._handleWheel);

    window.addEventListener("enter-vr", this._handleEnterVR);
    window.addEventListener("exit-vr", this._handleExitVR);

    this.data.playerRig.addEventListener(this.data.primaryDown, this._handlePrimaryDown);
    this.data.playerRig.addEventListener(this.data.primaryUp, this._handlePrimaryUp);
    this.data.playerRig.addEventListener(this.data.grabEvent, this._handlePrimaryDown);
    this.data.playerRig.addEventListener(this.data.releaseEvent, this._handlePrimaryUp);
<<<<<<< HEAD
    this.data.playerRig.addEventListener("gamepadbuttondown", this._handlePrimaryDown);
    this.data.playerRig.addEventListener("gamepadbuttonup", this._handlePrimaryUp);
=======
    this.data.playerRig.addEventListener("cardboardbuttondown", this._handlePrimaryDown);
    this.data.playerRig.addEventListener("cardboardbuttonup", this._handlePrimaryUp);

>>>>>>> 54b6567c
    this.data.playerRig.addEventListener("model-loaded", this._handleModelLoaded);

    this.el.sceneEl.addEventListener("controllerconnected", this._handleControllerConnected);
    this.el.sceneEl.addEventListener("controllerdisconnected", this._handleControllerDisconnected);
  },

  pause: function() {
    document.removeEventListener("touchstart", this._handleTouchStart);
    document.removeEventListener("touchmove", this._handleTouchMove);
    document.removeEventListener("touchend", this._handleTouchEnd);
    document.removeEventListener("touchcancel", this._handleTouchEnd);
    document.removeEventListener("mousedown", this._handleMouseDown);
    document.removeEventListener("mousemove", this._handleMouseMove);
    document.removeEventListener("mouseup", this._handleMouseUp);
    document.removeEventListener("wheel", this._handleWheel);

    window.removeEventListener("enter-vr", this._handleEnterVR);
    window.removeEventListener("exit-vr", this._handleExitVR);

    this.data.playerRig.removeEventListener(this.data.primaryDown, this._handlePrimaryDown);
    this.data.playerRig.removeEventListener(this.data.primaryUp, this._handlePrimaryUp);
    this.data.playerRig.removeEventListener(this.data.grabEvent, this._handlePrimaryDown);
    this.data.playerRig.removeEventListener(this.data.releaseEvent, this._handlePrimaryUp);
<<<<<<< HEAD
    this.data.playerRig.removeEventListener("gamepadbuttondown", this._handlePrimaryDown);
    this.data.playerRig.removeEventListener("gamepadbuttonup", this._handlePrimaryUp);
=======
    this.data.playerRig.removeEventListener("cardboardbuttondown", this._handlePrimaryDown);
    this.data.playerRig.removeEventListener("cardboardbuttonup", this._handlePrimaryUp);

>>>>>>> 54b6567c
    this.data.playerRig.removeEventListener("model-loaded", this._handleModelLoaded);

    this.el.sceneEl.removeEventListener("controllerconnected", this._handleControllerConnected);
    this.el.sceneEl.removeEventListener("controllerdisconnected", this._handleControllerDisconnected);
  },

  tick: function() {
    //handle physical hand
    if (this.physicalHand) {
      const state = this.physicalHand.components["super-hands"].state;
      const isPhysicalHandGrabbing = state.has("grab-start") || state.has("hover-start");
      if (this.wasPhysicalHandGrabbing != isPhysicalHandGrabbing) {
        this._setCursorVisibility(!isPhysicalHandGrabbing);
        this.currentTargetType = TARGET_TYPE_NONE;
      }
      this.wasPhysicalHandGrabbing = isPhysicalHandGrabbing;
      if (isPhysicalHandGrabbing) return;
    }

    //set raycaster origin/direction
    const camera = this.data.camera.components.camera.camera;
    if (!this.inVR) {
      //mouse cursor mode
      const raycaster = this.el.components.raycaster.raycaster;
      raycaster.setFromCamera(this.mousePos, camera);
      this.origin.copy(raycaster.ray.origin);
      this.direction.copy(raycaster.ray.direction);
    } else if ((this.inVR || this.isMobile) && !this.hasPointingDevice) {
      //gaze cursor mode
      camera.getWorldPosition(this.origin);
      camera.getWorldDirection(this.direction);
    } else if (this.controller != null) {
      //3d cursor mode
      this.controller.object3D.getWorldPosition(this.origin);
      this.controller.object3D.getWorldQuaternion(this.controllerQuaternion);
      this.direction
        .set(0, 0, -1)
        .applyQuaternion(this.controllerQuaternion)
        .normalize();
    }

    this.el.setAttribute("raycaster", { origin: this.origin, direction: this.direction });

    let intersection = null;

    //update cursor position
    if (!this._isGrabbing()) {
      const intersections = this.el.components.raycaster.intersections;
      if (intersections.length > 0 && intersections[0].distance <= this.data.maxDistance) {
        intersection = intersections[0];
        this.data.cursor.object3D.position.copy(intersection.point);
        this.currentDistance = intersections[0].distance;
      } else {
        this.currentDistance = this.data.maxDistance;
      }
      this.currentDistanceMod = 0;
    }

    if (this._isGrabbing() || !intersection) {
      const max = Math.max(this.data.minDistance, this.currentDistance - this.currentDistanceMod);
      const distance = Math.min(max, this.data.maxDistance);
      this.currentDistanceMod = this.currentDistance - distance;
      this.direction.multiplyScalar(distance);
      this.data.cursor.object3D.position.addVectors(this.origin, this.direction);
    }

    //update currentTargetType
    if (this._isGrabbing() && !intersection) {
      this.currentTargetType = TARGET_TYPE_INTERACTABLE;
    } else if (intersection) {
      if (intersection.object.el.matches(".interactable, .interactable *")) {
        this.currentTargetType = TARGET_TYPE_INTERACTABLE;
      } else if (intersection.object.el.matches(".ui, .ui *")) {
        this.currentTargetType = TARGET_TYPE_UI;
      }
    } else {
      this.currentTargetType = TARGET_TYPE_NONE;
    }

    //update cursor material
    const isTarget = this._isTargetOfType(TARGET_TYPE_INTERACTABLE_OR_UI);
    if ((this._isGrabbing() || isTarget) && !this.wasCursorHovered) {
      this.wasCursorHovered = true;
      this.data.cursor.setAttribute("material", { color: this.data.cursorColorHovered });
    } else if (!this._isGrabbing() && !isTarget && this.wasCursorHovered) {
      this.wasCursorHovered = false;
      this.data.cursor.setAttribute("material", { color: this.data.cursorColorUnhovered });
    }

    //update line
    if (this.hasPointingDevice) {
      this.el.setAttribute("line", { start: this.origin.clone(), end: this.data.cursor.object3D.position.clone() });
    }
  },

  _isGrabbing() {
    return this.data.cursor.components["super-hands"].state.has("grab-start");
  },

  _isTargetOfType: function(mask) {
    return (this.currentTargetType & mask) === this.currentTargetType;
  },

  _setCursorVisibility(visible) {
    this.data.cursor.setAttribute("visible", visible);
    this.el.setAttribute("line", { visible: visible && this.hasPointingDevice });
  },

  _setLookControlsEnabled(enabled) {
    if (window.LookControlsToggle) {
      window.LookControlsToggle.toggle(enabled, this);
    }
  },

  _startTeleport: function() {
    if (this.controller != null) {
      this.controller.emit("cursor-teleport_down", {});
    } else if (this.inVR) {
      this.data.gazeTeleportControls.emit("cursor-teleport_down", {});
    }
    this._setCursorVisibility(false);
  },

  _endTeleport: function() {
    if (this.controller != null) {
      this.controller.emit("cursor-teleport_up", {});
    } else if (this.inVR) {
      this.data.gazeTeleportControls.emit("cursor-teleport_up", {});
    }
    this._setCursorVisibility(true);
  },

  _handleTouchStart: function(e) {
    if (!this.isMobile || this.hasPointingDevice) {
      return;
    }

    for (let i = 0; i < e.touches.length; i++) {
      this._handleSingleTouchStart(e.touches[i]);
    }
  },

  _handleSingleTouchStart: function(touch) {
    if (this.activeTouch || touch.clientY / window.innerHeight >= 0.8) return;

    // Update the ray and cursor positions
    const raycasterComp = this.el.components.raycaster;
    const raycaster = raycasterComp.raycaster;
    const camera = this.data.camera.components.camera.camera;
    const cursor = this.data.cursor;
    this.mousePos.set(touch.clientX / window.innerWidth * 2 - 1, -(touch.clientY / window.innerHeight) * 2 + 1);
    raycaster.setFromCamera(this.mousePos, camera);
    this.el.setAttribute("raycaster", { origin: raycaster.ray.origin, direction: raycaster.ray.direction });
    raycasterComp.checkIntersections();
    const intersections = raycasterComp.intersections;
    if (intersections.length === 0 || intersections[0].distance >= this.data.maxDistance) {
      return;
    }
    this.activeTouch = touch;
    cursor.object3D.position.copy(intersections[0].point);
    // Cursor position must be synced to physics before constraint is created
    cursor.components["static-body"].syncToPhysics();
    this.activeTouch.isUsedByCursor = true;
    cursor.emit("touch-used-by-cursor", this.activeTouch);
    cursor.emit("cursor-grab", {});
  },

  _handleTouchMove: function(e) {
    if (!this.isMobile || this.hasPointingDevice) return;

    for (let i = 0; i < e.touches.length; i++) {
      const touch = e.touches[i];
      if (
        (!this.activeTouch && touch.clientY / window.innerHeight < 0.8) ||
        (this.activeTouch && touch.identifier === this.activeTouch.identifier)
      ) {
        this.mousePos.set(touch.clientX / window.innerWidth * 2 - 1, -(touch.clientY / window.innerHeight) * 2 + 1);
        return;
      }
    }
  },

  _handleTouchEnd: function(e) {
<<<<<<< HEAD
    if (
      !this.isMobile ||
      this.hasPointingDevice ||
      !this.activeTouch ||
      Array.prototype.some.call(e.touches, touch => touch.identifier === this.activeTouch.identifier)
    ) {
      return;
=======
    if (!this.isMobile || this.hasPointingDevice) return;

    for (let i = 0; i < e.changedTouches.length; i++) {
      const touch = e.changedTouches[i];
      if (this.lastTouch) {
        const thisTouchDidNotDriveMousePos =
          Math.abs(touch.clientX - this.lastTouch.clientX) > 0.1 &&
          Math.abs(touch.clientY - this.lastTouch.clientY) > 0.1;
        if (thisTouchDidNotDriveMousePos) {
          return;
        }
      }
>>>>>>> 54b6567c
    }

    this.data.cursor.emit("cursor-release", {});
    this.activeTouch = null;
  },

  _handleMouseDown: function() {
    if (this.isMobile && !this.inVR && !this.hasPointingDevice) return;

    if (this._isTargetOfType(TARGET_TYPE_INTERACTABLE_OR_UI)) {
      this._setLookControlsEnabled(false);
      this.data.cursor.emit("cursor-grab", {});
    } else if (this.inVR || this.isMobile) {
      this._startTeleport();
    }
  },

  _handleMouseMove: function(e) {
    if (this.isMobile && !this.inVR && !this.hasPointingDevice) return;

    this.mousePos.set(e.clientX / window.innerWidth * 2 - 1, -(e.clientY / window.innerHeight) * 2 + 1);
  },

  _handleMouseUp: function() {
    if (this.isMobile && !this.inVR && !this.hasPointingDevice) return;

    this._setLookControlsEnabled(true);
    this.data.cursor.emit("cursor-release", {});
    this._endTeleport();
  },

  _handleWheel: function(e) {
    if (this._isGrabbing()) {
      switch (e.deltaMode) {
        case e.DOM_DELTA_PIXEL:
          this.currentDistanceMod += e.deltaY / 500;
          break;
        case e.DOM_DELTA_LINE:
          this.currentDistanceMod += e.deltaY / 10;
          break;
        case e.DOM_DELTA_PAGE:
          this.currentDistanceMod += e.deltaY / 2;
          break;
      }
    }
  },

  _handleEnterVR: function() {
    this.inVR = true;
    this._updateController();
  },

  _handleExitVR: function() {
    this.inVR = false;
    this._updateController();
  },

  _handlePrimaryDown: function(e) {
    if (e.target === this.controller || e.target === this.data.playerRig) {
      const isInteractable = this._isTargetOfType(TARGET_TYPE_INTERACTABLE) && !this.grabStarting;
      if (isInteractable || this._isTargetOfType(TARGET_TYPE_UI)) {
        this.grabStarting = true;
        this.data.cursor.emit("cursor-grab", e.detail);
      } else if (e.type !== this.data.grabEvent) {
        this._startTeleport();
      }
    }
  },

  _handlePrimaryUp: function(e) {
<<<<<<< HEAD
    if (e.target === this.controller) {
      this.grabStarting = false;
=======
    if (e.target === this.controller || e.target === this.data.playerRig) {
>>>>>>> 54b6567c
      if (this._isGrabbing() || this._isTargetOfType(TARGET_TYPE_UI)) {
        this.data.cursor.emit("cursor-release", e.detail);
      } else if (e.type !== this.data.releaseEvent) {
        this._endTeleport();
      }
    }
  },

  _handleModelLoaded: function() {
    this.physicalHand = this.data.playerRig.querySelector(this.data.physicalHandSelector);
  },

  _handleCursorLoaded: function() {
    this.data.cursor.object3DMap.mesh.renderOrder = window.APP.RENDER_ORDER.CURSOR;
  },

  _handleControllerConnected: function(e) {
    const data = {
      controller: e.target,
      handedness: e.detail.component.data.hand
    };

    if (data.handedness === this.data.handedness) {
      this.controllerQueue.unshift(data);
    } else {
      this.controllerQueue.push(data);
    }

    this._updateController();
  },

  _handleControllerDisconnected: function(e) {
    for (let i = 0; i < this.controllerQueue.length; i++) {
      if (e.target === this.controllerQueue[i].controller) {
        this.controllerQueue.splice(i, 1);
        this._updateController();
        return;
      }
    }
  },

  _updateController: function() {
    this.hasPointingDevice = this.controllerQueue.length > 0 && this.inVR;

    this._setCursorVisibility(this.hasPointingDevice || this.isMobile);

    if (this.hasPointingDevice) {
      const controllerData = this.controllerQueue[0];
      const hand = controllerData.handedness;
      this.el.setAttribute("cursor-controller", { physicalHandSelector: `#player-${hand}-controller` });
      this.controller = controllerData.controller;
    } else {
      this.controller = null;
    }
  }
});<|MERGE_RESOLUTION|>--- conflicted
+++ resolved
@@ -93,14 +93,8 @@
     this.data.playerRig.addEventListener(this.data.primaryUp, this._handlePrimaryUp);
     this.data.playerRig.addEventListener(this.data.grabEvent, this._handlePrimaryDown);
     this.data.playerRig.addEventListener(this.data.releaseEvent, this._handlePrimaryUp);
-<<<<<<< HEAD
-    this.data.playerRig.addEventListener("gamepadbuttondown", this._handlePrimaryDown);
-    this.data.playerRig.addEventListener("gamepadbuttonup", this._handlePrimaryUp);
-=======
     this.data.playerRig.addEventListener("cardboardbuttondown", this._handlePrimaryDown);
     this.data.playerRig.addEventListener("cardboardbuttonup", this._handlePrimaryUp);
-
->>>>>>> 54b6567c
     this.data.playerRig.addEventListener("model-loaded", this._handleModelLoaded);
 
     this.el.sceneEl.addEventListener("controllerconnected", this._handleControllerConnected);
@@ -124,14 +118,9 @@
     this.data.playerRig.removeEventListener(this.data.primaryUp, this._handlePrimaryUp);
     this.data.playerRig.removeEventListener(this.data.grabEvent, this._handlePrimaryDown);
     this.data.playerRig.removeEventListener(this.data.releaseEvent, this._handlePrimaryUp);
-<<<<<<< HEAD
-    this.data.playerRig.removeEventListener("gamepadbuttondown", this._handlePrimaryDown);
-    this.data.playerRig.removeEventListener("gamepadbuttonup", this._handlePrimaryUp);
-=======
     this.data.playerRig.removeEventListener("cardboardbuttondown", this._handlePrimaryDown);
     this.data.playerRig.removeEventListener("cardboardbuttonup", this._handlePrimaryUp);
 
->>>>>>> 54b6567c
     this.data.playerRig.removeEventListener("model-loaded", this._handleModelLoaded);
 
     this.el.sceneEl.removeEventListener("controllerconnected", this._handleControllerConnected);
@@ -315,7 +304,6 @@
   },
 
   _handleTouchEnd: function(e) {
-<<<<<<< HEAD
     if (
       !this.isMobile ||
       this.hasPointingDevice ||
@@ -323,20 +311,6 @@
       Array.prototype.some.call(e.touches, touch => touch.identifier === this.activeTouch.identifier)
     ) {
       return;
-=======
-    if (!this.isMobile || this.hasPointingDevice) return;
-
-    for (let i = 0; i < e.changedTouches.length; i++) {
-      const touch = e.changedTouches[i];
-      if (this.lastTouch) {
-        const thisTouchDidNotDriveMousePos =
-          Math.abs(touch.clientX - this.lastTouch.clientX) > 0.1 &&
-          Math.abs(touch.clientY - this.lastTouch.clientY) > 0.1;
-        if (thisTouchDidNotDriveMousePos) {
-          return;
-        }
-      }
->>>>>>> 54b6567c
     }
 
     this.data.cursor.emit("cursor-release", {});
@@ -407,12 +381,8 @@
   },
 
   _handlePrimaryUp: function(e) {
-<<<<<<< HEAD
-    if (e.target === this.controller) {
+    if (e.target === this.controller || e.target === this.data.playerRig) {
       this.grabStarting = false;
-=======
-    if (e.target === this.controller || e.target === this.data.playerRig) {
->>>>>>> 54b6567c
       if (this._isGrabbing() || this._isTargetOfType(TARGET_TYPE_UI)) {
         this.data.cursor.emit("cursor-release", e.detail);
       } else if (e.type !== this.data.releaseEvent) {
