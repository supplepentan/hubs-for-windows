const TARGET_TYPE_NONE = 1;
const TARGET_TYPE_INTERACTABLE = 2;
const TARGET_TYPE_UI = 4;
const TARGET_TYPE_INTERACTABLE_OR_UI = TARGET_TYPE_INTERACTABLE | TARGET_TYPE_UI;

/**
 * Controls virtual cursor behavior in various modalities to affect teleportation, interatables and UI.
 * @namespace user-input
 * @component cursor-controller
 */
AFRAME.registerComponent("cursor-controller", {
  dependencies: ["raycaster", "line"],
  schema: {
    cursor: { type: "selector" },
    camera: { type: "selector" },
    playerRig: { type: "selector" },
    gazeTeleportControls: { type: "selector" },
    physicalHandSelector: { type: "string" },
    handedness: { default: "right", oneOf: ["right", "left"] },
    maxDistance: { default: 3 },
    minDistance: { default: 0.5 },
    cursorColorHovered: { default: "#2F80ED" },
    cursorColorUnhovered: { default: "#FFFFFF" }
  },

  init: function() {
    this.inVR = false;
    this.isMobile = AFRAME.utils.device.isMobile();
    this.hasPointingDevice = false;
    this.currentTargetType = TARGET_TYPE_NONE;
    this.currentDistance = this.data.maxDistance;
    this.currentDistanceMod = 0;
    this.mousePos = new THREE.Vector2();
    this.controller = null;
    this.controllerQueue = [];
    this.wasCursorHovered = false;
    this.wasPhysicalHandGrabbing = false;
    this.origin = new THREE.Vector3();
    this.direction = new THREE.Vector3();
    this.controllerQuaternion = new THREE.Quaternion();

    this.data.cursor.setAttribute("material", { color: this.data.cursorColorUnhovered });

<<<<<<< HEAD
    this.startInteractionAndForceCursorUpdate = this.startInteractionAndForceCursorUpdate.bind(this);
    this.startInteraction = this.startInteraction.bind(this);
    this.moveCursor = this.moveCursor.bind(this);
    this.endInteraction = this.endInteraction.bind(this);
    this.handleMouseWheel = this.handleMouseWheel.bind(this);
=======
    window.APP.touchEventsHandler.registerCursor(this);
    window.APP.touchEventsHandler.registerPinchEmitter(this.el);
    this.handleTouchStart = this.handleTouchStart.bind(this);
    this.handleTouchMove = this.handleTouchMove.bind(this);
    this.handleTouchEnd = this.handleTouchEnd.bind(this);

    window.APP.mouseEventsHandler.registerCursor(this);
    this.handleMouseDown = this.handleMouseDown.bind(this);
    this.handleMouseMove = this.handleMouseMove.bind(this);
    this.handleMouseUp = this.handleMouseUp.bind(this);
    this.handleMouseWheel = this.handleMouseWheel.bind(this);

>>>>>>> 7dbd453d
    this._handleEnterVR = this._handleEnterVR.bind(this);
    this._handleExitVR = this._handleExitVR.bind(this);
    this._handleModelLoaded = this._handleModelLoaded.bind(this);
    this._handleCursorLoaded = this._handleCursorLoaded.bind(this);
    this._handleControllerConnected = this._handleControllerConnected.bind(this);
    this._handleControllerDisconnected = this._handleControllerDisconnected.bind(this);

    this.data.cursor.addEventListener("loaded", this._handleCursorLoaded);
  },

  remove: function() {
    this.data.cursor.removeEventListener("loaded", this._handleCursorLoaded);
  },

  update: function(oldData) {
    if (oldData.physicalHandSelector !== this.data.physicalHandSelector) {
      this._handleModelLoaded();
    }

    if (oldData.handedness !== this.data.handedness) {
      //TODO
    }
  },

  play: function() {
    window.addEventListener("enter-vr", this._handleEnterVR);
    window.addEventListener("exit-vr", this._handleExitVR);

<<<<<<< HEAD
=======
    this.data.playerRig.addEventListener(this.data.primaryDown, this._handlePrimaryDown);
    this.data.playerRig.addEventListener(this.data.primaryUp, this._handlePrimaryUp);
    this.data.playerRig.addEventListener(this.data.grabEvent, this._handlePrimaryDown);
    this.data.playerRig.addEventListener(this.data.releaseEvent, this._handlePrimaryUp);
    this.data.playerRig.addEventListener("cardboardbuttondown", this._handlePrimaryDown);
    this.data.playerRig.addEventListener("cardboardbuttonup", this._handlePrimaryUp);
>>>>>>> 7dbd453d
    this.data.playerRig.addEventListener("model-loaded", this._handleModelLoaded);

    this.el.sceneEl.addEventListener("controllerconnected", this._handleControllerConnected);
    this.el.sceneEl.addEventListener("controllerdisconnected", this._handleControllerDisconnected);
  },

  pause: function() {
    window.removeEventListener("enter-vr", this._handleEnterVR);
    window.removeEventListener("exit-vr", this._handleExitVR);

    this.data.playerRig.removeEventListener("model-loaded", this._handleModelLoaded);

    this.el.sceneEl.removeEventListener("controllerconnected", this._handleControllerConnected);
    this.el.sceneEl.removeEventListener("controllerdisconnected", this._handleControllerDisconnected);
  },

  tick: function() {
    //handle physical hand
    if (this.physicalHand) {
      const state = this.physicalHand.components["super-hands"].state;
      const isPhysicalHandGrabbing = state.has("grab-start") || state.has("hover-start");
      if (this.wasPhysicalHandGrabbing != isPhysicalHandGrabbing) {
        this.setCursorVisibility(!isPhysicalHandGrabbing);
        this.currentTargetType = TARGET_TYPE_NONE;
      }
      this.wasPhysicalHandGrabbing = isPhysicalHandGrabbing;
      if (isPhysicalHandGrabbing) {
        return;
      }
    }

    //set raycaster origin/direction
    const camera = this.data.camera.components.camera.camera;
    if (!this.inVR) {
      //mouse cursor mode
      const raycaster = this.el.components.raycaster.raycaster;
      raycaster.setFromCamera(this.mousePos, camera);
      this.origin.copy(raycaster.ray.origin);
      this.direction.copy(raycaster.ray.direction);
    } else if ((this.inVR || this.isMobile) && !this.hasPointingDevice) {
      //gaze cursor mode
      camera.getWorldPosition(this.origin);
      camera.getWorldDirection(this.direction);
    } else if (this.controller != null) {
      //3d cursor mode
      this.controller.object3D.getWorldPosition(this.origin);
      this.controller.object3D.getWorldQuaternion(this.controllerQuaternion);
      this.direction
        .set(0, 0, -1)
        .applyQuaternion(this.controllerQuaternion)
        .normalize();
    }
    this.el.setAttribute("raycaster", { origin: this.origin, direction: this.direction });

    let intersection = null;

    //update cursor position
    if (!this._isGrabbing()) {
      const intersections = this.el.components.raycaster.intersections;
      if (intersections.length > 0 && intersections[0].distance <= this.data.maxDistance) {
        intersection = intersections[0];
        this.data.cursor.object3D.position.copy(intersection.point);
        this.currentDistance = intersections[0].distance;
      } else {
        this.currentDistance = this.data.maxDistance;
      }
      this.currentDistanceMod = 0;
    }

    if (this._isGrabbing() || !intersection) {
      const max = Math.max(this.data.minDistance, this.currentDistance - this.currentDistanceMod);
      const distance = Math.min(max, this.data.maxDistance);
      this.currentDistanceMod = this.currentDistance - distance;
      this.direction.multiplyScalar(distance);
      this.data.cursor.object3D.position.addVectors(this.origin, this.direction);
    }

    //update currentTargetType
    if (this._isGrabbing() && !intersection) {
      this.currentTargetType = TARGET_TYPE_INTERACTABLE;
    } else if (intersection) {
      if (intersection.object.el.matches(".interactable, .interactable *")) {
        this.currentTargetType = TARGET_TYPE_INTERACTABLE;
      } else if (intersection.object.el.matches(".ui, .ui *")) {
        this.currentTargetType = TARGET_TYPE_UI;
      }
    } else {
      this.currentTargetType = TARGET_TYPE_NONE;
    }

    //update cursor material
    const isTarget = this._isTargetOfType(TARGET_TYPE_INTERACTABLE_OR_UI);
    if ((this._isGrabbing() || isTarget) && !this.wasCursorHovered) {
      this.wasCursorHovered = true;
      this.data.cursor.setAttribute("material", { color: this.data.cursorColorHovered });
    } else if (!this._isGrabbing() && !isTarget && this.wasCursorHovered) {
      this.wasCursorHovered = false;
      this.data.cursor.setAttribute("material", { color: this.data.cursorColorUnhovered });
    }

    //update line
    if (this.hasPointingDevice) {
      this.el.setAttribute("line", { start: this.origin.clone(), end: this.data.cursor.object3D.position.clone() });
    }
  },

  _isGrabbing() {
    return this.data.cursor.components["super-hands"].state.has("grab-start");
  },

  _isTargetOfType: function(mask) {
    return (this.currentTargetType & mask) === this.currentTargetType;
  },

  setCursorVisibility(visible) {
    this.data.cursor.setAttribute("visible", visible);
    this.el.setAttribute("line", { visible: visible && this.hasPointingDevice });
  },

<<<<<<< HEAD
  startInteractionAndForceCursorUpdate: function(touch) {
=======
  _startTeleport: function() {
    if (this.controller != null) {
      this.controller.emit("cursor-teleport_down", {});
    } else if (this.inVR) {
      this.data.gazeTeleportControls.emit("cursor-teleport_down", {});
    }
    this._setCursorVisibility(false);
  },

  _endTeleport: function() {
    if (this.controller != null) {
      this.controller.emit("cursor-teleport_up", {});
    } else if (this.inVR) {
      this.data.gazeTeleportControls.emit("cursor-teleport_up", {});
    }
    this._setCursorVisibility(true);
  },

  handleTouchStart: function(touch) {
>>>>>>> 7dbd453d
    // Update the ray and cursor positions
    const raycasterComp = this.el.components.raycaster;
    const raycaster = raycasterComp.raycaster;
    const camera = this.data.camera.components.camera.camera;
    const cursor = this.data.cursor;
    this.mousePos.set(touch.clientX / window.innerWidth * 2 - 1, -(touch.clientY / window.innerHeight) * 2 + 1);
    raycaster.setFromCamera(this.mousePos, camera);
    this.el.setAttribute("raycaster", { origin: raycaster.ray.origin, direction: raycaster.ray.direction });
    raycasterComp.checkIntersections();
    const intersections = raycasterComp.intersections;
    if (intersections.length === 0 || intersections[0].distance >= this.data.maxDistance) {
<<<<<<< HEAD
      return false;
=======
      return;
>>>>>>> 7dbd453d
    }
    cursor.object3D.position.copy(intersections[0].point);
    // Cursor position must be synced to physics before constraint is created
    cursor.components["static-body"].syncToPhysics();
    cursor.emit("cursor-grab", {});
    return true;
  },

<<<<<<< HEAD
  moveCursor: function(e) {
    this.mousePos.set(e.clientX / window.innerWidth * 2 - 1, -(e.clientY / window.innerHeight) * 2 + 1);
  },

  endInteraction: function() {
    this.data.cursor.emit("cursor-release", {});
  },

  startInteraction: function() {
    if (this._isTargetOfType(TARGET_TYPE_INTERACTABLE_OR_UI)) {
      this.data.cursor.emit("cursor-grab", {});
      return true;
=======
  handleTouchMove: function(touch) {
    this.mousePos.set(touch.clientX / window.innerWidth * 2 - 1, -(touch.clientY / window.innerHeight) * 2 + 1);
  },

  handleTouchEnd: function() {
    this.data.cursor.emit("cursor-release", {});
  },

  handleMouseDown: function() {
    if (this._isTargetOfType(TARGET_TYPE_INTERACTABLE_OR_UI)) {
      this.data.cursor.emit("cursor-grab", {});
      return true;
    } else if (this.inVR || this.isMobile) {
      this._startTeleport();
      return;
>>>>>>> 7dbd453d
    }
    return false;
  },

<<<<<<< HEAD
=======
  handleMouseMove: function(e) {
    this.mousePos.set(e.clientX / window.innerWidth * 2 - 1, -(e.clientY / window.innerHeight) * 2 + 1);
  },

  handleMouseUp: function() {
    this.data.cursor.emit("cursor-release", {});
    this._endTeleport();
  },

>>>>>>> 7dbd453d
  handleMouseWheel: function(e) {
    if (this._isGrabbing()) {
      switch (e.deltaMode) {
        case e.DOM_DELTA_PIXEL:
          this.currentDistanceMod += e.deltaY / 500;
          break;
        case e.DOM_DELTA_LINE:
          this.currentDistanceMod += e.deltaY / 10;
          break;
        case e.DOM_DELTA_PAGE:
          this.currentDistanceMod += e.deltaY / 2;
          break;
      }
    }
  },

  _handleEnterVR: function() {
    this.inVR = true;
    this._updateController();
  },

  _handleExitVR: function() {
    this.inVR = false;
    this._updateController();
  },

  _handleModelLoaded: function() {
    this.physicalHand = this.data.playerRig.querySelector(this.data.physicalHandSelector);
  },

  _handleCursorLoaded: function() {
    this.data.cursor.object3DMap.mesh.renderOrder = window.APP.RENDER_ORDER.CURSOR;
  },

  _handleControllerConnected: function(e) {
    const data = {
      controller: e.target,
      handedness: e.detail.component.data.hand
    };

    if (data.handedness === this.data.handedness) {
      this.controllerQueue.unshift(data);
    } else {
      this.controllerQueue.push(data);
    }

    this._updateController();
  },

  _handleControllerDisconnected: function(e) {
    for (let i = 0; i < this.controllerQueue.length; i++) {
      if (e.target === this.controllerQueue[i].controller) {
        this.controllerQueue.splice(i, 1);
        this._updateController();
        return;
      }
    }
  },

  _updateController: function() {
    this.hasPointingDevice = this.controllerQueue.length > 0 && this.inVR;

    this.setCursorVisibility(this.hasPointingDevice || this.isMobile || (!this.isMobile && !this.inVR));

    if (this.hasPointingDevice) {
      const controllerData = this.controllerQueue[0];
      const hand = controllerData.handedness;
      this.el.setAttribute("cursor-controller", { physicalHandSelector: `#player-${hand}-controller` });
      this.controller = controllerData.controller;
    } else {
      this.controller = null;
    }
  }
});<|MERGE_RESOLUTION|>--- conflicted
+++ resolved
@@ -41,26 +41,12 @@
 
     this.data.cursor.setAttribute("material", { color: this.data.cursorColorUnhovered });
 
-<<<<<<< HEAD
     this.startInteractionAndForceCursorUpdate = this.startInteractionAndForceCursorUpdate.bind(this);
     this.startInteraction = this.startInteraction.bind(this);
     this.moveCursor = this.moveCursor.bind(this);
     this.endInteraction = this.endInteraction.bind(this);
     this.handleMouseWheel = this.handleMouseWheel.bind(this);
-=======
-    window.APP.touchEventsHandler.registerCursor(this);
-    window.APP.touchEventsHandler.registerPinchEmitter(this.el);
-    this.handleTouchStart = this.handleTouchStart.bind(this);
-    this.handleTouchMove = this.handleTouchMove.bind(this);
-    this.handleTouchEnd = this.handleTouchEnd.bind(this);
-
-    window.APP.mouseEventsHandler.registerCursor(this);
-    this.handleMouseDown = this.handleMouseDown.bind(this);
-    this.handleMouseMove = this.handleMouseMove.bind(this);
-    this.handleMouseUp = this.handleMouseUp.bind(this);
-    this.handleMouseWheel = this.handleMouseWheel.bind(this);
-
->>>>>>> 7dbd453d
+
     this._handleEnterVR = this._handleEnterVR.bind(this);
     this._handleExitVR = this._handleExitVR.bind(this);
     this._handleModelLoaded = this._handleModelLoaded.bind(this);
@@ -89,15 +75,6 @@
     window.addEventListener("enter-vr", this._handleEnterVR);
     window.addEventListener("exit-vr", this._handleExitVR);
 
-<<<<<<< HEAD
-=======
-    this.data.playerRig.addEventListener(this.data.primaryDown, this._handlePrimaryDown);
-    this.data.playerRig.addEventListener(this.data.primaryUp, this._handlePrimaryUp);
-    this.data.playerRig.addEventListener(this.data.grabEvent, this._handlePrimaryDown);
-    this.data.playerRig.addEventListener(this.data.releaseEvent, this._handlePrimaryUp);
-    this.data.playerRig.addEventListener("cardboardbuttondown", this._handlePrimaryDown);
-    this.data.playerRig.addEventListener("cardboardbuttonup", this._handlePrimaryUp);
->>>>>>> 7dbd453d
     this.data.playerRig.addEventListener("model-loaded", this._handleModelLoaded);
 
     this.el.sceneEl.addEventListener("controllerconnected", this._handleControllerConnected);
@@ -217,29 +194,7 @@
     this.el.setAttribute("line", { visible: visible && this.hasPointingDevice });
   },
 
-<<<<<<< HEAD
   startInteractionAndForceCursorUpdate: function(touch) {
-=======
-  _startTeleport: function() {
-    if (this.controller != null) {
-      this.controller.emit("cursor-teleport_down", {});
-    } else if (this.inVR) {
-      this.data.gazeTeleportControls.emit("cursor-teleport_down", {});
-    }
-    this._setCursorVisibility(false);
-  },
-
-  _endTeleport: function() {
-    if (this.controller != null) {
-      this.controller.emit("cursor-teleport_up", {});
-    } else if (this.inVR) {
-      this.data.gazeTeleportControls.emit("cursor-teleport_up", {});
-    }
-    this._setCursorVisibility(true);
-  },
-
-  handleTouchStart: function(touch) {
->>>>>>> 7dbd453d
     // Update the ray and cursor positions
     const raycasterComp = this.el.components.raycaster;
     const raycaster = raycasterComp.raycaster;
@@ -251,11 +206,7 @@
     raycasterComp.checkIntersections();
     const intersections = raycasterComp.intersections;
     if (intersections.length === 0 || intersections[0].distance >= this.data.maxDistance) {
-<<<<<<< HEAD
       return false;
-=======
-      return;
->>>>>>> 7dbd453d
     }
     cursor.object3D.position.copy(intersections[0].point);
     // Cursor position must be synced to physics before constraint is created
@@ -264,7 +215,7 @@
     return true;
   },
 
-<<<<<<< HEAD
+
   moveCursor: function(e) {
     this.mousePos.set(e.clientX / window.innerWidth * 2 - 1, -(e.clientY / window.innerHeight) * 2 + 1);
   },
@@ -277,39 +228,10 @@
     if (this._isTargetOfType(TARGET_TYPE_INTERACTABLE_OR_UI)) {
       this.data.cursor.emit("cursor-grab", {});
       return true;
-=======
-  handleTouchMove: function(touch) {
-    this.mousePos.set(touch.clientX / window.innerWidth * 2 - 1, -(touch.clientY / window.innerHeight) * 2 + 1);
-  },
-
-  handleTouchEnd: function() {
-    this.data.cursor.emit("cursor-release", {});
-  },
-
-  handleMouseDown: function() {
-    if (this._isTargetOfType(TARGET_TYPE_INTERACTABLE_OR_UI)) {
-      this.data.cursor.emit("cursor-grab", {});
-      return true;
-    } else if (this.inVR || this.isMobile) {
-      this._startTeleport();
-      return;
->>>>>>> 7dbd453d
     }
     return false;
   },
 
-<<<<<<< HEAD
-=======
-  handleMouseMove: function(e) {
-    this.mousePos.set(e.clientX / window.innerWidth * 2 - 1, -(e.clientY / window.innerHeight) * 2 + 1);
-  },
-
-  handleMouseUp: function() {
-    this.data.cursor.emit("cursor-release", {});
-    this._endTeleport();
-  },
-
->>>>>>> 7dbd453d
   handleMouseWheel: function(e) {
     if (this._isGrabbing()) {
       switch (e.deltaMode) {
