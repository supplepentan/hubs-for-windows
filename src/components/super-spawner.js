--- conflicted
+++ resolved
@@ -95,11 +95,8 @@
     const thisGrabId = nextGrabId++;
     this.heldEntities.set(hand, thisGrabId);
 
-<<<<<<< HEAD
-    const entity = addMedia(this.data.src, this.data.template);
-=======
-    const entity = addMedia(this.data.src, ObjectContentOrigins.SPAWNER);
->>>>>>> f573a62a
+    const entity = addMedia(this.data.src, this.data.template, ObjectContentOrigins.SPAWNER);
+
     entity.object3D.position.copy(
       this.data.useCustomSpawnPosition ? this.data.spawnPosition : this.el.object3D.position
     );
