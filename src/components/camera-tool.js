import { spawnMediaAround } from "../utils/media-utils";
import { createImageBitmap } from "../utils/image-bitmap-utils";
import { ObjectTypes } from "../object-types";
import { paths } from "../systems/userinput/paths";
import { detect } from "detect-browser";
import { SOUND_CAMERA_TOOL_TOOK_SNAPSHOT, SOUND_CAMERA_TOOL_COUNTDOWN } from "../systems/sound-effects-system";
import { getAudioFeedbackScale } from "./audio-feedback";
import * as ebml from "ts-ebml";

import cameraModelSrc from "../assets/camera_tool.glb";

const cameraModelPromise = new Promise(resolve => new THREE.GLTFLoader().load(cameraModelSrc, resolve));
const browser = detect();

const pathsMap = {
  "player-right-controller": {
    takeSnapshot: paths.actions.rightHand.takeSnapshot
  },
  "player-left-controller": {
    takeSnapshot: paths.actions.leftHand.takeSnapshot
  },
  cursor: {
    takeSnapshot: paths.actions.cursor.takeSnapshot
  }
};

const isMobileVR = AFRAME.utils.device.isMobileVR();
<<<<<<< HEAD
const isOculusBrowser = navigator.userAgent.match(/Oculus/);
=======
>>>>>>> 014656a0

const VIEWPORT_FPS = 6;
const VIDEO_FPS = 25;
// Prefer h264 if available due to faster decoding speec on most platforms
const videoCodec = ["h264", "vp9", "vp8"].find(
  codec => window.MediaRecorder && MediaRecorder.isTypeSupported(`video/webm; codecs=${codec}`)
);
const videoMimeType = videoCodec ? `video/webm; codecs=${videoCodec}` : null;
<<<<<<< HEAD
const allowVideo = !!videoMimeType && !isOculusBrowser; // Disable Oculus Browser until h264/vp8 fixed

const CAPTURE_WIDTH = isOculusBrowser ? 320 : 640; // NOTE: Oculus Browser can't record bigger videos atm
const CAPTURE_HEIGHT = isOculusBrowser ? 180 : 360;
=======
const allowVideo = !!videoMimeType;

const CAPTURE_WIDTH = 640; // NOTE: Oculus Browser can't record bigger videos atm
const CAPTURE_HEIGHT = 360;
>>>>>>> 014656a0
const RENDER_WIDTH = 1280;
const RENDER_HEIGHT = 720;
const CAPTURE_DURATIONS = allowVideo ? [0, Infinity, 3, 7, 15, 30, 60] : [0];
const DEFAULT_CAPTURE_DURATION = allowVideo ? 3 : 0;
const COUNTDOWN_DURATION = 3;
const VIDEO_LOOPS = 3; // Number of times to loop the videos we spawn before stopping them (for perf)
const MAX_DURATION_TO_LIMIT_LOOPS = 31; // Max duration for which we limit loops (eg GIFs vs long form videos)

const snapCanvas = document.createElement("canvas");

async function pixelsToPNG(pixels, width, height) {
  snapCanvas.width = width;
  snapCanvas.height = height;
  const context = snapCanvas.getContext("2d");

  const imageData = context.createImageData(width, height);
  imageData.data.set(pixels);
  const bitmap = await createImageBitmap(imageData);
  context.scale(1, -1);
  context.drawImage(bitmap, 0, -height);
  const blob = await new Promise(resolve => snapCanvas.toBlob(resolve));
  return new File([blob], "snap.png", { type: "image/png" });
}

async function convertWebMChunksToSeekable(chunks) {
  const decoder = new ebml.Decoder();
  const reader = new ebml.Reader();
  reader.logging = false;
  reader.drop_default_duration = false;

  for (let i = 0; i < chunks.length; i++) {
    const buf = new Buffer(await new Response(chunks[i]).arrayBuffer());
    decoder.decode(buf).forEach(e => reader.read(e));
  }

  reader.stop();

  const seekableMeta = ebml.tools.makeMetadataSeekable(reader.metadatas, reader.duration, reader.cues);
  const body = new Buffer(await new Response(chunks[0]).arrayBuffer()).slice(reader.metadataSize);
  return new Buffer(ebml.tools.concat([new Buffer(seekableMeta), body]).buffer);
}

AFRAME.registerComponent("camera-tool", {
  schema: {
    captureDuration: { default: DEFAULT_CAPTURE_DURATION },
    captureAudio: { default: false },
    isSnapping: { default: false },
    isRecording: { default: false },
    label: { default: "" }
  },

  init() {
    this.lastUpdate = performance.now();
    this.localSnapCount = 0; // Counter that is used to arrange photos/videos
<<<<<<< HEAD

    this.showCameraViewport = !isMobileVR;

=======

    this.showCameraViewport = !isMobileVR;

>>>>>>> 014656a0
    this.renderTarget = new THREE.WebGLRenderTarget(RENDER_WIDTH, RENDER_HEIGHT, {
      format: THREE.RGBAFormat,
      minFilter: THREE.LinearFilter,
      magFilter: THREE.NearestFilter,
      encoding: THREE.sRGBEncoding,
      depth: false,
      stencil: false
    });

    this.camera = new THREE.PerspectiveCamera(50, RENDER_WIDTH / RENDER_HEIGHT, 0.1, 30000);
    this.camera.rotation.set(0, Math.PI, 0);
    this.camera.position.set(0, 0, 0.05);
    this.camera.matrixNeedsUpdate = true;
    this.el.setObject3D("camera", this.camera);

    const material = new THREE.MeshBasicMaterial({
      map: this.renderTarget.texture
    });

    // Bit of a hack here to only update the renderTarget when the screens are in view
    material.map.isVideoTexture = true;
    material.map.update = () => {
      if (this.showCameraViewport) {
        this.viewportInViewThisFrame = true;
      }
    };

    this.el.sceneEl.addEventListener("stateadded", () => this.updateUI());
    this.el.sceneEl.addEventListener("stateremoved", () => this.updateUI());

    cameraModelPromise.then(model => {
      const mesh = model.scene.clone();
      mesh.scale.set(2, 2, 2);
      mesh.matrixNeedsUpdate = true;
      this.el.setObject3D("mesh", mesh);

      const width = 0.28;
      const geometry = new THREE.PlaneBufferGeometry(width, width / this.camera.aspect);

      const environmentMapComponent = this.el.sceneEl.components["environment-map"];
      if (environmentMapComponent) {
        environmentMapComponent.applyEnvironmentMap(this.el.object3D);
      }

      this.screen = new THREE.Mesh(geometry, material);
      this.screen.rotation.set(0, Math.PI, 0);
      this.screen.position.set(0, 0, -0.042);
      this.screen.matrixNeedsUpdate = true;
      this.el.setObject3D("screen", this.screen);

      this.selfieScreen = new THREE.Mesh(geometry, material);
      this.selfieScreen.position.set(0, 0.4, 0);
      this.selfieScreen.scale.set(-2, 2, 2);
      this.selfieScreen.matrixNeedsUpdate = true;
      this.el.setObject3D("selfieScreen", this.selfieScreen);

      this.label = this.el.querySelector(".label");
      this.labelActionBackground = this.el.querySelector(".label-action-background");
      this.labelBackground = this.el.querySelector(".label-background");
      this.durationLabel = this.el.querySelector(".duration");

      this.snapIcon = this.el.querySelector(".snap-icon");
      this.recordIcon = this.el.querySelector(".record-icon");
      this.recordAlphaIcon = this.el.querySelector(".record-alpha-icon");
<<<<<<< HEAD

      this.label.object3D.visible = false;
      this.durationLabel.object3D.visible = false;

=======

      this.label.object3D.visible = false;
      this.durationLabel.object3D.visible = false;

      this.snapMenu = this.el.querySelector(".camera-snap-menu");
      this.playerCamera = document.querySelector("#player-camera").getObject3D("camera");
>>>>>>> 014656a0
      this.snapButton = this.el.querySelector(".snap-button");
      this.cancelButton = this.el.querySelector(".cancel-button");
      this.nextDurationButton = this.el.querySelector(".next-duration");
      this.prevDurationButton = this.el.querySelector(".prev-duration");
      this.snapButton.object3D.addEventListener("interact", () => this.snapClicked());
      this.cancelButton.object3D.addEventListener("interact", () => this.cancelSnapping());
      this.nextDurationButton.object3D.addEventListener("interact", () => this.changeDuration(1));
      this.prevDurationButton.object3D.addEventListener("interact", () => this.changeDuration(-1));
      this.stopButton = this.el.querySelector(".stop-button");
      this.stopButton.object3D.addEventListener("interact", () => this.stopRecording());
      this.captureAudioButton = this.el.querySelector(".capture-audio");
      this.captureAudioIcon = this.el.querySelector(".capture-audio-icon");
      this.captureAudioButton.object3D.addEventListener("interact", () =>
        this.el.setAttribute("camera-tool", "captureAudio", !this.data.captureAudio)
      );

      this.updateUI();

      this.updateRenderTargetNextTick = true;

      this.cameraSystem = this.el.sceneEl.systems["camera-tools"];
      this.cameraSystem.register(this.el);
    });
  },

  remove() {
    this.cameraSystem.deregister(this.el);
    this.el.sceneEl.emit("camera_removed");
    this.stopRecording();
  },

  updateViewport() {
    this.updateRenderTargetNextTick = true;
  },

  changeDuration(delta) {
    const idx = CAPTURE_DURATIONS.findIndex(d => this.data.captureDuration == d);
    const newIdx = idx === 0 && delta === -1 ? CAPTURE_DURATIONS.length - 1 : (idx + delta) % CAPTURE_DURATIONS.length;
    this.el.setAttribute("camera-tool", "captureDuration", CAPTURE_DURATIONS[newIdx]);
  },

  focus(el, track) {
    if (track) {
      this.trackTarget = el;
    } else {
      this.trackTarget = null;
    }

    this.lookAt(el);
  },

  lookAt: (function() {
    const targetPos = new THREE.Vector3();
    return function(el) {
      targetPos.setFromMatrixPosition(el.object3D.matrixWorld);
      this.el.object3D.lookAt(targetPos);
      this.el.object3D.matrixNeedsUpdate = true;
    };
  })(),

  onAvatarUpdated() {
    delete this.playerHead;
  },

  snapClicked() {
    if (this.data.isSnapping) return;
    if (!NAF.utils.isMine(this.el) && !NAF.utils.takeOwnership(this.el)) return;

    this.el.setAttribute("camera-tool", "isSnapping", true);
    this.el.sceneEl.systems["hubs-systems"].soundEffectsSystem.playSoundOneShot(SOUND_CAMERA_TOOL_COUNTDOWN);

    this.snapCountdown = COUNTDOWN_DURATION;
    this.el.setAttribute("camera-tool", "label", `${this.snapCountdown}`);

    this.countdownInterval = setInterval(async () => {
      if (!NAF.utils.isMine(this.el) && !NAF.utils.takeOwnership(this.el)) {
        clearInterval(this.countdownInterval);
        this.countdownInterval = null;
        return;
      }

      this.snapCountdown--;

      if (this.snapCountdown === 0) {
        clearInterval(this.countdownInterval);
        this.countdownInterval = null;

        if (this.data.captureDuration === 0) {
          this.el.setAttribute("camera-tool", { label: "", isSnapping: false });
          this.takeSnapshotNextTick = true;
        } else {
          this.beginRecording(this.data.captureDuration);
        }
      } else {
        this.el.sceneEl.systems["hubs-systems"].soundEffectsSystem.playSoundOneShot(SOUND_CAMERA_TOOL_COUNTDOWN);
        this.el.setAttribute("camera-tool", "label", `${this.snapCountdown}`);
      }
    }, 1000);
  },

  cancelSnapping() {
    clearInterval(this.countdownInterval);
    this.stopRecording(true);
    this.updateUI();
  },

  update() {
    this.updateUI();
  },

  updateUI() {
    if (!this.label) return;

    const label = this.data.label;
    const isFrozen = this.el.sceneEl.is("frozen");
    const hasDuration = this.data.captureDuration !== 0 && this.data.captureDuration !== Infinity;
    const isPhoto = this.data.captureDuration === 0;

    const isRecordingUnbound = !hasDuration && this.data.isRecording && this.videoRecorder;
    this.label.object3D.visible = !!label && !isRecordingUnbound;
    const showActionLabelBackground = this.label.object3D.visible && this.data.isRecording && !isRecordingUnbound;

    if (label) {
      this.label.setAttribute("text", { value: label, color: showActionLabelBackground ? "#fafafa" : "#ff3464" });
    }

    this.labelActionBackground.object3D.visible = showActionLabelBackground;
    this.labelBackground.object3D.visible = this.label.object3D.visible && !showActionLabelBackground;

    this.stopButton.object3D.visible = isRecordingUnbound;

    if (hasDuration) {
      this.durationLabel.setAttribute("text", "value", `${this.data.captureDuration}`);
    }

    this.durationLabel.object3D.visible = hasDuration && !this.data.isSnapping && !isFrozen;
    this.recordIcon.object3D.visible = !hasDuration && !isPhoto && !isFrozen;
    this.recordAlphaIcon.object3D.visible = hasDuration && !isPhoto && !isFrozen;
    this.snapIcon.object3D.visible = isPhoto && !isFrozen;
    this.snapButton.object3D.visible = !this.data.isSnapping && !isFrozen;
    this.cancelButton.object3D.visible = this.data.isSnapping && !isFrozen;
    this.prevDurationButton.object3D.visible = this.nextDurationButton.object3D.visible =
      !this.data.isSnapping && allowVideo && !isFrozen;

    this.captureAudioIcon.setAttribute("icon-button", "active", this.data.captureAudio);
  },

  async beginRecording(duration) {
    if (!this.videoContext) {
      this.videoCanvas = document.createElement("canvas");
      this.videoCanvas.width = CAPTURE_WIDTH;
      this.videoCanvas.height = CAPTURE_HEIGHT;
      this.videoContext = this.videoCanvas.getContext("2d");
      this.videoImageData = this.videoContext.createImageData(CAPTURE_WIDTH, CAPTURE_HEIGHT);
      this.videoPixels = new Uint8Array(CAPTURE_WIDTH * CAPTURE_HEIGHT * 4);
      this.videoImageData.data.set(this.videoPixels);
    }

    // Begin sampling local audio so we can perform head scaling
<<<<<<< HEAD
=======
    this.el.sceneEl.setAttribute("local-audio-analyser", { analyze: true });

>>>>>>> 014656a0
    const stream = new MediaStream();
    const track = this.videoCanvas.captureStream(VIDEO_FPS).getVideoTracks()[0];

    if (this.data.captureAudio) {
      const context = THREE.AudioContext.getContext();
      const destination = context.createMediaStreamDestination();

      const listener = this.el.sceneEl.audioListener;
      if (listener) {
        // NOTE audio is not captured from camera vantage point for now.
        listener.getInput().connect(destination);
      }

      const selfAudio = await NAF.connection.adapter.getMediaStream(NAF.clientId, "audio");
      if (selfAudio) {
        context.createMediaStreamSource(selfAudio).connect(destination);
      }

      const audio = destination.stream.getAudioTracks()[0];
      stream.addTrack(audio);
    }

    stream.addTrack(track);
    this.videoRecorder = new MediaRecorder(stream, { mimeType: videoMimeType });
    const chunks = [];
    const recordingStartTime = performance.now();

    this.videoRecorder.ondataavailable = e => chunks.push(e.data);
    this.videoRecorder._free = () => (chunks.length = 0); // Used for cancelling
    this.videoRecorder.onstop = async () => {
<<<<<<< HEAD
=======
      this.el.sceneEl.emit("action_camera_recording_ended");

>>>>>>> 014656a0
      if (chunks.length === 0) return;
      const mimeType = chunks[0].type;
      let blob;

      const recordingDuration = performance.now() - recordingStartTime;

      if (browser.name === "chrome") {
        // HACK, on chrome, webms are unseekable
        const seekable = await convertWebMChunksToSeekable(chunks);
        blob = new Blob([seekable], { type: mimeType });
      } else {
        blob = new Blob(chunks, { type: mimeType });
      }

      chunks.length = 0;

      const { entity, orientation } = spawnMediaAround(
        this.el,
        new File([blob], "capture", { type: mimeType }),
        this.localSnapCount,
        "video",
<<<<<<< HEAD
        true
=======
        !!this.playerIsBehindCamera
>>>>>>> 014656a0
      );

      // To limit the # of concurrent videos playing, if it was a short clip, let it loop
      // a few times and then pause it.
      if (recordingDuration <= MAX_DURATION_TO_LIMIT_LOOPS * 1000) {
        setTimeout(
          () => entity.components["media-video"] && entity.components["media-video"].tryUpdateVideoPlaybackState(true),
          recordingDuration * VIDEO_LOOPS + 100
        );
      }

      this.localSnapCount++;

      orientation.then(() => this.el.sceneEl.emit("object_spawned", { objectType: ObjectTypes.CAMERA }));
    };

    this.updateRenderTargetNextTick = true;

    this.videoRecorder.start();
    this.el.setAttribute("camera-tool", { isRecording: true, label: " " });
<<<<<<< HEAD
=======
    this.el.sceneEl.emit("action_camera_recording_started");
>>>>>>> 014656a0

    if (duration !== Infinity) {
      this.videoCountdown = this.data.captureDuration;
      this.el.setAttribute("camera-tool", "label", `${this.videoCountdown}`);

      this.videoCountdownInterval = setInterval(() => {
        this.videoCountdown--;

        if (this.videoCountdown === 0) {
          this.stopRecording();
          this.videoCountdownInterval = null;
        } else {
          this.el.setAttribute("camera-tool", "label", `${this.videoCountdown}`);
        }
      }, 1000);
    }
  },

  stopRecording(cancel) {
    if (this.videoRecorder) {
      if (cancel) {
        this.videoRecorder.onstop = () => {};
        this.videoRecorder._free();
      }

      this.videoRecorder.stop();
      this.videoRecorder = null;

      if (!cancel) {
        this.el.sceneEl.systems["hubs-systems"].soundEffectsSystem.playSoundOneShot(SOUND_CAMERA_TOOL_TOOK_SNAPSHOT);
      }
    }
    clearInterval(this.videoCountdownInterval);

    this.videoCountdownInterval = null;
    this.el.setAttribute("camera-tool", "label", "");
    this.el.setAttribute("camera-tool", { isRecording: false, isSnapping: false });
<<<<<<< HEAD
=======
    this.el.sceneEl.setAttribute("local-audio-analyser", { analyze: false });
>>>>>>> 014656a0
  },

  tick() {
    const interaction = AFRAME.scenes[0].systems.interaction;
    const userinput = AFRAME.scenes[0].systems.userinput;
    const heldLeftHand = interaction.state.leftHand.held === this.el;
    const heldRightHand = interaction.state.rightHand.held === this.el;
    const heldRightRemote = interaction.state.rightRemote.held === this.el;

    const heldThisFrame =
      (heldLeftHand && userinput.get(interaction.options.leftHand.grabPath)) ||
      (heldRightHand && userinput.get(interaction.options.rightHand.grabPath)) ||
      (heldRightRemote && userinput.get(interaction.options.rightRemote.grabPath));

    const isHolding = heldLeftHand || heldRightHand || heldRightRemote;

<<<<<<< HEAD
=======
    this.updateSnapMenuOrientation();

>>>>>>> 014656a0
    if (heldThisFrame) {
      this.localSnapCount = 0;
    }

    this.showCameraViewport = isHolding || !isMobileVR || this.data.isSnapping || this.videoRecorder;

    if (this.screen && this.selfieScreen) {
      this.screen.visible = this.selfieScreen.visible = !!this.showCameraViewport;
    }

    // Always draw held, snapping, or recording camera viewports with a decent framerate
    if (
      (isHolding || this.data.isSnapping || this.videoRecorder) &&
      performance.now() - this.lastUpdate >= 1000 / (this.videoRecorder ? VIDEO_FPS : VIEWPORT_FPS)
    ) {
      this.updateRenderTargetNextTick = true;
    }

    const isHoldingTrigger = this.isHoldingSnapshotTrigger();

    // If the user lets go of the trigger before 500ms, take a picture, otherwise record until they let go.
    if (isHoldingTrigger && !this.data.isSnapping && !this.snapTriggerTimeout) {
      this.snapTriggerTimeout = setTimeout(() => {
        if (this.isHoldingSnapshotTrigger()) {
          this.el.setAttribute("camera-tool", "isSnapping", true);
          this.beginRecording(Infinity);

          const releaseInterval = setInterval(() => {
            if (this.isHoldingSnapshotTrigger()) return;
            this.stopRecording();
            clearInterval(releaseInterval);
          }, 500);
        }

        this.snapTriggerTimeout = null;
      }, 500);
    } else if (!isHoldingTrigger && !this.data.isSnapping && this.snapTriggerTimeout) {
      clearTimeout(this.snapTriggerTimeout);
      this.snapTriggerTimeout = null;
      this.takeSnapshotNextTick = true;
    }
  },

  tock: (function() {
    const tempHeadScale = new THREE.Vector3();

    return function tock() {
      const sceneEl = this.el.sceneEl;
      const renderer = this.renderer || sceneEl.renderer;
      const now = performance.now();

      // Perform lookAt in tock so it will re-orient after grabs, etc.
      if (this.trackTarget) {
        if (this.trackTarget.parentNode) {
          this.lookAt(this.trackTarget);
        } else {
          this.trackTarget = null; // Target removed
        }
      }

      if (!this.playerHead) {
        const headEl = document.getElementById("player-head");
        this.playerHead = headEl && headEl.object3D;
      }

      if (!this.playerHud) {
        const hudEl = document.getElementById("player-hud");
        this.playerHud = hudEl && hudEl.object3D;
      }

      if (
        this.takeSnapshotNextTick ||
        (this.updateRenderTargetNextTick && (this.viewportInViewThisFrame || this.videoRecorder))
      ) {
        if (this.playerHead) {
          tempHeadScale.copy(this.playerHead.scale);

          // We want to scale our own head in between frames now that we're taking a video/photo.
          let scale = 1;
          const analyser = this.el.sceneEl.systems["local-audio-analyser"];

<<<<<<< HEAD
          if (analyser && this.playerHead.el.components["scale-audio-feedback"]) {
=======
          if (analyser && analyser.data.analyze && this.playerHead.el.components["scale-audio-feedback"]) {
>>>>>>> 014656a0
            scale = getAudioFeedbackScale(this.el.object3D, this.playerHead, 1, 2, analyser.volume);
          }

          this.playerHead.scale.set(scale, scale, scale);
          this.playerHead.updateMatrices(true, true);
          this.playerHead.updateMatrixWorld(true, true);
        }

        let playerHudWasVisible = false;

        if (this.playerHud) {
          playerHudWasVisible = this.playerHud.visible;
          this.playerHud.visible = false;
          if (this.el.sceneEl.systems["post-physics"]) {
            this.el.sceneEl.systems["post-physics"].spriteSystem.mesh.visible = false;
          }
        }

        const tmpVRFlag = renderer.vr.enabled;
        const tmpOnAfterRender = sceneEl.object3D.onAfterRender;
        delete sceneEl.object3D.onAfterRender;
        renderer.vr.enabled = false;

        if (allowVideo && this.videoRecorder && !this.videoRenderTarget) {
          // Create a separate render target for video becuase we need to flip and (sometimes) downscale it before
          // encoding it to video.
          this.videoRenderTarget = new THREE.WebGLRenderTarget(CAPTURE_WIDTH, CAPTURE_HEIGHT, {
            format: THREE.RGBAFormat,
            minFilter: THREE.LinearFilter,
            magFilter: THREE.NearestFilter,
            encoding: THREE.sRGBEncoding,
            depth: false,
            stencil: false
          });

          // Used to set up framebuffer in three.js as a side effect
          renderer.setRenderTarget(this.videoRenderTarget);
        }

        renderer.setRenderTarget(this.renderTarget);
        renderer.render(sceneEl.object3D, this.camera);
        renderer.setRenderTarget(null);

        renderer.vr.enabled = tmpVRFlag;
        sceneEl.object3D.onAfterRender = tmpOnAfterRender;
        if (this.playerHead) {
          this.playerHead.scale.copy(tempHeadScale);
          this.playerHead.updateMatrices(true, true);
          this.playerHead.updateMatrixWorld(true, true);
        }
        if (this.playerHud) {
          this.playerHud.visible = playerHudWasVisible;
          if (this.el.sceneEl.systems["post-physics"]) {
            this.el.sceneEl.systems["post-physics"].spriteSystem.mesh.visible = true;
          }
        }
        this.lastUpdate = now;

        if (this.videoRecorder) {
          // This blit operation will (if necessary) scale/resample the view finder render target and, importantly,
          // flip the texture on Y
          renderer.blitFramebuffer(
            this.renderTarget,
            0,
            0,
            RENDER_WIDTH,
            RENDER_HEIGHT,
            this.videoRenderTarget,
            0,
            CAPTURE_HEIGHT,
            CAPTURE_WIDTH,
            0
          );
          renderer.readRenderTargetPixels(
            this.videoRenderTarget,
            0,
            0,
            CAPTURE_WIDTH,
            CAPTURE_HEIGHT,
            this.videoPixels
          );
          this.videoImageData.data.set(this.videoPixels);
          this.videoContext.putImageData(this.videoImageData, 0, 0);
        }

        this.updateRenderTargetNextTick = false;
        this.viewportInViewThisFrame = false;
      }

      if (this.takeSnapshotNextTick) {
        if (!this.snapPixels) {
          this.snapPixels = new Uint8Array(RENDER_WIDTH * RENDER_HEIGHT * 4);
        }
        renderer.readRenderTargetPixels(this.renderTarget, 0, 0, RENDER_WIDTH, RENDER_HEIGHT, this.snapPixels);

        pixelsToPNG(this.snapPixels, RENDER_WIDTH, RENDER_HEIGHT).then(file => {
<<<<<<< HEAD
          const { orientation } = spawnMediaAround(this.el, file, this.localSnapCount, "photo", true);
=======
          const { orientation } = spawnMediaAround(
            this.el,
            file,
            this.localSnapCount,
            "photo",
            !!this.playerIsBehindCamera
          );
>>>>>>> 014656a0

          orientation.then(() => {
            this.el.sceneEl.emit("object_spawned", { objectType: ObjectTypes.CAMERA });
          });
        });
        sceneEl.systems["hubs-systems"].soundEffectsSystem.playSoundOneShot(SOUND_CAMERA_TOOL_TOOK_SNAPSHOT);
        this.takeSnapshotNextTick = false;
        this.localSnapCount++;
      }
    };
  })(),

  isHoldingSnapshotTrigger: function() {
    const interaction = AFRAME.scenes[0].systems.interaction;
    const userinput = AFRAME.scenes[0].systems.userinput;
    const heldLeftHand = interaction.state.leftHand.held === this.el;
    const heldRightHand = interaction.state.rightHand.held === this.el;
    const heldRightRemote = interaction.state.rightRemote.held === this.el;

    let grabberId;
    if (heldRightHand) {
      grabberId = "player-right-controller";
    } else if (heldLeftHand) {
      grabberId = "player-left-controller";
    } else if (heldRightRemote) {
      grabberId = "cursor";
    }

    if (grabberId) {
      const grabberPaths = pathsMap[grabberId];
      if (userinput.get(grabberPaths.takeSnapshot)) {
        return true;
      }
    }

    return !!userinput.get(paths.actions.takeSnapshot);
<<<<<<< HEAD
  }
=======
  },

  updateSnapMenuOrientation: (function() {
    const playerWorld = new THREE.Vector3();
    const cameraWorld = new THREE.Vector3();
    const playerToCamera = new THREE.Vector3();
    const cameraForwardPoint = new THREE.Vector3();
    const cameraForwardWorld = new THREE.Vector3();
    return function() {
      this.el.object3D.getWorldPosition(cameraWorld);
      this.playerCamera.getWorldPosition(playerWorld);
      playerToCamera.subVectors(playerWorld, cameraWorld);
      cameraForwardPoint.set(0, 0, 1);
      this.el.object3D.localToWorld(cameraForwardPoint);
      cameraForwardWorld.subVectors(cameraForwardPoint, cameraWorld);
      cameraForwardWorld.normalize();
      playerToCamera.normalize();

      const playerIsBehindCamera = cameraForwardWorld.dot(playerToCamera) < 0;

      if (this.playerIsBehindCamera !== playerIsBehindCamera) {
        this.playerIsBehindCamera = playerIsBehindCamera;
        this.snapMenu.object3D.rotation.set(0, this.playerIsBehindCamera ? Math.PI : 0, 0);
        this.snapMenu.object3D.matrixNeedsUpdate = true;
      }
    };
  })()
>>>>>>> 014656a0
});<|MERGE_RESOLUTION|>--- conflicted
+++ resolved
@@ -25,10 +25,6 @@
 };
 
 const isMobileVR = AFRAME.utils.device.isMobileVR();
-<<<<<<< HEAD
-const isOculusBrowser = navigator.userAgent.match(/Oculus/);
-=======
->>>>>>> 014656a0
 
 const VIEWPORT_FPS = 6;
 const VIDEO_FPS = 25;
@@ -37,17 +33,10 @@
   codec => window.MediaRecorder && MediaRecorder.isTypeSupported(`video/webm; codecs=${codec}`)
 );
 const videoMimeType = videoCodec ? `video/webm; codecs=${videoCodec}` : null;
-<<<<<<< HEAD
-const allowVideo = !!videoMimeType && !isOculusBrowser; // Disable Oculus Browser until h264/vp8 fixed
-
-const CAPTURE_WIDTH = isOculusBrowser ? 320 : 640; // NOTE: Oculus Browser can't record bigger videos atm
-const CAPTURE_HEIGHT = isOculusBrowser ? 180 : 360;
-=======
 const allowVideo = !!videoMimeType;
 
 const CAPTURE_WIDTH = 640; // NOTE: Oculus Browser can't record bigger videos atm
 const CAPTURE_HEIGHT = 360;
->>>>>>> 014656a0
 const RENDER_WIDTH = 1280;
 const RENDER_HEIGHT = 720;
 const CAPTURE_DURATIONS = allowVideo ? [0, Infinity, 3, 7, 15, 30, 60] : [0];
@@ -102,15 +91,9 @@
   init() {
     this.lastUpdate = performance.now();
     this.localSnapCount = 0; // Counter that is used to arrange photos/videos
-<<<<<<< HEAD
 
     this.showCameraViewport = !isMobileVR;
 
-=======
-
-    this.showCameraViewport = !isMobileVR;
-
->>>>>>> 014656a0
     this.renderTarget = new THREE.WebGLRenderTarget(RENDER_WIDTH, RENDER_HEIGHT, {
       format: THREE.RGBAFormat,
       minFilter: THREE.LinearFilter,
@@ -175,19 +158,12 @@
       this.snapIcon = this.el.querySelector(".snap-icon");
       this.recordIcon = this.el.querySelector(".record-icon");
       this.recordAlphaIcon = this.el.querySelector(".record-alpha-icon");
-<<<<<<< HEAD
 
       this.label.object3D.visible = false;
       this.durationLabel.object3D.visible = false;
 
-=======
-
-      this.label.object3D.visible = false;
-      this.durationLabel.object3D.visible = false;
-
       this.snapMenu = this.el.querySelector(".camera-snap-menu");
       this.playerCamera = document.querySelector("#player-camera").getObject3D("camera");
->>>>>>> 014656a0
       this.snapButton = this.el.querySelector(".snap-button");
       this.cancelButton = this.el.querySelector(".cancel-button");
       this.nextDurationButton = this.el.querySelector(".next-duration");
@@ -347,11 +323,6 @@
     }
 
     // Begin sampling local audio so we can perform head scaling
-<<<<<<< HEAD
-=======
-    this.el.sceneEl.setAttribute("local-audio-analyser", { analyze: true });
-
->>>>>>> 014656a0
     const stream = new MediaStream();
     const track = this.videoCanvas.captureStream(VIDEO_FPS).getVideoTracks()[0];
 
@@ -382,11 +353,8 @@
     this.videoRecorder.ondataavailable = e => chunks.push(e.data);
     this.videoRecorder._free = () => (chunks.length = 0); // Used for cancelling
     this.videoRecorder.onstop = async () => {
-<<<<<<< HEAD
-=======
       this.el.sceneEl.emit("action_camera_recording_ended");
 
->>>>>>> 014656a0
       if (chunks.length === 0) return;
       const mimeType = chunks[0].type;
       let blob;
@@ -408,11 +376,7 @@
         new File([blob], "capture", { type: mimeType }),
         this.localSnapCount,
         "video",
-<<<<<<< HEAD
-        true
-=======
         !!this.playerIsBehindCamera
->>>>>>> 014656a0
       );
 
       // To limit the # of concurrent videos playing, if it was a short clip, let it loop
@@ -433,10 +397,7 @@
 
     this.videoRecorder.start();
     this.el.setAttribute("camera-tool", { isRecording: true, label: " " });
-<<<<<<< HEAD
-=======
     this.el.sceneEl.emit("action_camera_recording_started");
->>>>>>> 014656a0
 
     if (duration !== Infinity) {
       this.videoCountdown = this.data.captureDuration;
@@ -474,10 +435,6 @@
     this.videoCountdownInterval = null;
     this.el.setAttribute("camera-tool", "label", "");
     this.el.setAttribute("camera-tool", { isRecording: false, isSnapping: false });
-<<<<<<< HEAD
-=======
-    this.el.sceneEl.setAttribute("local-audio-analyser", { analyze: false });
->>>>>>> 014656a0
   },
 
   tick() {
@@ -494,11 +451,8 @@
 
     const isHolding = heldLeftHand || heldRightHand || heldRightRemote;
 
-<<<<<<< HEAD
-=======
     this.updateSnapMenuOrientation();
 
->>>>>>> 014656a0
     if (heldThisFrame) {
       this.localSnapCount = 0;
     }
@@ -580,11 +534,7 @@
           let scale = 1;
           const analyser = this.el.sceneEl.systems["local-audio-analyser"];
 
-<<<<<<< HEAD
           if (analyser && this.playerHead.el.components["scale-audio-feedback"]) {
-=======
-          if (analyser && analyser.data.analyze && this.playerHead.el.components["scale-audio-feedback"]) {
->>>>>>> 014656a0
             scale = getAudioFeedbackScale(this.el.object3D, this.playerHead, 1, 2, analyser.volume);
           }
 
@@ -681,9 +631,6 @@
         renderer.readRenderTargetPixels(this.renderTarget, 0, 0, RENDER_WIDTH, RENDER_HEIGHT, this.snapPixels);
 
         pixelsToPNG(this.snapPixels, RENDER_WIDTH, RENDER_HEIGHT).then(file => {
-<<<<<<< HEAD
-          const { orientation } = spawnMediaAround(this.el, file, this.localSnapCount, "photo", true);
-=======
           const { orientation } = spawnMediaAround(
             this.el,
             file,
@@ -691,7 +638,6 @@
             "photo",
             !!this.playerIsBehindCamera
           );
->>>>>>> 014656a0
 
           orientation.then(() => {
             this.el.sceneEl.emit("object_spawned", { objectType: ObjectTypes.CAMERA });
@@ -728,9 +674,6 @@
     }
 
     return !!userinput.get(paths.actions.takeSnapshot);
-<<<<<<< HEAD
-  }
-=======
   },
 
   updateSnapMenuOrientation: (function() {
@@ -758,5 +701,4 @@
       }
     };
   })()
->>>>>>> 014656a0
 });