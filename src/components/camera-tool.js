--- conflicted
+++ resolved
@@ -33,13 +33,8 @@
 const hasWebGL2 = !!document.createElement("canvas").getContext("webgl2");
 const allowVideo = !!videoMimeType && hasWebGL2;
 
-<<<<<<< HEAD
-const CAPTURE_WIDTH = 640;
-const CAPTURE_HEIGHT = 360;
-=======
 const CAPTURE_WIDTH = isMobileVR ? 640 : 1280;
 const CAPTURE_HEIGHT = isMobileVR ? 360 : 720;
->>>>>>> 06de1700
 const RENDER_WIDTH = 1280;
 const RENDER_HEIGHT = 720;
 const CAPTURE_DURATIONS = allowVideo ? [0, 3, 7, 15, 30, 60, Infinity] : [0];
@@ -94,15 +89,9 @@
   init() {
     this.lastUpdate = performance.now();
     this.localSnapCount = 0; // Counter that is used to arrange photos/videos
-<<<<<<< HEAD
 
     this.showCameraViewfinder = !isMobileVR;
 
-=======
-
-    this.showCameraViewfinder = !isMobileVR;
-
->>>>>>> 06de1700
     this.renderTarget = new THREE.WebGLRenderTarget(RENDER_WIDTH, RENDER_HEIGHT, {
       format: THREE.RGBAFormat,
       minFilter: THREE.LinearFilter,
@@ -167,17 +156,10 @@
       this.snapIcon = this.el.querySelector(".snap-icon");
       this.recordIcon = this.el.querySelector(".record-icon");
       this.recordAlphaIcon = this.el.querySelector(".record-alpha-icon");
-<<<<<<< HEAD
 
       this.label.object3D.visible = false;
       this.durationLabel.object3D.visible = false;
 
-=======
-
-      this.label.object3D.visible = false;
-      this.durationLabel.object3D.visible = false;
-
->>>>>>> 06de1700
       this.snapMenu = this.el.querySelector(".camera-snap-menu");
       this.playerCamera = document.querySelector("#player-camera").getObject3D("camera");
       this.snapButton = this.el.querySelector(".snap-button");
@@ -240,11 +222,6 @@
     };
   })(),
 
-<<<<<<< HEAD
-  onAvatarUpdated() {
-    delete this.playerHead;
-  },
-
   snapClicked() {
     if (this.data.isSnapping) return;
     if (!NAF.utils.isMine(this.el) && !NAF.utils.takeOwnership(this.el)) return;
@@ -435,198 +412,6 @@
     };
   },
 
-=======
-  snapClicked() {
-    if (this.data.isSnapping) return;
-    if (!NAF.utils.isMine(this.el) && !NAF.utils.takeOwnership(this.el)) return;
-
-    this.el.setAttribute("camera-tool", "isSnapping", true);
-    this.el.sceneEl.systems["hubs-systems"].soundEffectsSystem.playSoundOneShot(SOUND_CAMERA_TOOL_COUNTDOWN);
-
-    this.snapCountdown = COUNTDOWN_DURATION;
-    this.el.setAttribute("camera-tool", "label", `${this.snapCountdown}`);
-
-    this.countdownInterval = setInterval(async () => {
-      if (!NAF.utils.isMine(this.el) && !NAF.utils.takeOwnership(this.el)) {
-        clearInterval(this.countdownInterval);
-        this.countdownInterval = null;
-        return;
-      }
-
-      this.snapCountdown--;
-
-      if (this.snapCountdown === 0) {
-        clearInterval(this.countdownInterval);
-        this.countdownInterval = null;
-
-        if (this.data.captureDuration === 0) {
-          this.el.setAttribute("camera-tool", { label: "", isSnapping: false });
-          this.takeSnapshotNextTick = true;
-        } else {
-          this.beginRecording(this.data.captureDuration);
-        }
-      } else {
-        this.el.sceneEl.systems["hubs-systems"].soundEffectsSystem.playSoundOneShot(SOUND_CAMERA_TOOL_COUNTDOWN);
-        this.el.setAttribute("camera-tool", "label", `${this.snapCountdown}`);
-      }
-    }, 1000);
-  },
-
-  cancelSnapping() {
-    clearInterval(this.countdownInterval);
-    this.stopRecording(true);
-    this.updateUI();
-  },
-
-  update() {
-    this.updateUI();
-  },
-
-  updateUI() {
-    if (!this.label) return;
-
-    const label = this.data.label;
-    const isFrozen = this.el.sceneEl.is("frozen");
-    const hasDuration = this.data.captureDuration !== 0 && this.data.captureDuration !== Infinity;
-    const isPhoto = this.data.captureDuration === 0;
-
-    const isRecordingUnbound = !hasDuration && this.data.isRecording && this.videoRecorder;
-    this.label.object3D.visible = !!label && !isRecordingUnbound;
-    const showActionLabelBackground = this.label.object3D.visible && this.data.isRecording && !isRecordingUnbound;
-
-    if (label) {
-      this.label.setAttribute("text", { value: label, color: showActionLabelBackground ? "#fafafa" : "#ff3464" });
-    }
-
-    this.labelActionBackground.object3D.visible = showActionLabelBackground;
-    this.labelBackground.object3D.visible = this.label.object3D.visible && !showActionLabelBackground;
-
-    this.stopButton.object3D.visible = isRecordingUnbound;
-
-    if (hasDuration) {
-      this.durationLabel.setAttribute("text", "value", `${this.data.captureDuration}`);
-    }
-
-    this.durationLabel.object3D.visible = hasDuration && !this.data.isSnapping && !isFrozen;
-    this.recordIcon.object3D.visible = !hasDuration && !isPhoto && !isFrozen;
-    this.recordAlphaIcon.object3D.visible = hasDuration && !isPhoto && !isFrozen;
-    this.snapIcon.object3D.visible = isPhoto && !isFrozen;
-    this.snapButton.object3D.visible = !this.data.isSnapping && !isFrozen;
-    this.cancelButton.object3D.visible = this.data.isSnapping && !isFrozen;
-    this.prevDurationButton.object3D.visible = this.nextDurationButton.object3D.visible =
-      !this.data.isSnapping && allowVideo && !isFrozen;
-
-    this.captureAudioIcon.setAttribute("icon-button", "active", this.data.captureAudio);
-  },
-
-  async beginRecording(duration) {
-    if (!this.videoContext) {
-      this.videoCanvas = document.createElement("canvas");
-      this.videoCanvas.width = CAPTURE_WIDTH;
-      this.videoCanvas.height = CAPTURE_HEIGHT;
-      this.videoContext = this.videoCanvas.getContext("2d");
-      this.videoImageData = this.videoContext.createImageData(CAPTURE_WIDTH, CAPTURE_HEIGHT);
-      this.videoPixels = new Uint8Array(CAPTURE_WIDTH * CAPTURE_HEIGHT * 4);
-      this.videoImageData.data.set(this.videoPixels);
-    }
-
-    const stream = new MediaStream();
-    const track = this.videoCanvas.captureStream(VIDEO_FPS).getVideoTracks()[0];
-
-    if (this.data.captureAudio) {
-      const selfAudio = await NAF.connection.adapter.getMediaStream(NAF.clientId, "audio");
-
-      // NOTE: if we don't have a self audio track, we can end up generating an empty video (browser bug?)
-      // if no audio comes through on the listener source. (Eg the room is otherwise silent.)
-      // So for now, if we don't have a track, just disable audio capture.
-      if (selfAudio && selfAudio.getAudioTracks().length > 0) {
-        const context = THREE.AudioContext.getContext();
-        const destination = context.createMediaStreamDestination();
-
-        const listener = this.el.sceneEl.audioListener;
-        if (listener) {
-          // NOTE audio is not captured from camera vantage point for now.
-          listener.getInput().connect(destination);
-        }
-        context.createMediaStreamSource(selfAudio).connect(destination);
-
-        const audio = destination.stream.getAudioTracks()[0];
-        stream.addTrack(audio);
-      }
-    }
-
-    stream.addTrack(track);
-    this.videoRecorder = new MediaRecorder(stream, { mimeType: videoMimeType });
-    const chunks = [];
-    const recordingStartTime = performance.now();
-
-    this.videoRecorder.ondataavailable = e => chunks.push(e.data);
-
-    this.updateRenderTargetNextTick = true;
-
-    this.videoRecorder.start();
-    this.el.setAttribute("camera-tool", { isRecording: true, label: " " });
-    this.el.sceneEl.emit("action_camera_recording_started");
-
-    if (duration !== Infinity) {
-      this.videoCountdown = this.data.captureDuration;
-      this.el.setAttribute("camera-tool", "label", `${this.videoCountdown}`);
-
-      this.videoCountdownInterval = setInterval(() => {
-        this.videoCountdown--;
-
-        if (this.videoCountdown === 0) {
-          this.stopRecording();
-          this.videoCountdownInterval = null;
-        } else {
-          this.el.setAttribute("camera-tool", "label", `${this.videoCountdown}`);
-        }
-      }, 1000);
-    }
-
-    this.videoRecorder._free = () => (chunks.length = 0); // Used for cancelling
-    this.videoRecorder.onstop = async () => {
-      this.el.sceneEl.emit("action_camera_recording_ended");
-
-      if (chunks.length === 0) return;
-      const mimeType = chunks[0].type;
-      const recordingDuration = performance.now() - recordingStartTime;
-      const blob = new Blob(chunks, { type: mimeType });
-
-      chunks.length = 0;
-
-      const { entity, orientation } = addAndArrangeMedia(
-        this.el,
-        new File([blob], "capture", { type: mimeType.split(";")[0] }), // Drop codec
-        "video-camera",
-        this.localSnapCount,
-        !!this.playerIsBehindCamera
-      );
-
-      entity.addEventListener(
-        "video-loaded",
-        () => {
-          // If we were recording audio, then pause the video immediately after starting.
-          //
-          // Or, to limit the # of concurrent videos playing, if it was a short clip, let it loop
-          // a few times and then pause it.
-          if (this.data.captureAudio || recordingDuration <= MAX_DURATION_TO_LIMIT_LOOPS * 1000) {
-            setTimeout(() => {
-              if (!NAF.utils.isMine(entity) && !NAF.utils.takeOwnership(entity)) return;
-              entity.components["media-video"].tryUpdateVideoPlaybackState(true);
-            }, this.data.captureAudio ? 0 : recordingDuration * VIDEO_LOOPS + 100);
-          }
-        },
-        { once: true }
-      );
-
-      this.localSnapCount++;
-
-      orientation.then(() => this.el.sceneEl.emit("object_spawned", { objectType: ObjectTypes.CAMERA }));
-    };
-  },
-
->>>>>>> 06de1700
   stopRecording(cancel) {
     if (this.videoRecorder) {
       if (cancel) {
@@ -737,13 +522,8 @@
         this.takeSnapshotNextTick ||
         (this.updateRenderTargetNextTick && (this.viewfinderInViewThisFrame || this.videoRecorder))
       ) {
-<<<<<<< HEAD
-        if (this.playerHead) {
-          tempHeadScale.copy(this.playerHead.scale);
-=======
         if (playerHead) {
           tempHeadScale.copy(playerHead.scale);
->>>>>>> 06de1700
 
           // We want to scale our own head in between frames now that we're taking a video/photo.
           let scale = 1;
@@ -752,15 +532,6 @@
           // has the networked media stream instead.
           const analyser = this.el.sceneEl.systems["local-audio-analyser"];
 
-<<<<<<< HEAD
-          if (analyser && this.playerHead.el.components["scale-audio-feedback"]) {
-            scale = getAudioFeedbackScale(this.el.object3D, this.playerHead, 1, 2, analyser.volume);
-          }
-
-          this.playerHead.scale.set(scale, scale, scale);
-          this.playerHead.updateMatrices(true, true);
-          this.playerHead.updateMatrixWorld(true, true);
-=======
           if (analyser && playerHead.el.components["scale-audio-feedback"]) {
             scale = getAudioFeedbackScale(this.el.object3D, playerHead, 1, 2, analyser.volume);
           }
@@ -768,7 +539,6 @@
           playerHead.scale.set(scale, scale, scale);
           playerHead.updateMatrices(true, true);
           playerHead.updateMatrixWorld(true, true);
->>>>>>> 06de1700
         }
 
         let playerHudWasVisible = false;
