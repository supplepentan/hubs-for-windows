import { addMedia } from "../utils/media-utils";
import { ObjectTypes } from "../object-types";
import { paths } from "../systems/userinput/paths";

import cameraModelSrc from "../assets/camera_tool.glb";

const cameraModelPromise = new Promise(resolve => new THREE.GLTFLoader().load(cameraModelSrc, resolve));

const pathsMap = {
  "player-right-controller": {
    takeSnapshot: paths.actions.rightHand.takeSnapshot
  },
  "player-left-controller": {
    takeSnapshot: paths.actions.leftHand.takeSnapshot
  },
  cursor: {
    takeSnapshot: paths.actions.cursor.takeSnapshot
  }
};

const snapCanvas = document.createElement("canvas");
async function pixelsToPNG(pixels, width, height) {
  snapCanvas.width = width;
  snapCanvas.height = height;
  const context = snapCanvas.getContext("2d");

  const imageData = context.createImageData(width, height);
  imageData.data.set(pixels);
  const bitmap = await createImageBitmap(imageData);
  context.scale(1, -1);
  context.drawImage(bitmap, 0, -height);
  const blob = await new Promise(resolve => snapCanvas.toBlob(resolve));
  return new File([blob], "snap.png", { type: "image/png" });
}

AFRAME.registerComponent("camera-tool", {
  schema: {
    previewFPS: { default: 6 },
    imageWidth: { default: 1024 },
    imageHeight: { default: 1024 / (16 / 9) }
  },

  init() {
    this.stateAdded = this.stateAdded.bind(this);

    this.lastUpdate = performance.now();

    this.renderTarget = new THREE.WebGLRenderTarget(this.data.imageWidth, this.data.imageHeight, {
      format: THREE.RGBAFormat,
      minFilter: THREE.LinearFilter,
      magFilter: THREE.NearestFilter,
      encoding: THREE.sRGBEncoding,
      depth: false,
      stencil: false
    });

    this.camera = new THREE.PerspectiveCamera(50, this.renderTarget.width / this.renderTarget.height, 0.1, 30000);
    this.camera.rotation.set(0, Math.PI, 0);
    this.el.setObject3D("camera", this.camera);

    const material = new THREE.MeshBasicMaterial({
      map: this.renderTarget.texture
    });

    // Bit of a hack here to only update the renderTarget when the screens are in view and at a reduced FPS
    material.map.isVideoTexture = true;
    material.map.update = () => {
      if (performance.now() - this.lastUpdate >= 1000 / this.data.previewFPS) {
        this.updateRenderTargetNextTick = true;
      }
    };

    cameraModelPromise.then(model => {
      const mesh = model.scene.clone();
      mesh.scale.set(2, 2, 2);
      this.el.setObject3D("mesh", mesh);

      const width = 0.28;
      const geometry = new THREE.PlaneGeometry(width, width / this.camera.aspect);

      const screen = new THREE.Mesh(geometry, material);
      screen.rotation.set(0, Math.PI, 0);
      screen.position.set(0, 0, -0.042);
      this.el.setObject3D("screen", screen);

      const selfieScreen = new THREE.Mesh(geometry, material);
      selfieScreen.position.set(0, 0.4, 0);
      selfieScreen.scale.set(-2, 2, 2);
      this.el.setObject3D("selfieScreen", selfieScreen);

      this.cameraSystem = this.el.sceneEl.systems.cameras;

      if (this.cameraSystem) {
        this.cameraSystem.register(this.el);
      }

      this.updateRenderTargetNextTick = true;
    });
  },

  play() {
    this.el.addEventListener("stateadded", this.stateAdded);
  },

  pause() {
    this.el.removeEventListener("stateadded", this.stateAdded);
  },

  remove() {
<<<<<<< HEAD
    if (this.cameraSystem) {
      this.cameraSystem.deregister(this.el);
    }
=======
    this.el.sceneEl.systems["camera-mirror"].unmirrorCameraAtEl(this.el);
>>>>>>> bd629f4a
  },

  stateAdded(evt) {
    if (evt.detail === "activated") {
      this.takeSnapshotNextTick = true;
    }
  },

<<<<<<< HEAD
  focus(el, track) {
    this.lookAt(el);

    if (track) {
      this.trackTarget = el;

      this.trackTarget.addEventListener("componentremoved", e => {
        if (e.detail.name === "position" && e.target === this.trackTarget) {
          this.trackTarget = null;
        }
      });
    }
  },

  lookAt(el) {
    const targetPos = new THREE.Vector3();
    targetPos.setFromMatrixPosition(el.object3D.matrixWorld);
    this.el.object3D.lookAt(targetPos);
=======
  mirror() {
    this.el.sceneEl.systems["camera-mirror"].mirrorCameraAtEl(this.el);
  },

  unmirror() {
    this.el.sceneEl.systems["camera-mirror"].unmirrorCameraAtEl(this.el);
>>>>>>> bd629f4a
  },

  tick() {
    const grabber = this.el.components.grabbable.grabbers[0];
    if (grabber && !!pathsMap[grabber.id]) {
      const paths = pathsMap[grabber.id];
      if (AFRAME.scenes[0].systems.userinput.get(paths.takeSnapshot)) {
        this.takeSnapshotNextTick = true;
      }
    }

    if (this.trackTarget) {
      this.lookAt(this.trackTarget);
    }
  },

  tock: (function() {
    const tempHeadScale = new THREE.Vector3();
    const tempHudScale = new THREE.Vector3();

    return function tock() {
      const sceneEl = this.el.sceneEl;
      const renderer = this.renderer || sceneEl.renderer;
      const now = performance.now();

      if (!this.playerHead) {
        const headEl = document.getElementById("player-head");
        this.playerHead = headEl && headEl.object3D;
      }

      if (!this.playerHud) {
        const hudEl = document.getElementById("player-hud");
        this.playerHud = hudEl && hudEl.object3D;
      }

      if (this.takeSnapshotNextTick || this.updateRenderTargetNextTick) {
        if (this.playerHead) {
          tempHeadScale.copy(this.playerHead.scale);
          this.playerHead.scale.set(1, 1, 1);
        }

        if (this.playerHud) {
          tempHudScale.copy(this.playerHud.scale);
          this.playerHud.scale.set(0.001, 0.001, 0.001);
        }

        const tmpVRFlag = renderer.vr.enabled;
        const tmpOnAfterRender = sceneEl.object3D.onAfterRender;
        delete sceneEl.object3D.onAfterRender;
        renderer.vr.enabled = false;

        renderer.render(sceneEl.object3D, this.camera, this.renderTarget, true);

        renderer.vr.enabled = tmpVRFlag;
        sceneEl.object3D.onAfterRender = tmpOnAfterRender;
        if (this.playerHead) {
          this.playerHead.scale.copy(tempHeadScale);
        }
        if (this.playerHud) {
          this.playerHud.scale.copy(tempHudScale);
        }
        this.lastUpdate = now;
        this.updateRenderTargetNextTick = false;
      }

      if (this.takeSnapshotNextTick) {
        const width = this.renderTarget.width;
        const height = this.renderTarget.height;
        if (!this.snapPixels) {
          this.snapPixels = new Uint8Array(width * height * 4);
        }
        renderer.readRenderTargetPixels(this.renderTarget, 0, 0, width, height, this.snapPixels);
        pixelsToPNG(this.snapPixels, width, height).then(file => {
          const { entity, orientation } = addMedia(file, "#interactable-media", undefined, true);
          entity.addEventListener(
            "media_resolved",
            () => {
              this.el.emit("photo_taken", entity.components["media-loader"].data.src);
            },
            { once: true }
          );
          orientation.then(() => {
            entity.object3D.position.copy(this.el.object3D.position).add(new THREE.Vector3(0, -0.5, 0));
            entity.object3D.rotation.copy(this.el.object3D.rotation);
            sceneEl.emit("object_spawned", { objectType: ObjectTypes.CAMERA });
          });
        });
        sceneEl.emit("camera_tool_took_snapshot");
        this.takeSnapshotNextTick = false;
      }
    };
  })()
});<|MERGE_RESOLUTION|>--- conflicted
+++ resolved
@@ -107,13 +107,8 @@
   },
 
   remove() {
-<<<<<<< HEAD
-    if (this.cameraSystem) {
-      this.cameraSystem.deregister(this.el);
-    }
-=======
+    this.cameraSystem.deregister(this.el);
     this.el.sceneEl.systems["camera-mirror"].unmirrorCameraAtEl(this.el);
->>>>>>> bd629f4a
   },
 
   stateAdded(evt) {
@@ -122,7 +117,6 @@
     }
   },
 
-<<<<<<< HEAD
   focus(el, track) {
     this.lookAt(el);
 
@@ -141,14 +135,14 @@
     const targetPos = new THREE.Vector3();
     targetPos.setFromMatrixPosition(el.object3D.matrixWorld);
     this.el.object3D.lookAt(targetPos);
-=======
+  },
+
   mirror() {
     this.el.sceneEl.systems["camera-mirror"].mirrorCameraAtEl(this.el);
   },
 
   unmirror() {
     this.el.sceneEl.systems["camera-mirror"].unmirrorCameraAtEl(this.el);
->>>>>>> bd629f4a
   },
 
   tick() {
