const GLTFCache = {};

AFRAME.AGLTFEntity = {
  defaultInflator(el, componentName, componentData) {
    if (!AFRAME.components[componentName]) {
      throw new Error(`Inflator failed. "${componentName}" component does not exist.`);
    }
    if (AFRAME.components[componentName].multiple && Array.isArray(componentData)) {
      for (let i = 0; i < componentData.length; i++) {
        el.setAttribute(componentName + "__" + i, componentData[i]);
      }
    } else {
      el.setAttribute(componentName, componentData);
    }
  },
  registerComponent(componentKey, componentName, inflator) {
    AFRAME.AGLTFEntity.components[componentKey] = {
      inflator: inflator || AFRAME.AGLTFEntity.defaultInflator,
      componentName
    };
  },
  components: {}
};

// From https://gist.github.com/cdata/f2d7a6ccdec071839bc1954c32595e87
// Tracking glTF cloning here: https://github.com/mrdoob/three.js/issues/11573
function cloneGltf(gltf) {
  const skinnedMeshes = {};
  gltf.scene.traverse(node => {
    if (!node.name) {
      node.name = node.uuid;
    }
    if (node.isSkinnedMesh) {
      skinnedMeshes[node.name] = node;
    }
  });

  const clone = {
    animations: gltf.animations,
    scene: gltf.scene.clone(true)
  };

  const cloneBones = {};
  const cloneSkinnedMeshes = {};

  clone.scene.traverse(node => {
    if (node.isBone) {
      cloneBones[node.name] = node;
    }

    if (node.isSkinnedMesh) {
      cloneSkinnedMeshes[node.name] = node;
    }
  });

  for (const name in skinnedMeshes) {
    const skinnedMesh = skinnedMeshes[name];
    const skeleton = skinnedMesh.skeleton;
    const cloneSkinnedMesh = cloneSkinnedMeshes[name];

    const orderedCloneBones = [];

    for (let i = 0; i < skeleton.bones.length; ++i) {
      const cloneBone = cloneBones[skeleton.bones[i].name];
      orderedCloneBones.push(cloneBone);
    }

    cloneSkinnedMesh.bind(new THREE.Skeleton(orderedCloneBones, skeleton.boneInverses), cloneSkinnedMesh.matrixWorld);

    cloneSkinnedMesh.material = skinnedMesh.material.clone();
  }

  return clone;
}

const inflateEntities = function(parentEl, node) {
  // setObject3D mutates the node's parent, so we have to copy
  const children = node.children.slice(0);

  const el = document.createElement("a-entity");

  // Remove invalid CSS class name characters.
  const className = (node.name || node.uuid).replace(/[^\w-]/g, "");
  el.classList.add(className);
  parentEl.appendChild(el);

  // AFRAME rotation component expects rotations in YXZ, convert it
  if (node.rotation.order !== "YXZ") {
    node.rotation.setFromQuaternion(node.quaternion, "YXZ");
  }

  // Copy over transform to the THREE.Group and reset the actual transform of the Object3D
  el.setAttribute("position", {
    x: node.position.x,
    y: node.position.y,
    z: node.position.z
  });
  el.setAttribute("rotation", {
    x: node.rotation.x * THREE.Math.RAD2DEG,
    y: node.rotation.y * THREE.Math.RAD2DEG,
    z: node.rotation.z * THREE.Math.RAD2DEG
  });
  el.setAttribute("scale", {
    x: node.scale.x,
    y: node.scale.y,
    z: node.scale.z
  });

  node.matrixAutoUpdate = false;
  node.matrix.identity();

  el.setObject3D(node.type.toLowerCase(), node);

  // Set the name of the `THREE.Group` to match the name of the node,
  // so that `THREE.PropertyBinding` will find (and later animate)
  // the group. See `PropertyBinding.findNode`:
  // https://github.com/mrdoob/three.js/blob/dev/src/animation/PropertyBinding.js#L211
  el.object3D.name = node.name;
  if (node.animations) {
    // Pass animations up to the group object so that when we can pass the group as
    // the optional root in `THREE.AnimationMixer.clipAction` and use the hierarchy
    // preserved under the group (but not the node). Otherwise `clipArray` will be
    // `null` in `THREE.AnimationClip.findByName`.
    node.parent.animations = node.animations;
  }

  const entityComponents = node.userData.components;
  if (entityComponents) {
    for (const prop in entityComponents) {
      if (entityComponents.hasOwnProperty(prop)) {
        const { inflator, componentName } = AFRAME.AGLTFEntity.components[prop];

        if (inflator) {
          inflator(el, componentName, entityComponents[prop]);
        }
      }
    }
  }

  children.forEach(childNode => {
    inflateEntities(el, childNode);
  });

  return el;
};

function attachTemplate(root, { selector, templateRoot }) {
  const targetEls = root.querySelectorAll(selector);
  for (const el of targetEls) {
    const root = templateRoot.cloneNode(true);
    // Merge root element attributes with the target element
    for (const { name, value } of root.attributes) {
      el.setAttribute(name, value);
    }

    // Append all child elements
    for (const child of root.children) {
      el.appendChild(child);
    }
  }
}

function cachedLoadGLTF(src, onProgress) {
  return new Promise((resolve, reject) => {
    // Load the gltf model from the cache if it exists.
    if (GLTFCache[src]) {
      // Use a cloned copy of the cached model.
      resolve(cloneGltf(GLTFCache[src]));
    } else {
      // Otherwise load the new gltf model.
      new THREE.GLTFLoader().load(
        src,
        model => {
          if (!GLTFCache[src]) {
            // Store a cloned copy of the gltf model.
            GLTFCache[src] = cloneGltf(model);
          }
          resolve(model);
        },
        onProgress,
        reject
      );
    }
  });
}

AFRAME.registerElement("a-gltf-entity", {
  prototype: Object.create(AFRAME.AEntity.prototype, {
    load: {
      async value() {
        if (this.hasLoaded || !this.parentEl) {
          return;
        }

        // The code above and below this are from AEntity.prototype.load, we need to monkeypatch in gltf loading mid function
        await this.loadTemplates();
        await this.setSrc(this.getAttribute("src"));
        //

        AFRAME.ANode.prototype.load.call(this, () => {
          // Check if entity was detached while it was waiting to load.
          if (!this.parentEl) {
            return;
          }

          this.updateComponents();
          if (this.isScene || this.parentEl.isPlaying) {
            this.play();
          }
        });
      }
    },

    loadTemplates: {
      value() {
        return new Promise((resolve, reject) => {
          this.templates = [];
<<<<<<< HEAD
          this.querySelectorAll(":scope > template").forEach(templateEl => {
            this.templates.push({
              selector: templateEl.getAttribute("data-selector"),
              templateRoot: document.importNode(templateEl.firstElementChild || templateEl.content.firstElementChild, true)
            })
          });
=======
          this.querySelectorAll(":scope > template").forEach(templateEl =>
            this.templates.push({
              selector: templateEl.getAttribute("data-selector"),
              templateRoot: document.importNode(templateEl.content.firstElementChild, true)
            })
          );
>>>>>>> 07866481
          setTimeout(resolve, 0);
        });
      }
    },

    setSrc: {
      async value(src) {
        try {
          // If the src attribute is a selector, get the url from the asset item.
          if (src && src.charAt(0) === "#") {
            const assetEl = document.getElementById(src.substring(1));
<<<<<<< HEAD
            if (!assetEl) { return; }
=======
>>>>>>> 07866481

            const fallbackSrc = assetEl.getAttribute("src");
            const highSrc = assetEl.getAttribute("high-src");
            const lowSrc = assetEl.getAttribute("low-src");

            if (highSrc && window.APP.quality === "high") {
              src = highSrc;
            } else if (lowSrc && window.APP.quality === "low") {
              src = lowSrc;
            } else {
              src = fallbackSrc;
            }
          }

          if (src === this.lastSrc) return;
          this.lastSrc = src;

          if (!src) return;

          const model = await cachedLoadGLTF(src);

          // If we started loading something else already
          // TODO: there should be a way to cancel loading instead
          if (src != this.lastSrc) return;

          // If we had inflated something already before, clean that up
          if (this.inflatedEl) {
            this.inflatedEl.parentNode.removeChild(this.inflatedEl);
            delete this.inflatedEl;
          }

          this.model = model.scene || model.scenes[0];
          this.model.animations = model.animations;

          this.setObject3D("mesh", this.model);

          if (this.getAttribute("inflate")) {
            this.inflatedEl = inflateEntities(this, this.model);
            this.templates.forEach(attachTemplate.bind(null, this));
          }

          this.emit("model-loaded", { format: "gltf", model: this.model });
        } catch (e) {
<<<<<<< HEAD
          console.error("Failed to load glTF model", e.message, this);
=======
          const message = (e && e.message) || "Failed to load glTF model";
          console.error(message);
>>>>>>> 07866481
          this.emit("model-error", { format: "gltf", src });
        }
      }
    },

    attributeChangedCallback: {
      value(attr, oldVal, newVal) {
        if (attr === "src") {
          this.setSrc(newVal);
        }
<<<<<<< HEAD
=======
        AFRAME.AEntity.prototype.attributeChangedCallback.call(this, attr, oldVal, newVal);
>>>>>>> 07866481
      }
    },

    setAttribute: {
      value(attr, arg1, arg2) {
        if (attr === "src") {
          this.setSrc(arg1);
        }
        AFRAME.AEntity.prototype.setAttribute.call(this, attr, arg1, arg2);
      }
    }
  })
});<|MERGE_RESOLUTION|>--- conflicted
+++ resolved
@@ -215,21 +215,12 @@
       value() {
         return new Promise((resolve, reject) => {
           this.templates = [];
-<<<<<<< HEAD
-          this.querySelectorAll(":scope > template").forEach(templateEl => {
+          this.querySelectorAll(":scope > template").forEach(templateEl => 
             this.templates.push({
               selector: templateEl.getAttribute("data-selector"),
               templateRoot: document.importNode(templateEl.firstElementChild || templateEl.content.firstElementChild, true)
             })
-          });
-=======
-          this.querySelectorAll(":scope > template").forEach(templateEl =>
-            this.templates.push({
-              selector: templateEl.getAttribute("data-selector"),
-              templateRoot: document.importNode(templateEl.content.firstElementChild, true)
-            })
           );
->>>>>>> 07866481
           setTimeout(resolve, 0);
         });
       }
@@ -241,10 +232,7 @@
           // If the src attribute is a selector, get the url from the asset item.
           if (src && src.charAt(0) === "#") {
             const assetEl = document.getElementById(src.substring(1));
-<<<<<<< HEAD
             if (!assetEl) { return; }
-=======
->>>>>>> 07866481
 
             const fallbackSrc = assetEl.getAttribute("src");
             const highSrc = assetEl.getAttribute("high-src");
@@ -288,12 +276,7 @@
 
           this.emit("model-loaded", { format: "gltf", model: this.model });
         } catch (e) {
-<<<<<<< HEAD
           console.error("Failed to load glTF model", e.message, this);
-=======
-          const message = (e && e.message) || "Failed to load glTF model";
-          console.error(message);
->>>>>>> 07866481
           this.emit("model-error", { format: "gltf", src });
         }
       }
@@ -304,10 +287,6 @@
         if (attr === "src") {
           this.setSrc(newVal);
         }
-<<<<<<< HEAD
-=======
-        AFRAME.AEntity.prototype.attributeChangedCallback.call(this, attr, oldVal, newVal);
->>>>>>> 07866481
       }
     },
 
