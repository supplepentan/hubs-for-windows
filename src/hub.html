<!DOCTYPE html>
<html>

<head>
    <!-- DO NOT REMOVE/EDIT THIS COMMENT - META_TAGS -->

    <meta charset="utf-8">
    <meta name="viewport" content="width=device-width, initial-scale=1.0, maximum-scale=1.0, user-scalable=no">

    <link rel="shortcut icon" type="image/png" href="/favicon.ico">
    <title>Room | Hubs by Mozilla</title>
    <link href="https://fonts.googleapis.com/css?family=Open+Sans:300,300i,400,400i,600,600i,700" rel="stylesheet">
    <script>
        // HACK Chrome on iOS breaks completely if we don't do this because a-frame's webvr-polyfill doesn't recognize
        // Google Chrome on iOS correctly. We can remove this when we upgrade a-frame past 0.8.2.
        if (!window.WebVRConfig) { window.WebVRConfig = {}; }
    </script>
    <!-- Google Analytics -->
    <!-- NOTE GA tracking is disabled by default. You'll need to set the GA_TRACKING_ID build variable to enable it. -->
    <script>
    if (navigator.doNotTrack !== "1") {
        (function(i,s,o,g,r,a,m){i['GoogleAnalyticsObject']=r;i[r]=i[r]||function(){
        (i[r].q=i[r].q||[]).push(arguments)},i[r].l=1*new Date();a=s.createElement(o),
        m=s.getElementsByTagName(o)[0];a.async=1;a.src=g;m.parentNode.insertBefore(a,m)
        })(window,document,'script','https://www.google-analytics.com/analytics.js','ga');
    }
    </script>
</head>

<body>
    <a-scene
        loading-screen="enabled: false"
        nextframe
        class="grab-cursor"
        renderer="antialias: true; colorManagement: true; sortObjects: true; physicallyCorrectLights: true; alpha: false; webgl2: true; multiview: false;"
        shadow="type: pcfsoft"
        networked-scene="adapter: janus; audio: true; debug: true; connectOnLoad: false;"
        physics="gravity: -9.8; debug: false; driver: ammo; debugDrawMode: 1;"
        mute-mic="eventSrc: a-scene; toggleEvents: action_mute"
        freeze-controller="toggleEvent: action_freeze"
        personal-space-bubble="debug: false;"
        vr-mode-ui="enabled: false"
        stats-plus="false"
        rotate-selected-object
        action-to-event__mute="path: /actions/muteMic; event: action_mute;"
        environment-map="loadDefault: false"
    >
        <a-assets>
            <img id="rotation-symbol" crossorigin="anonymous" src="./assets/rotation.png">
            <img id="button" crossorigin="anonymous" src="./assets/hud/button.9.png">
            <img id="action-button" crossorigin="anonymous" src="./assets/hud/action_button.9.png">
            <img id="tooltip" crossorigin="anonymous" src="./assets/hud/tooltip.9.png">
            <img id="mute-off" crossorigin="anonymous" src="./assets/hud/mute_off.png">
            <img id="mute-off-hover" crossorigin="anonymous" src="./assets/hud/mute_off-hover.png">
            <img id="mute-on" crossorigin="anonymous" src="./assets/hud/mute_on.png">
            <img id="mute-on-hover" crossorigin="anonymous" src="./assets/hud/mute_on-hover.png">
            <img id="spawn" crossorigin="anonymous" src="./assets/hud/spawn.png">
            <img id="spawn-hover" crossorigin="anonymous" src="./assets/hud/spawn-hover.png">
            <img id="pen-off" crossorigin="anonymous" src="./assets/hud/pen_off.png">
            <img id="pen-off-hover" crossorigin="anonymous" src="./assets/hud/pen_off-hover.png">
            <img id="pen-on" crossorigin="anonymous" src="./assets/hud/pen_on.png">
            <img id="pen-on-hover" crossorigin="anonymous" src="./assets/hud/pen_on-hover.png">
            <img id="camera-off" crossorigin="anonymous" src="./assets/hud/camera_off.png">
            <img id="camera-off-hover" crossorigin="anonymous" src="./assets/hud/camera_off-hover.png">
            <img id="camera-on" crossorigin="anonymous" src="./assets/hud/camera_on.png">
            <img id="camera-on-hover" crossorigin="anonymous" src="./assets/hud/camera_on-hover.png">
            <img id="snap-camera" crossorigin="anonymous" src="./assets/images/snap_camera.png">
            <img id="camera" crossorigin="anonymous" src="./assets/images/camera.png">
            <img id="presence-count" crossorigin="anonymous" src="./assets/hud/presence-count.png">
            <img id="water-normal-map" crossorigin="anonymous" src="./assets/waternormals.jpg">

            <img id="video-volume-down" crossorigin="anonymous" src="./assets/video-overlay/volume_down.png">
            <img id="video-volume-down-hover" crossorigin="anonymous" src="./assets/video-overlay/volume_down-hover.png">
            <img id="video-volume-up" crossorigin="anonymous" src="./assets/video-overlay/volume_up.png">
            <img id="video-volume-up-hover" crossorigin="anonymous" src="./assets/video-overlay/volume_up-hover.png">
            <img id="video-seek-back" crossorigin="anonymous" src="./assets/video-overlay/seek_back.png">
            <img id="video-seek-back-hover" crossorigin="anonymous" src="./assets/video-overlay/seek_back-hover.png">
            <img id="video-seek-forward" crossorigin="anonymous" src="./assets/video-overlay/seek_fwd.png">
            <img id="video-seek-forward-hover" crossorigin="anonymous" src="./assets/video-overlay/seek_fwd-hover.png">
            <img id="video-play" crossorigin="anonymous" src="./assets/video-overlay/play.png">
            <img id="video-play-hover" crossorigin="anonymous" src="./assets/video-overlay/play-hover.png">
            <img id="video-pause" crossorigin="anonymous" src="./assets/video-overlay/pause.png">
            <img id="video-pause-hover" crossorigin="anonymous" src="./assets/video-overlay/pause-hover.png">

            <a-asset-item id="botdefault" response-type="arraybuffer" src="https://asset-bundles-prod.reticulum.io/bots/BotDefault_Avatar-9f71f8ff22.gltf"></a-asset-item>
            <a-asset-item id="botbobo" response-type="arraybuffer" src="https://asset-bundles-prod.reticulum.io/bots/BotBobo_Avatar-f9740a010b.gltf"></a-asset-item>
            <a-asset-item id="botdom" response-type="arraybuffer" src="https://asset-bundles-prod.reticulum.io/bots/BotDom_Avatar-0c48bf15a5.gltf"></a-asset-item>
            <a-asset-item id="botgreg" response-type="arraybuffer" src="https://asset-bundles-prod.reticulum.io/bots/BotGreg_Avatar-98d39797bb.gltf"></a-asset-item>
            <a-asset-item id="botguest" response-type="arraybuffer" src="https://asset-bundles-prod.reticulum.io/bots/BotGuest_Avatar-78cd857332.gltf"></a-asset-item>
            <a-asset-item id="botjim" response-type="arraybuffer" src="https://asset-bundles-prod.reticulum.io/bots/BotJim_Avatar-d28005a687.gltf"></a-asset-item>
            <a-asset-item id="botkev" response-type="arraybuffer" src="https://asset-bundles-prod.reticulum.io/bots/BotKev_Avatar-a95787bb51.gltf"></a-asset-item>
            <a-asset-item id="botpinky" response-type="arraybuffer" src="https://asset-bundles-prod.reticulum.io/bots/BotPinky_Avatar-b0b93f8675.gltf"></a-asset-item>
            <a-asset-item id="botrobert" response-type="arraybuffer" src="https://asset-bundles-prod.reticulum.io/bots/BotRobert_Avatar-e9554880f3.gltf"></a-asset-item>
            <a-asset-item id="botwoody" response-type="arraybuffer" src="https://asset-bundles-prod.reticulum.io/bots/BotWoody_Avatar-0140485a23.gltf"></a-asset-item>

            <a-asset-item id="quack"                                      src="./assets/sfx/quack.mp3"          response-type="arraybuffer" preload="auto"></a-asset-item>
            <a-asset-item id="specialquack"                               src="./assets/sfx/specialquack.mp3"   response-type="arraybuffer" preload="auto"></a-asset-item>
            <a-asset-item id="sound_asset-quack"                          src="./assets/sfx/quack.mp3"          response-type="arraybuffer" preload="auto"></a-asset-item>
            <a-asset-item id="sound_asset-teleport_start"                 src="./assets/sfx/teleportArc.mp3"     response-type="arraybuffer" preload="auto"></a-asset-item>
            <a-asset-item id="sound_asset-teleport_end"                   src="./assets/sfx/quickTurn.mp3"     response-type="arraybuffer" preload="auto"></a-asset-item>
            <a-asset-item id="sound_asset-snap_rotate"                    src="./assets/sfx/tap_mellow.mp3"     response-type="arraybuffer" preload="auto"></a-asset-item>
            <a-asset-item id="sound_asset-media_loaded"                   src="./assets/sfx/A_bendUp.mp3"     response-type="arraybuffer" preload="auto"></a-asset-item>
            <a-asset-item id="sound_asset-media_loading"                  src="./assets/sfx/suspense.mp3"     response-type="arraybuffer" preload="auto"></a-asset-item>
            <a-asset-item id="sound_asset-hud_hover_start"                src="./assets/sfx/tick.mp3"  response-type="arraybuffer" preload="auto"></a-asset-item>
            <a-asset-item id="sound_asset-grab"                           src="./assets/sfx/tick.mp3"     response-type="arraybuffer" preload="auto"></a-asset-item>
            <a-asset-item id="sound_asset-grab_off"                       src="./assets/sfx/tick.mp3" response-type="arraybuffer" preload="auto"></a-asset-item>
            <a-asset-item id="sound_asset-pinned"                         src="./assets/sfx/tack.mp3" response-type="arraybuffer" preload="auto"></a-asset-item>
            <a-asset-item id="sound_asset-cursor_distance_change_blocked" src="./assets/sfx/tick.mp3"     response-type="arraybuffer" preload="auto"></a-asset-item>
            <a-asset-item id="sound_asset-cursor_distance_changed"        src="./assets/sfx/tick.mp3" response-type="arraybuffer" preload="auto"></a-asset-item>
            <a-asset-item id="sound_asset-hud_click"                      src="./assets/sfx/tick.mp3"     response-type="arraybuffer" preload="auto"></a-asset-item>
            <a-asset-item id="sound_asset-toggle_mute"                    src="./assets/sfx/tick.mp3"     response-type="arraybuffer" preload="auto"></a-asset-item>
            <a-asset-item id="sound_asset-toggle_freeze"                  src="./assets/sfx/Eb_blip.mp3"     response-type="arraybuffer" preload="auto"></a-asset-item>
            <a-asset-item id="sound_asset-freeze"                         src="./assets/sfx/Eb_blip.mp3"     response-type="arraybuffer" preload="auto"></a-asset-item>
            <a-asset-item id="sound_asset-thaw"                           src="./assets/sfx/tick.mp3"     response-type="arraybuffer" preload="auto"></a-asset-item>
            <a-asset-item id="sound_asset-toggle_space_bubble"            src="./assets/sfx/tick.mp3"     response-type="arraybuffer" preload="auto"></a-asset-item>
            <a-asset-item id="sound_asset-spawn_pen"                      src="./assets/sfx/PenSpawn.mp3"     response-type="arraybuffer" preload="auto"></a-asset-item>
            <a-asset-item id="sound_asset-increase_pen_radius"            src="./assets/sfx/tick.mp3"     response-type="arraybuffer" preload="auto"></a-asset-item>
            <a-asset-item id="sound_asset-decrease_pen_radius"            src="./assets/sfx/tick.mp3"     response-type="arraybuffer" preload="auto"></a-asset-item>
            <a-asset-item id="sound_asset-next_pen_color"                 src="./assets/sfx/tick.mp3"     response-type="arraybuffer" preload="auto"></a-asset-item>
            <a-asset-item id="sound_asset-prev_pen_color"                 src="./assets/sfx/tick.mp3" response-type="arraybuffer" preload="auto"></a-asset-item>
            <a-asset-item id="sound_asset-start_draw"                     src="./assets/sfx/PenDraw1.mp3"     response-type="arraybuffer" preload="auto"></a-asset-item>
            <a-asset-item id="sound_asset-stop_draw"                      src="./assets/sfx/tick.mp3" response-type="arraybuffer" preload="auto"></a-asset-item>
            <a-asset-item id="sound_asset-camera_tool_took_snapshot"      src="./assets/sfx/PicSnapHey.mp3" response-type="arraybuffer" preload="auto"></a-asset-item>
            <a-asset-item id="sound_asset-welcome"                        src="./assets/sfx/welcome.mp3"     response-type="arraybuffer" preload="auto"></a-asset-item>
            <a-asset-item id="sound_asset-chat"                           src="./assets/sfx/pop.mp3"     response-type="arraybuffer" preload="auto"></a-asset-item>

            <template id="remote-avatar-template">
                <a-entity networked-avatar ik-root player-info matrix-auto-update>
                    <a-entity class="camera" matrix-auto-update></a-entity>

                    <a-entity class="left-controller" matrix-auto-update></a-entity>

                    <a-entity class="right-controller" matrix-auto-update></a-entity>

                    <a-entity class="model" gltf-model-plus="inflate: true">
                        <template data-name="AvatarRoot">
                            <a-entity ik-controller hand-pose__left hand-pose__right space-invader-mesh="meshName: AvatarMesh"></a-entity>
                        </template>

                        <template data-name="Neck">
                            <a-entity>
                                <a-entity
                                    class="nametag"
                                    billboard
                                    matrix-auto-update
                                    text="side: double; align: center; color: #ddd"
                                    position="0 1 0"
                                    scale="6 6 6"
                                ></a-entity>
                            </a-entity>
                        </template>

                        <template data-name="Spine">
                            <a-entity personal-space-invader="radius: 0.2; useMaterial: true;" bone-visibility>
                                <a-entity billboard matrix-auto-update visibility-while-frozen="withinDistance: 10; requireHoverOnNonMobile: false;">
                                    <a-entity hoverable mixin="rounded-text-button" block-button ui-class-while-frozen position="0 0 .35"> </a-entity>
                                    <a-entity text="value:Hide; width:2.5; align:center;" position="0 0 0.36"></a-entity>
                                    <a-entity hoverable mixin="rounded-text-button" visible-if-permitted="kick_users" kick-button ui-class-while-frozen position="0 -0.25 .35"> </a-entity>
                                    <a-entity text="value:Kick; width:2.5; align:center;"  visible-if-permitted="kick_users" position="0 -0.25 0.36"></a-entity>
                                </a-entity>
                            </a-entity>
                        </template>

                        <template data-name="Head">
                            <a-entity
                                networked-audio-source="rolloffFactor: 2.0;"
                                networked-audio-analyser
                                personal-space-invader="radius: 0.15; useMaterial: true;"
                                bone-visibility
                                ammo-body="type: kinematic;"
                                ammo-shape="type: cylinder; fit: manual; halfExtents: 0.11 0.10 0.11; offset: 0 0.06 0.04;"
                            ></a-entity>
                        </template>

                        <template data-name="LeftHand">
                            <a-entity personal-space-invader="radius: 0.1" bone-visibility></a-entity>
                        </template>

                        <template data-name="RightHand">
                            <a-entity personal-space-invader="radius: 0.1" bone-visibility></a-entity>
                        </template>
                    </a-entity>
                </a-entity>
            </template>

            <template id="static-media">
                <a-entity
                    ammo-body="type: static; mass: 1;"
                    set-sounds-invisible
                >
                </a-entity>
            </template>

            <template id="static-controlled-media">
                <a-entity
                    class="interactable"
                    super-networked-interactable="counter: #media-counter;"
                    scalable-when-grabbed
                    ammo-body="type: static; mass: 1;"
                    grabbable="constraintComponentName: ammo-constraint"
                    hoverable
                    hoverable-visuals="cursorController: #cursor-controller"
                    sound__grab="src: #sound_asset-grab; on: grabbed; poolSize: 1; positional: false;"
                    sound__graboff ="src: #sound_asset-grab_off; on: ungrabbed; poolSize: 1; positional: false;"
                    set-sounds-invisible
                    emit-state-change__grabbed="state: grabbed; transform: rising; event: grabbed;"
                    emit-state-change__ungrabbed="state: grabbed; transform: falling; event: ungrabbed;"
                >
                </a-entity>
            </template>

            <template id="interactable-media">
                <a-entity
                    class="interactable"
                    super-networked-interactable="counter: #media-counter;"
                    scalable-when-grabbed
                    ammo-body="type: dynamic; mass: 1;"
                    grabbable="constraintComponentName: ammo-constraint"
                    stretchable="useWorldPosition: true; usePhysics: never"
                    hoverable
                    hoverable-visuals="cursorController: #cursor-controller"
                    sticky-object="autoLockOnRelease: true; autoLockOnLoad: true;"
                    position-at-box-shape-border__freeze="target:.freeze-menu;"
                    destroy-at-extreme-distances
                    set-yxz-order
                    pinnable
                    matrix-auto-update
                    sound__grab="src: #sound_asset-grab; on: grabbed; poolSize: 1; positional: false;"
                    sound__graboff ="src: #sound_asset-grab_off; on: ungrabbed; poolSize: 1; positional: false;"
                    sound__pinned ="src: #sound_asset-pinned; on: pinned; poolSize: 1; positional: false;"
                    set-sounds-invisible
                    emit-state-change__grabbed="state: grabbed; transform: rising; event: grabbed;"
                    emit-state-change__ungrabbed="state: grabbed; transform: falling; event: ungrabbed;"
                    emit-state-change__pinned="state: pinned; transform: rising; event: pinned;"
                >
                    <a-entity class="ui interactable-ui" mixin="button-container">
                        <a-entity class="freeze-menu" visibility-while-frozen="withinDistance: 10;">
                            <a-entity mixin="rounded-text-action-button" pin-networked-object-button="labelSelector:.pin-button-label; hideWhenPinnedSelector:.hide-when-pinned;" position="0 0.125 0.01"> </a-entity>
                            <a-entity class="pin-button-label" text=" value:pin; width:1.75; align:center;" text-raycast-hack position="0 0.125 0.02"></a-entity>
                            <a-entity mixin="rounded-text-button" camera-focus-button="track: false" position="-0.25 0.375 0.01">
                                <a-entity text=" value:focus; width:1.75; align:center;" text-raycast-hack position="0.075 0 0.02"></a-entity>
                                <a-image
                                    icon-button="image: #camera; hoverImage: #camera;"
                                    scale="0.165 0.165 0.165"
                                    position="-0.105 0.005 0.01"
                                ></a-image>
                            </a-entity>
                            <a-entity mixin="rounded-text-button" camera-focus-button="track: true" position="0.25 0.375 0.01">
                                <a-entity text=" value:track; width:1.75; align:center;" text-raycast-hack position="0.075 0 0.02"></a-entity>
                                <a-image
                                    icon-button="image: #camera; hoverImage: #camera;"
                                    scale="0.165 0.165 0.165"
                                    position="-0.105 0.005 0.01"
                                ></a-image>
                            </a-entity>
                            <a-entity mixin="rounded-text-button" class="hide-when-pinned" remove-networked-object-button position="0 -0.125 0.01"> </a-entity>
                            <a-entity text=" value:remove; width:1.75; align:center;" class="hide-when-pinned" text-raycast-hack position="0 -0.125 0.02"></a-entity>
                            <a-entity mixin="rounded-text-button" open-media-button position="0.25 -0.375 0.01">
                                <a-entity text="value:open link; width:1.75; align:center;" text-raycast-hack position="0 0 0.02"></a-entity>
                            </a-entity>
                            <a-entity mixin="rounded-text-button" clone-media-button position="-0.25 -0.375 0.01">
                                <a-entity text="value:clone; width:1.75; align:center;" text-raycast-hack position="0 0 0.02"></a-entity>
                            </a-entity>
                            <a-entity scale="0.8 0.8 1" mixin="rounded-text-button" rotate-button rotate-button-selector position="-0.6  0.12 0.01">
                                <a-entity text="value:rotate; width:1.50; align:center;" text-raycast-hack position="0 0 0.02"></a-entity>
                            </a-entity>
                            <a-entity  scale="0.8 0.8 1" mixin="rounded-text-button" rotate-button="mode: align;" position="-0.6 -0.12 0.01">
                                <a-entity text="value:re-center; width:1.40; align:center;" text-raycast-hack position="0 0 0.02"></a-entity>
                            </a-entity>
                        </a-entity>
                    </a-entity>
                </a-entity>
            </template>

            <template id="pen-interactable">
                <a-entity
                    class="pen interactable"
                    super-networked-interactable="counter: #pen-counter;"
                    ammo-body="type: dynamic; mass: 0.001;"
                    grabbable="maxGrabbers: 1; constraintComponentName: ammo-constraint;"
                    sticky-object="autoLockOnRelease: true; autoLockOnLoad: true; autoLockSpeedLimit: 0;"
                    hoverable
                    matrix-auto-update
                    scale="0.5 0.5 0.5"
                    sound__next_pen_color="src: #sound_asset-next_pen_color; on: next_pen_color; poolSize: 2; positional: false;"
                    sound__prev_pen_color="src: #sound_asset-prev_pen_color; on: prev_pen_color; poolSize: 2; positional: false;"
                    sound__start_draw="src: #sound_asset-start_draw; on: start_draw; poolSize: 2;"
                    sound__stop_draw="src: #sound_asset-stop_draw; on: stop_draw; poolSize: 2; positional: false;"
                    sound__increase_pen_radius="src: #sound_asset-increase_pen_radius; on: increase_pen_radius; poolSize: 2; positional: false;"
                    sound__decrease_pen_radius="src: #sound_asset-decrease_pen_radius; on: decrease_pen_radius; poolSize: 2; positional: false;"
                    sound__grab="src: #sound_asset-grab; on: grabbed; poolSize: 1; positional: false;"
                    sound__graboff ="src: #sound_asset-grab_off; on: ungrabbed; poolSize: 1; positional: false;"
                    set-sounds-invisible
                    emit-state-change__grabbed="state: grabbed; transform: rising; event: grabbed;"
                    emit-state-change__ungrabbed="state: grabbed; transform: falling; event: ungrabbed;"
                    action-to-remove__pen="path: /actions/pen/remove;"
                    position-at-box-shape-border="target:.pen-menu"
                >
                    <a-sphere
                        id="pen"
                        scale="1.5, 1.5, 1.5"
                        position="0 -0.18 0"
                        radius="0.02"
                        color="#FF0033"
                        pen="camera: #player-camera; drawingManager: #drawing-manager"
                        segments-width="16"
                        segments-height="12"
                    ></a-sphere>
                    <a-entity class="ui delete-button pen-menu" visibility-while-frozen="withinDistance: 10;" mixin="button-container" >
                        <a-entity mixin="rounded-text-button" remove-networked-object-button position="0 0 0.1"> </a-entity>
                        <a-entity text=" value:remove; width:2.5; align:center;" text-raycast-hack position="0 0 0.11"></a-entity>
                    </a-entity>
                </a-entity>
            </template>

            <template id="interactable-camera">
                <a-entity
                    class="interactable icamera"
                    grabbable="constraintComponentName: ammo-constraint;"
                    hoverable
                    stretchable="useWorldPosition: true; usePhysics: never"
                    camera-tool
                    matrix-auto-update
                    scale="0.5 0.5 0.5"
                    animation__spawn="property: scale; delay: 50; dur: 200; from: 0.5 0.5 0.5; to: 1 1 1; easing: easeOutQuad"
                    ammo-body="type: dynamic; mass: 0.001;"
                    ammo-shape="type: box; fit: manual; halfExtents: 0.11 0.07 0.05; offset: 0 0.02 0;"
                    sticky-object="autoLockOnRelease: true; autoLockOnLoad: true; autoLockSpeedLimit: 0;"
                    super-networked-interactable="counter: #camera-counter;"
                    scalable-when-grabbed
                    position-at-box-shape-border__freeze="target: .camera-menu"
                    set-yxz-order
                >
                    <a-entity class="ui interactable-ui camera-menu" visibility-while-frozen="withinDistance: 10;" mixin="button-container" >
                        <a-entity mixin="rounded-text-action-button" mirror-camera-button="labelSelector:.mirror-button-label;" position="0 0.125 0.01">
                            <a-entity text=" value:mirror; width:2.5; align:center;" class="mirror-button-label" text-raycast-hack position="0 0 0.02"></a-entity>
                        </a-entity>
                        <a-entity mixin="rounded-text-button" remove-networked-object-button position="0 -0.125 0.01"> </a-entity>
                        <a-entity text=" value:remove; width:2.5; align:center;" text-raycast-hack position="0 -0.125 0.02"></a-entity>
                        <a-entity scale="0.8 0.8 1" mixin="rounded-text-button" rotate-button rotate-button-selector position="-0.7 0.06 0.01">
                            <a-entity text="value:rotate; width:2.40; align:center;" text-raycast-hack position="0 0 0.02"></a-entity>
                        </a-entity>
                        <a-entity  scale="0.8 0.8 1" mixin="rounded-text-button" rotate-button="mode: align;" position="-0.7 -0.15 0.01">
                            <a-entity text="value:re-center; width:2.2; align:center;" text-raycast-hack position="0 0 0.02"></a-entity>
                        </a-entity>
                    </a-entity>
                </a-entity>
            </template>

            <template id="camera-hover-menu">
                <a-entity class="ui interactable-ui hover-container camera-snap-menu" mixin="button-container" visible="false">
                    <a-entity class="snap-button" mixin="rounded-text-action-button" position="0 -0.145 0.0" scale="0.75 0.75 0.75">
                        <a-entity text="value:; width:1; align:center;" text-raycast-hack position="0 0 0.02"></a-entity>
                        <a-image
                            icon-button="image: #snap-camera; hoverImage: #snap-camera;"
                            scale="0.225 0.225 0.225"
                            position="0 0.005 0.01"
                        ></a-image>
                    </a-entity>
                </a-entity>
            </template>

            <template id="interactable-drawing">
                <a-entity
                    networked-drawing
                ></a-entity>
            </template>

            <template id="paging-toolbar">
                <a-entity class="ui paging-toolbar" visible-to-owner>
                    <a-entity class="prev-button" position="-0.3 0 0">
                        <a-entity mixin="rounded-text-button" slice9="width: 0.2"> </a-entity>
                        <a-entity text=" value:<; width:2; align:center;" text-raycast-hack position="0 0 0.01"></a-entity>
                    </a-entity>
                    <a-entity class="page-label" text="width:2; align:center;" text-raycast-hack></a-entity>
                    <a-entity class="next-button" position="0.3 0 0">
                        <a-entity mixin="rounded-text-button" slice9="width: 0.2"> </a-entity>
                        <a-entity text=" value:>; width:2; align:center;" text-raycast-hack position="0 0 0.01"></a-entity>
                    </a-entity>
                </a-entity>
            </template>

            <!-- TODO: All of these positions are assuming 16:9 - need to actually reposition based on video resolution -->
            <template id="video-hover-menu">
                <a-entity class="ui interactable-ui hover-container" mixin="button-container" visible="false">
                    <a-entity class="video-time-label" text="value: 0; anchor: center; align: center; color: #aaa;" text-raycast-hack position="0 -0.24 0" scale="0.75 0.75 0.75"></a-entity>
                    <a-entity class="video-volume-label" text="value: 0%; anchor: center; align: center; color: #ccc; letterSpacing: 4;" text-raycast-hack position="0.0 0.175 0.015" scale="1.25 1.25 1.25"></a-entity>
                    <a-image
                        icon-button="image: #video-volume-down; hoverImage: #video-volume-down-hover;"
                        scale="0.075 0.075 0.075"
                        position="-0.275 0.175 0"
                        class="ui video-volume-down-button"
                    ></a-image>
                    <a-image
                        icon-button="image: #video-volume-up; hoverImage: #video-volume-up-hover;"
                        scale="0.075 0.075 0.075"
                        position="0.275 0.175 0"
                        class="ui video-volume-up-button"
                    ></a-image>
                    <a-image
                        icon-button="image: #video-seek-back; hoverImage: #video-seek-back-hover;"
                        scale="0.1 0.1 0.1"
                        position="-0.3 -0.125 0"
                        class="ui video-seek-back-button"
                        visible="false"
                    ></a-image>
                    <a-image
                        icon-button="image: #video-pause; hoverImage: #video-pause-hover; activeImage: #video-play; activeHoverImage: #video-play-hover"
                        scale="0.15 0.15 0.15"
                        position="0 -0.125 0"
                        class="ui video-playpause-button"
                        visible="false"
                    ></a-image>
                    <a-image
                        icon-button="image: #video-seek-forward; hoverImage: #video-seek-forward-hover;"
                        scale="0.1 0.1 0.1"
                        position="0.3 -0.125 0"
                        class="ui video-seek-forward-button"
                        visible="false"
                    ></a-image>
                </a-entity>
            </template>

            <template id="hubs-destination-hover-menu">
                <a-entity class="ui interactable-ui hover-container" mixin="button-container" visible="false">
                    <a-entity mixin="rounded-text-action-button ui" open-media-button position="0 -0.125 0.01">
                        <a-entity text="value:value; width:1.5; align:center;" text-raycast-hack position="0 0 0.02"></a-entity>
                    </a-entity>
                </a-entity>
            </template>

            <template id="video-unmute">
                <a-entity
                    class="ui interactable-ui hover-container unmute-ui"
                    position="0 0 0.1"
                    visibility-while-frozen="visible: false; withinDistance: 10; requireHoverOnNonMobile: false;"
                    mixin="button-container"
                >
                    <a-entity mixin="rounded-text-button" slice9="width: 0.4" unmute-video-button position="0 -0.5 0.01">
                        <a-entity text="value:unmute; width:2; align:center;" text-raycast-hack position="0 0 0.02"></a-entity>
                    </a-entity>
                </a-entity>
            </template>

            <a-mixin id="rounded-text-button"
                text-button="
                    haptic:#player-right-controller;
                    textHoverColor: #fff;
                    textColor: #fff;
                    backgroundHoverColor: #aaa;
                    backgroundColor: #fff;"
                slice9="
                    width: 0.45;
                    height: 0.2;
                    left: 64;
                    top: 64;
                    right: 66;
                    bottom: 66;
                    opacity: 1.0;
                    src: #button"
            ></a-mixin>

            <a-mixin id="rounded-text-action-button"
                text-button="
                    haptic:#player-right-controller;
                    textHoverColor: #fff;
                    textColor: #fff;
                    backgroundColor: #ff3550;
                    backgroundHoverColor: #fc3545;
                    "
                slice9="
                    width: 0.45;
                    height: 0.2;
                    left: 64;
                    top: 64;
                    right: 66;
                    bottom: 66;
                    opacity: 1.0;
                    src: #action-button"
            ></a-mixin>

            <a-mixin id="button-container"
                stop-event-propagation__grab-start="event: grab-start"
                stop-event-propagation__grab-end="event: grab-end"
                stop-event-propagation__stretch-start="event: stretch-start"
                stop-event-propagation__stretch-end="event: stretch-end"
            ></a-mixin>

            <a-mixin id="controller-super-hands"
                super-hands="
                    colliderEvent: collide;
                    colliderEventProperty: targetEl;
                    colliderEndEvent: collide-end;
                    colliderEndEventProperty: targetEl;
                    grabStartButtons: primary_hand_grab, secondary_hand_grab;
                    grabEndButtons: primary_hand_release, secondary_hand_release;
                    stretchStartButtons: primary_hand_grab, secondary_hand_grab;
                    stretchEndButtons: primary_hand_release, secondary_hand_release;
                    dragDropStartButtons: hand_grab, secondary_hand_grab;
                    dragDropEndButtons: hand_release, secondary_hand_release;"
            ></a-mixin>
        </a-assets>

        <!-- Interactables -->
        <a-entity id="media-counter" networked-counter="max: 10;"></a-entity>

        <a-entity id="pen-counter" networked-counter="max: 10;"></a-entity>

        <a-entity id="camera-counter" networked-counter="max: 1;"></a-entity>

        <a-entity id="drawing-manager" drawing-manager></a-entity>

        <a-entity
            id="cursor-controller"
            cursor-controller="
                cursor: #cursor;
                camera: #player-camera;
                objects: .collidable, .interactable, .ui;"
        ></a-entity>

        <a-sphere
            id="cursor"
            material="depthTest: false; opacity:0.9;"
            radius="0.02"
            segments-width="9"
            segments-height="9"
            ammo-body="type: kinematic; collisionFlags: 4; collisionFilterMask: 3; scaleAutoUpdate: false; activationState: 4;"
            ammo-shape="type: sphere; sphereRadius: 0.02; autoGenerateShape: false;"
            haptic-feedback="path: /haptics/actuators/right"
            super-hands="
                colliderEvent: raycaster-intersection;
                colliderEndEvent: raycaster-intersection-cleared;
                grabStartButtons: cursor-grab, primary_hand_grab, secondary_hand_grab;
                grabEndButtons: cursor-release, primary_hand_release, secondary_hand_release;
                stretchStartButtons: cursor-grab, primary_hand_grab, secondary_hand_grab;
                stretchEndButtons: cursor-release, primary_hand_release, secondary_hand_release;
                dragDropStartButtons: cursor-grab, primary_hand_grab, secondary_hand_grab;
                dragDropEndButtons: cursor-release, primary_hand_release, secondary_hand_release;"
            action-to-event__grab="path: /actions/cursorGrab; event: cursor-grab"
            action-to-event__drop="path: /actions/cursorDrop; event: cursor-release"
        >
            <a-image
                icon-button="image: #rotation-symbol"
                scale="0.1 0.1 0.1"
                position="0.0 0 0"
                class="hud"
                visible-if-rotating
            ></a-image>
        </a-sphere>

        <!-- Player Rig -->
        <a-entity
            id="player-rig"
            spawn-controller="loadedEvent: entered; target: #player-rig"
            wasd-to-analog2d
            character-controller="pivot: #player-camera"
            ik-root
            player-info
        >
            <a-entity
                id="player-hud"
                hud-controller="head: #player-camera;"
                vr-mode-toggle-class="class: ui"
                vr-mode-toggle-visibility
                vr-mode-toggle-playing__hud-controller
            >
                <a-entity in-world-hud="haptic:#player-right-controller;raycaster:#player-right-controller;" rotation="30 0 0">

                    <a-rounded height="0.08" width="0.2" color="#000000" position="-0.30 0.125 0" radius="0.040" opacity="0.35" class="hud bg"></a-rounded>
                    <a-image scale="0.07 0.06 0.06" position="-0.23 0.165 0.001" src="#presence-count" material="alphaTest:0.1;"></a-image>
                    <a-entity id="hud-presence-count" text="value:; width:1.1; align:center;" position="-0.155 0.165 0" matrix-auto-update="target: text;"></a-entity>
                    <a-entity class="ui interactable-ui" mixin="button-container">
                        <a-entity class="invite-btn" position="0.17 0.165 0" scale="0.5 0.5 0.5" hoverable>
                            <a-entity mixin="rounded-text-action-button" slice9="width: 1.0" scale="0.8 0.8 1.0"> </a-entity>
                            <a-entity text=" value:invite; width:2; align:center;" text-raycast-hack position="0 0 0.01"></a-entity>
                        </a-entity>
                    </a-entity>
                <a-image
                    icon-button="tooltip: #hud-tooltip; tooltipText: Mute Mic; activeTooltipText: Unmute Mic; image: #mute-off; hoverImage: #mute-off-hover; activeImage: #mute-on; activeHoverImage: #mute-on-hover"
                    scale="0.1 0.1 0.1"
                    position="-0.17 0 0.001"
                    class="hud mic"
                    material="alphaTest:0.1;"
                    hoverable
                    sound__hud_hover_start="src: #sound_asset-hud_hover_start; on: mouseover; poolSize: 5; positional: false;"
                    set-sounds-invisible
                ></a-image>
                <a-image
                    icon-button="tooltip: #hud-tooltip; tooltipText: Create; activeTooltipText: Resume; image: #spawn; hoverImage: #spawn-hover;"
                    scale="0.2 0.2 0.2"
                    position="0 0 0.005"
                    class="hud spawn"
                    hoverable
                    sound__hud_hover_start="src: #sound_asset-hud_hover_start; on: mouseover; poolSize: 5; positional: false;"
                    set-sounds-invisible
                ></a-image>
                <a-image
                    icon-button="tooltip: #hud-tooltip; tooltipText: Pen; activeTooltipText: Pen; image: #pen-off; hoverImage: #pen-off-hover; activeImage: #pen-on; activeHoverImage: #pen-on-hover"
                    scale="0.1 0.1 0.1"
                    position="0.17 0 0.001"
                    class="hud penhud"
                    material="alphaTest:0.1;"
                    hoverable
                    sound__hud_hover_start="src: #sound_asset-hud_hover_start; on: mouseover; poolSize: 5; positional: false;"
                    set-sounds-invisible
                ></a-image>
                <a-image
                    icon-button="tooltip: #hud-tooltip; tooltipText: Camera; activeTooltipText: Camera; image: #camera-off; hoverImage: #camera-off-hover; activeImage: #camera-on; activeHoverImage: #camera-on-hover"
                    scale="0.1 0.1 0.1"
                    position="0.28 0 0.001"
                    class="hud camera-btn"
                    material="alphaTest:0.1;"
                    hoverable
                    sound__hud_hover_start="src: #sound_asset-hud_hover_start; on: mouseover; poolSize: 5; positional: false;"
                    set-sounds-invisible
                ></a-image>
                <a-rounded visible="false" vr-mode-toggle-visibility id="hud-tooltip" height="0.08" width="0.3" color="#000000" position="-0.15 -0.2 0" rotation="-20 0 0" radius="0.025" opacity="0.35" class="hud bg">
                    <a-entity text="value: Mute Mic; align:center;" position="0.15 0.04 0.001" matrix-auto-update="target: text"></a-entity>
                </a-rounded>
                </a-entity>
            </a-entity>

            <a-entity
                id="player-camera"
                class="camera"
                camera
                personal-space-bubble="radius: 0.4;"
                rotation
                pitch-yaw-rotator
                set-yxz-order
                matrix-auto-update
                set-active-camera
                sound__teleport_start="positional: false; src: #sound_asset-teleport_start; on: nothing; poolSize: 2; loop: true;"
                scene-sound__teleport_start="on: teleport-sound-start; off: teleport-sound-stop, teleport-sound-cancel;"
                sound__teleport_end="positional: false; src: #sound_asset-teleport_end; on: nothing; poolSize: 2;"
                scene-sound__teleport_end="on: teleport-sound-stop; off: teleport-sound-start"
                sound__snap_rotate_left="positional: false; src: #sound_asset-snap_rotate; on: nothing; poolSize: 3;"
                scene-sound__snap_rotate_left="on: snap_rotate_left;"
                sound__snap_rotate_right="positional: false; src: #sound_asset-snap_rotate; on: nothing; poolSize: 3;"
                scene-sound__snap_rotate_right="on: snap_rotate_right;"
                sound__media_loaded="positional: false; src: #sound_asset-media_loaded; on: nothing; poolSize: 2;"
                scene-sound__media_loaded="on: media-loaded;"
                sound__media_loading="positional: false; src: #sound_asset-media_loading; on: nothing; poolSize: 2; loop: true; "
                scene-sound__media_loading="on: media-loading; off: media-loaded;"
                sound__hud_action_mute="positional: false; src: #sound_asset-toggle_mute; on: nothing; poolSize: 2;"
                scene-sound__hud_action_mute="on: action_mute;"
                sound__hud_action_freeze="positional: false; src: #sound_asset-toggle_freeze; on: nothing; poolSize: 2;"
                scene-sound__hud_action_freeze="on: action_freeze;"
                sound__action_freeze="positional: false; src: #sound_asset-freeze; on: nothing; poolSize: 2;"
                scene-sound__action_freeze="on: play_freeze_sound;"
                sound__action_thaw="positional: false; src: #sound_asset-thaw; on: nothing; poolSize: 2;"
                scene-sound__action_thaw="on: play_thaw_sound;"
                sound__hud_action_space_bubble="positional: false; src: #sound_asset-toggle_space_bubble; on: nothing; poolSize: 2;"
                scene-sound__hud_action_space_bubble="on: action_space_bubble;"
                sound__hud_spawn_pen="positional: false; src: #sound_asset-spawn_pen; on: nothing; poolSize: 2;"
                scene-sound__hud_spawn_pen="on: spawn_pen;"
                sound__hud_hover_start="positional: false; src: #sound_asset-hud_hover_start; on: nothing; poolSize: 5;"
                sound__hud_click="positional: false; src: #sound_asset-hud_click; on: nothing; poolSize: 1;"
                scene-sound__hud_click="on: hud_click;"
                sound__cursor_distance_changed="positional: false; src: #sound_asset-cursor_distance_changed; on: nothing; poolSize: 1;"
                scene-sound__cursor_distance_changed="on: cursor-distance-changed;"
                sound__cursor_distance_change_blocked="positional: false; src: #sound_asset-cursor_distance_change_blocked; on: nothing; poolSize: 1;"
                scene-sound__cursor_distance_change_blocked="on: cursor-distance-change-blocked;"
                sound__camera_tool_took_snapshot="positional: false; src: #sound_asset-camera_tool_took_snapshot; on: nothing; poolSize: 1;"
                scene-sound__camera_tool_took_snapshot="on: camera_tool_took_snapshot;"
                sound__welcome="positional: false; src: #sound_asset-welcome; on: nothing; poolSize: 2;"
                scene-sound__welcome="on: entered;"
                sound__log_chat_message="positional: false; src: #sound_asset-chat; on: nothing; poolSize: 2;"
                scene-sound__log_chat_message="on: presence-log-chat;"
                sound__quack="positional: false; src: #sound_asset-quack; on: nothing; poolSize: 2;"
                scene-sound__quack="on: quack;"
                set-sounds-invisible
            >
                <a-entity
                    id="gaze-teleport"
                    position = "0.15 0 0"
                    teleporter="start: /actions/startTeleport; confirm: /actions/stopTeleport; collisionEntities: [nav-mesh];"
                ></a-entity>
            </a-entity>

            <a-entity
                id="player-left-controller"
                class="left-controller"
                track-pose="path: /actions/leftHand/matrix"
                visibility-by-path="path: /actions/leftHand/matrix"
                hand-controls2="left"
                teleporter="start: /actions/leftHand/startTeleport; confirm: /actions/leftHand/stopTeleport; collisionEntities: [nav-mesh]"
                matrix-auto-update
                haptic-feedback="path: /haptics/actuators/left"
                mixin="controller-super-hands"
<<<<<<< HEAD
                ammo-body="type: kinematic; addCollideEventListener: true; collisionFlags: 4; collisionFilterMask: 3; activationState: 4; scaleAutoUpdate: false;"
                ammo-shape="type: box; fit: manual; halfExtents: 0.03 0.04 0.05; offset: 0 0 -0.04"
=======
                ammo-body="type: kinematic; addCollideEventListener: true; collisionFlags: 4; collisionFilterMask: 3; activationState: 4;"
                ammo-shape="type: box; autoGenerateShape: false; mergeGeometry: false; halfExtents: 0.03 0.04 0.05; offset: 0 0 -0.04"
>>>>>>> 0344964b
                action-to-event__c="path: /actions/leftHandGrab; event: primary_hand_grab;"
                action-to-event__d="path: /actions/leftHandDrop; event: primary_hand_release;"
            >
            </a-entity>

            <a-entity
                id="player-right-controller"
                class="right-controller"
                track-pose="path: /actions/rightHand/matrix"
                visibility-by-path="path: /actions/rightHand/matrix"
                hand-controls2="right"
                teleporter="start: /actions/rightHand/startTeleport; confirm: /actions/rightHand/stopTeleport; collisionEntities: [nav-mesh]"
                matrix-auto-update
                haptic-feedback="path: /haptics/actuators/right"
                mixin="controller-super-hands"
<<<<<<< HEAD
                ammo-body="type: kinematic; addCollideEventListener: true; collisionFlags: 4; collisionFilterMask: 3; activationState: 4; scaleAutoUpdate: false;"
                ammo-shape="type: box; fit: manual; halfExtents: 0.03 0.04 0.05; offset: 0 0 -0.04"
=======
                ammo-body="type: kinematic; addCollideEventListener: true; collisionFlags: 4; collisionFilterMask: 3; activationState: 4;"
                ammo-shape="type: box; autoGenerateShape: false; mergeGeometry: false; halfExtents: 0.03 0.04 0.05; offset: 0 0 -0.04"
>>>>>>> 0344964b
                action-to-event__c="path: /actions/rightHandGrab; event: primary_hand_grab;"
                action-to-event__d="path: /actions/rightHandDrop; event: primary_hand_release;"
            >
            </a-entity>

            <a-entity gltf-model-plus="inflate: true;" class="model">
                <template data-name="AvatarRoot">
                    <a-entity
                        ik-controller="alwaysUpdate: true"
                        disable-frustum-culling
                        hand-pose__left
                        hand-pose__right
                        hand-pose-controller__left="networkedAvatar:#player-rig;eventSrc:#player-left-controller"
                        hand-pose-controller__right="networkedAvatar:#player-rig;eventSrc:#player-right-controller"
                    ></a-entity>
                </template>

                <template data-name="Neck">
                    <a-entity>
                        <a-entity class="nametag" visible="false" text ></a-entity>
                    </a-entity>
                </template>

                <template data-name="Head">
                    <a-entity id="player-head" visible="false" bone-visibility></a-entity>
                </template>

                <template data-name="LeftHand">
                    <a-entity bone-visibility hover-visuals="hand: left; controller: #player-left-controller"></a-entity>
                </template>

                <template data-name="RightHand">
                    <a-entity bone-visibility hover-visuals="hand: right; controller: #player-right-controller"></a-entity>
                </template>

            </a-entity>
        </a-entity>

        <!-- Environment -->
        <a-entity
            id="environment-root"
            ammo-body="type: static; mass: 0;"
            nav-mesh-helper
        >
            <a-entity id="environment-scene"></a-entity>
        </a-entity>

        <!-- Objects -->
        <a-entity id="objects-root">
            <a-entity id="objects-scene"></a-entity>
        </a-entity>

        <a-entity
            action-to-event="path: /actions/spawnPen; event: spawn_pen"
            super-spawner="
                template: #pen-interactable;
                src: https://asset-bundles-prod.reticulum.io/interactables/DrawingPen/DrawingPen-34fb4aee27.gltf;
                spawnEvent: spawn_pen;
                superHand: #player-right-controller;
                cursorSuperHand: #cursor;
                animateFromCursor: true;
                useCustomSpawnScale: true;
                spawnScale: 0.5, 0.5, 0.5;
                "
        ></a-entity>

        <a-entity matrix-auto-update class="vr-notice" follow-in-fov="target: #player-camera; offset: 0 0 -0.8; angle: 39;" visible="false">
            <a-entity hoverable slice9="width: 0.9; height: 0.2; left: 64; top: 64; right: 66; bottom: 66; opacity: 1.0; src: #button"
                text-button="
                    textHoverColor: #fff;
                    textColor: #fff;
                    backgroundColor: #2f80ed;"
                position="0 0 0.01"> </a-entity>
            <a-entity text="value:Lift your headset to continue; width:1; align:center;" position="0 0 0.02"></a-entity>
        </a-entity>

    </a-scene>

    <div id="ui-root"></div>
</body>

</html><|MERGE_RESOLUTION|>--- conflicted
+++ resolved
@@ -688,13 +688,8 @@
                 matrix-auto-update
                 haptic-feedback="path: /haptics/actuators/left"
                 mixin="controller-super-hands"
-<<<<<<< HEAD
                 ammo-body="type: kinematic; addCollideEventListener: true; collisionFlags: 4; collisionFilterMask: 3; activationState: 4; scaleAutoUpdate: false;"
                 ammo-shape="type: box; fit: manual; halfExtents: 0.03 0.04 0.05; offset: 0 0 -0.04"
-=======
-                ammo-body="type: kinematic; addCollideEventListener: true; collisionFlags: 4; collisionFilterMask: 3; activationState: 4;"
-                ammo-shape="type: box; autoGenerateShape: false; mergeGeometry: false; halfExtents: 0.03 0.04 0.05; offset: 0 0 -0.04"
->>>>>>> 0344964b
                 action-to-event__c="path: /actions/leftHandGrab; event: primary_hand_grab;"
                 action-to-event__d="path: /actions/leftHandDrop; event: primary_hand_release;"
             >
@@ -710,13 +705,8 @@
                 matrix-auto-update
                 haptic-feedback="path: /haptics/actuators/right"
                 mixin="controller-super-hands"
-<<<<<<< HEAD
                 ammo-body="type: kinematic; addCollideEventListener: true; collisionFlags: 4; collisionFilterMask: 3; activationState: 4; scaleAutoUpdate: false;"
                 ammo-shape="type: box; fit: manual; halfExtents: 0.03 0.04 0.05; offset: 0 0 -0.04"
-=======
-                ammo-body="type: kinematic; addCollideEventListener: true; collisionFlags: 4; collisionFilterMask: 3; activationState: 4;"
-                ammo-shape="type: box; autoGenerateShape: false; mergeGeometry: false; halfExtents: 0.03 0.04 0.05; offset: 0 0 -0.04"
->>>>>>> 0344964b
                 action-to-event__c="path: /actions/rightHandGrab; event: primary_hand_grab;"
                 action-to-event__d="path: /actions/rightHandDrop; event: primary_hand_release;"
             >
