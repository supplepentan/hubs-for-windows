--- conflicted
+++ resolved
@@ -207,7 +207,11 @@
                     cameraRig: #player-rig; 
                     teleportOrigin: #player-camera; 
                     button: cursor-teleport_; 
-                    collisionEntities: [nav-mesh]"
+                    collisionEntities: [nav-mesh];
+                    drawIncrementally: true;
+                    incrementalDrawMs: 600;
+                    hitOpacity: 0.3;
+                    missOpacity: 0.2;"
                 ></a-entity>
             </a-entity>
 
@@ -217,22 +221,14 @@
                 hand-controls2="left"
                 tracked-controls
                 teleport-controls="
-<<<<<<< HEAD
                     cameraRig: #player-rig; 
                     teleportOrigin: #player-camera; 
                     button: cursor-teleport_; 
-                    collisionEntities: [nav-mesh]"
-=======
+                    collisionEntities: [nav-mesh];
                     drawIncrementally: true;
                     incrementalDrawMs: 600;
                     hitOpacity: 0.3;
-                    missOpacity: 0.2;
-                    cameraRig: #player-rig;
-                    teleportOrigin: #player-camera;
-                    button: action_teleport_;
-                    collisionEntities: [nav-mesh];"
-                app-mode-toggle-playing__teleport-controls="mode: hud; invert: true;"
->>>>>>> b6431211
+                    missOpacity: 0.2;"
                 haptic-feedback
             ></a-entity>
 
@@ -242,21 +238,14 @@
                 hand-controls2="right"
                 tracked-controls
                 teleport-controls="
-<<<<<<< HEAD
                     cameraRig: #player-rig; 
                     teleportOrigin: #player-camera; 
                     button: cursor-teleport_; 
-                    collisionEntities: [nav-mesh]"
-=======
+                    collisionEntities: [nav-mesh];
                     drawIncrementally: true;
                     incrementalDrawMs: 600;
                     hitOpacity: 0.3;
-                    missOpacity: 0.2;
-                    cameraRig: #player-rig;
-                    teleportOrigin: #player-camera;
-                    button: action_teleport_;
-                    collisionEntities: [nav-mesh];"
->>>>>>> b6431211
+                    missOpacity: 0.2;"
                 haptic-feedback
             ></a-entity>
 
