<!DOCTYPE html>
<html>

<head>
    <!-- DO NOT REMOVE/EDIT THIS COMMENT - META_TAGS -->

    <meta charset="utf-8">
    <meta name="viewport" content="width=device-width, initial-scale=1.0, maximum-scale=1.0, user-scalable=no">

    <link rel="shortcut icon" type="image/png" href="/favicon.ico">
    <title>Room | Hubs by Mozilla</title>
    <link href="https://fonts.googleapis.com/css?family=Open+Sans:300,300i,400,400i,600,600i,700" rel="stylesheet">
    <script>
        // HACK Chrome on iOS breaks completely if we don't do this because a-frame's webvr-polyfill doesn't recognize
        // Google Chrome on iOS correctly. We can remove this when we upgrade a-frame past 0.8.2.
        if (!window.WebVRConfig) { window.WebVRConfig = {}; }
    </script>
    <!-- Google Analytics -->
    <!-- NOTE GA tracking is disabled by default. You'll need to set the GA_TRACKING_ID build variable to enable it. -->
    <script>
    if (navigator.doNotTrack !== "1") {
        (function(i,s,o,g,r,a,m){i['GoogleAnalyticsObject']=r;i[r]=i[r]||function(){
        (i[r].q=i[r].q||[]).push(arguments)},i[r].l=1*new Date();a=s.createElement(o),
        m=s.getElementsByTagName(o)[0];a.async=1;a.src=g;m.parentNode.insertBefore(a,m)
        })(window,document,'script','https://www.google-analytics.com/analytics.js','ga');
    }
    </script>
</head>

<body>
    <a-scene
        nextframe
        class="grab-cursor"
        renderer="antialias: true; colorManagement: true; sortObjects: true; physicallyCorrectLights: true; alpha: false;"
        shadow="type: pcfsoft"
        networked-scene="adapter: janus; audio: true; debug: true; connectOnLoad: false;"
        physics="gravity: -9.8; debug: false; driver: ammo; debugDrawMode: 1;"
        mute-mic="eventSrc: a-scene; toggleEvents: action_mute"
        freeze-controller="toggleEvent: action_freeze"
        personal-space-bubble="debug: false;"
        vr-mode-ui="enabled: false"
        stats-plus="false"
        rotate-selected-object
        action-to-event__mute="path: /actions/muteMic; event: action_mute;"
        environment-map="loadDefault: false"
    >
        <a-assets>
            <img id="rotation-symbol" crossorigin="anonymous" src="./assets/rotation.png">
            <img id="button" crossorigin="anonymous" src="./assets/hud/button.9.png">
            <img id="action-button" crossorigin="anonymous" src="./assets/hud/action_button.9.png">
            <img id="tooltip" crossorigin="anonymous" src="./assets/hud/tooltip.9.png">
            <img id="mute-off" crossorigin="anonymous" src="./assets/hud/mute_off.png">
            <img id="mute-off-hover" crossorigin="anonymous" src="./assets/hud/mute_off-hover.png">
            <img id="mute-on" crossorigin="anonymous" src="./assets/hud/mute_on.png">
            <img id="mute-on-hover" crossorigin="anonymous" src="./assets/hud/mute_on-hover.png">
            <img id="bubble-off" crossorigin="anonymous" src="./assets/hud/bubble_off.png">
            <img id="bubble-off-hover" crossorigin="anonymous" src="./assets/hud/bubble_off-hover.png">
            <img id="bubble-on" crossorigin="anonymous" src="./assets/hud/bubble_on.png">
            <img id="bubble-on-hover" crossorigin="anonymous" src="./assets/hud/bubble_on-hover.png">
            <img id="spawn" crossorigin="anonymous" src="./assets/hud/spawn.png">
            <img id="spawn-hover" crossorigin="anonymous" src="./assets/hud/spawn-hover.png">
            <img id="spawn-pen" crossorigin="anonymous" src="./assets/hud/spawn_pen.png">
            <img id="spawn-pen-hover" crossorigin="anonymous" src="./assets/hud/spawn_pen-hover.png">
            <img id="spawn-camera" crossorigin="anonymous" src="./assets/hud/spawn_camera.png">
            <img id="spawn-camera-hover" crossorigin="anonymous" src="./assets/hud/spawn_camera-hover.png">
            <img id="snap-camera" crossorigin="anonymous" src="./assets/images/snap_camera.png">
            <img id="camera" crossorigin="anonymous" src="./assets/images/camera.png">
            <img id="presence-count" crossorigin="anonymous" src="./assets/hud/presence-count.png">
            <img id="water-normal-map" crossorigin="anonymous" src="./assets/waternormals.jpg">

            <img id="video-seek-back" crossorigin="anonymous" src="./assets/video-overlay/seek_back.png">
            <img id="video-seek-back-hover" crossorigin="anonymous" src="./assets/video-overlay/seek_back-hover.png">
            <img id="video-seek-forward" crossorigin="anonymous" src="./assets/video-overlay/seek_fwd.png">
            <img id="video-seek-forward-hover" crossorigin="anonymous" src="./assets/video-overlay/seek_fwd-hover.png">
            <img id="video-play" crossorigin="anonymous" src="./assets/video-overlay/play.png">
            <img id="video-play-hover" crossorigin="anonymous" src="./assets/video-overlay/play-hover.png">
            <img id="video-pause" crossorigin="anonymous" src="./assets/video-overlay/pause.png">
            <img id="video-pause-hover" crossorigin="anonymous" src="./assets/video-overlay/pause-hover.png">

            <a-asset-item id="botdefault" response-type="arraybuffer" src="https://asset-bundles-prod.reticulum.io/bots/BotDefault_Avatar-9f71f8ff22.gltf"></a-asset-item>
            <a-asset-item id="botbobo" response-type="arraybuffer" src="https://asset-bundles-prod.reticulum.io/bots/BotBobo_Avatar-f9740a010b.gltf"></a-asset-item>
            <a-asset-item id="botdom" response-type="arraybuffer" src="https://asset-bundles-prod.reticulum.io/bots/BotDom_Avatar-0c48bf15a5.gltf"></a-asset-item>
            <a-asset-item id="botgreg" response-type="arraybuffer" src="https://asset-bundles-prod.reticulum.io/bots/BotGreg_Avatar-98d39797bb.gltf"></a-asset-item>
            <a-asset-item id="botguest" response-type="arraybuffer" src="https://asset-bundles-prod.reticulum.io/bots/BotGuest_Avatar-78cd857332.gltf"></a-asset-item>
            <a-asset-item id="botjim" response-type="arraybuffer" src="https://asset-bundles-prod.reticulum.io/bots/BotJim_Avatar-d28005a687.gltf"></a-asset-item>
            <a-asset-item id="botkev" response-type="arraybuffer" src="https://asset-bundles-prod.reticulum.io/bots/BotKev_Avatar-a95787bb51.gltf"></a-asset-item>
            <a-asset-item id="botpinky" response-type="arraybuffer" src="https://asset-bundles-prod.reticulum.io/bots/BotPinky_Avatar-b0b93f8675.gltf"></a-asset-item>
            <a-asset-item id="botrobert" response-type="arraybuffer" src="https://asset-bundles-prod.reticulum.io/bots/BotRobert_Avatar-e9554880f3.gltf"></a-asset-item>
            <a-asset-item id="botwoody" response-type="arraybuffer" src="https://asset-bundles-prod.reticulum.io/bots/BotWoody_Avatar-0140485a23.gltf"></a-asset-item>

            <a-asset-item id="quack"                                      src="./assets/sfx/quack.mp3"          response-type="arraybuffer" preload="auto"></a-asset-item>
            <a-asset-item id="specialquack"                               src="./assets/sfx/specialquack.mp3"   response-type="arraybuffer" preload="auto"></a-asset-item>
            <a-asset-item id="sound_asset-quack"                          src="./assets/sfx/quack.mp3"          response-type="arraybuffer" preload="auto"></a-asset-item>
            <a-asset-item id="sound_asset-teleport_start"                 src="./assets/sfx/teleportArc.mp3"     response-type="arraybuffer" preload="auto"></a-asset-item>
            <a-asset-item id="sound_asset-teleport_end"                   src="./assets/sfx/quickTurn.mp3"     response-type="arraybuffer" preload="auto"></a-asset-item>
            <a-asset-item id="sound_asset-snap_rotate"                    src="./assets/sfx/tap_mellow.mp3"     response-type="arraybuffer" preload="auto"></a-asset-item>
            <a-asset-item id="sound_asset-media_loaded"                   src="./assets/sfx/A_bendUp.mp3"     response-type="arraybuffer" preload="auto"></a-asset-item>
            <a-asset-item id="sound_asset-media_loading"                  src="./assets/sfx/suspense.mp3"     response-type="arraybuffer" preload="auto"></a-asset-item>
            <a-asset-item id="sound_asset-hud_hover_start"                src="./assets/sfx/tick.mp3"  response-type="arraybuffer" preload="auto"></a-asset-item>
            <a-asset-item id="sound_asset-grab"                           src="./assets/sfx/tick.mp3"     response-type="arraybuffer" preload="auto"></a-asset-item>
            <a-asset-item id="sound_asset-grab_off"                       src="./assets/sfx/tick.mp3" response-type="arraybuffer" preload="auto"></a-asset-item>
            <a-asset-item id="sound_asset-pinned"                         src="./assets/sfx/tack.mp3" response-type="arraybuffer" preload="auto"></a-asset-item>
            <a-asset-item id="sound_asset-cursor_distance_change_blocked" src="./assets/sfx/tick.mp3"     response-type="arraybuffer" preload="auto"></a-asset-item>
            <a-asset-item id="sound_asset-cursor_distance_changed"        src="./assets/sfx/tick.mp3" response-type="arraybuffer" preload="auto"></a-asset-item>
            <a-asset-item id="sound_asset-hud_click"                      src="./assets/sfx/tick.mp3"     response-type="arraybuffer" preload="auto"></a-asset-item>
            <a-asset-item id="sound_asset-toggle_mute"                    src="./assets/sfx/tick.mp3"     response-type="arraybuffer" preload="auto"></a-asset-item>
            <a-asset-item id="sound_asset-toggle_freeze"                  src="./assets/sfx/Eb_blip.mp3"     response-type="arraybuffer" preload="auto"></a-asset-item>
            <a-asset-item id="sound_asset-freeze"                         src="./assets/sfx/Eb_blip.mp3"     response-type="arraybuffer" preload="auto"></a-asset-item>
            <a-asset-item id="sound_asset-thaw"                           src="./assets/sfx/tick.mp3"     response-type="arraybuffer" preload="auto"></a-asset-item>
            <a-asset-item id="sound_asset-toggle_space_bubble"            src="./assets/sfx/tick.mp3"     response-type="arraybuffer" preload="auto"></a-asset-item>
            <a-asset-item id="sound_asset-spawn_pen"                      src="./assets/sfx/PenSpawn.mp3"     response-type="arraybuffer" preload="auto"></a-asset-item>
            <a-asset-item id="sound_asset-increase_pen_radius"            src="./assets/sfx/tick.mp3"     response-type="arraybuffer" preload="auto"></a-asset-item>
            <a-asset-item id="sound_asset-decrease_pen_radius"            src="./assets/sfx/tick.mp3"     response-type="arraybuffer" preload="auto"></a-asset-item>
            <a-asset-item id="sound_asset-next_pen_color"                 src="./assets/sfx/tick.mp3"     response-type="arraybuffer" preload="auto"></a-asset-item>
            <a-asset-item id="sound_asset-prev_pen_color"                 src="./assets/sfx/tick.mp3" response-type="arraybuffer" preload="auto"></a-asset-item>
            <a-asset-item id="sound_asset-start_draw"                     src="./assets/sfx/PenDraw1.mp3"     response-type="arraybuffer" preload="auto"></a-asset-item>
            <a-asset-item id="sound_asset-stop_draw"                      src="./assets/sfx/tick.mp3" response-type="arraybuffer" preload="auto"></a-asset-item>
            <a-asset-item id="sound_asset-camera_tool_took_snapshot"      src="./assets/sfx/PicSnapHey.mp3" response-type="arraybuffer" preload="auto"></a-asset-item>
            <a-asset-item id="sound_asset-welcome"                        src="./assets/sfx/welcome.mp3"     response-type="arraybuffer" preload="auto"></a-asset-item>
            <a-asset-item id="sound_asset-chat"                           src="./assets/sfx/pop.mp3"     response-type="arraybuffer" preload="auto"></a-asset-item>

            <template id="remote-avatar-template">
                <a-entity networked-avatar ik-root player-info matrix-auto-update>
                    <a-entity class="camera" matrix-auto-update></a-entity>

                    <a-entity class="left-controller" matrix-auto-update></a-entity>

                    <a-entity class="right-controller" matrix-auto-update></a-entity>

                    <a-entity class="model" gltf-model-plus="inflate: true">
                        <template data-name="AvatarRoot">
                            <a-entity ik-controller hand-pose__left hand-pose__right space-invader-mesh="meshName: AvatarMesh"></a-entity>
                        </template>

                        <template data-name="Neck">
                            <a-entity>
                                <a-entity
                                    class="nametag"
                                    billboard
                                    matrix-auto-update
                                    text="side: double; align: center; color: #ddd"
                                    position="0 1 0"
                                    scale="6 6 6"
                                ></a-entity>
                            </a-entity>
                        </template>

                        <template data-name="Spine">
                            <a-entity personal-space-invader="radius: 0.2; useMaterial: true;" bone-visibility>
                                <a-entity billboard matrix-auto-update visibility-while-frozen="withinDistance: 10; requireHoverOnNonMobile: false;">
                                    <a-entity hoverable mixin="rounded-text-button" block-button ui-class-while-frozen position="0 0 .35"> </a-entity>
                                    <a-entity text="value:Hide; width:2.5; align:center;" position="0 0 0.36"></a-entity>
                                    <a-entity hoverable mixin="rounded-text-button" visible-if-permitted="kick_users" kick-button ui-class-while-frozen position="0 -0.25 .35"> </a-entity>
                                    <a-entity text="value:Kick; width:2.5; align:center;"  visible-if-permitted="kick_users" position="0 -0.25 0.36"></a-entity>
                                </a-entity>
                            </a-entity>
                        </template>

                        <template data-name="Head">
                            <a-entity
                                networked-audio-source
                                networked-audio-analyser
                                personal-space-invader="radius: 0.15; useMaterial: true;"
                                bone-visibility
                                ammo-body="type: kinematic;"
                                ammo-shape="type: cylinder; autoGenerateShape: false; mergeGeometry: false; halfExtents: 0.11 0.10 0.11; offset: 0 0.06 0.04;"
                            ></a-entity>
                        </template>

                        <template data-name="LeftHand">
                            <a-entity personal-space-invader="radius: 0.1" bone-visibility></a-entity>
                        </template>

                        <template data-name="RightHand">
                            <a-entity personal-space-invader="radius: 0.1" bone-visibility></a-entity>
                        </template>
                    </a-entity>
                </a-entity>
            </template>

            <template id="static-media">
                <a-entity
                    ammo-body="type: static; mass: 1;"
                    set-sounds-invisible
                >
                </a-entity>
            </template>

            <template id="static-controlled-media">
                <a-entity
                    class="interactable"
                    super-networked-interactable="counter: #media-counter;"
                    ammo-body="type: static; mass: 1;"
                    grabbable="constraintComponentName: ammo-constraint"
                    hoverable
                    hoverable-visuals="cursorController: #cursor-controller"
                    sound__grab="src: #sound_asset-grab; on: grabbed; poolSize: 1; positional: false;"
                    sound__graboff ="src: #sound_asset-grab_off; on: ungrabbed; poolSize: 1; positional: false;"
                    set-sounds-invisible
                    emit-state-change__grabbed="state: grabbed; transform: rising; event: grabbed;"
                    emit-state-change__ungrabbed="state: grabbed; transform: falling; event: ungrabbed;"
                >
                </a-entity>
            </template>

            <template id="interactable-media">
                <a-entity
                    class="interactable"
                    super-networked-interactable="counter: #media-counter;"
                    ammo-body="type: dynamic; mass: 1;"
                    grabbable="constraintComponentName: ammo-constraint"
                    stretchable="useWorldPosition: true; usePhysics: never"
                    hoverable
                    hoverable-visuals="cursorController: #cursor-controller"
                    sticky-object="autoLockOnRelease: true; autoLockOnLoad: true;"
                    position-at-box-shape-border__freeze="target:.freeze-menu;"
                    destroy-at-extreme-distances
                    set-yxz-order
                    pinnable
                    matrix-auto-update
                    sound__grab="src: #sound_asset-grab; on: grabbed; poolSize: 1; positional: false;"
                    sound__graboff ="src: #sound_asset-grab_off; on: ungrabbed; poolSize: 1; positional: false;"
                    sound__pinned ="src: #sound_asset-pinned; on: pinned; poolSize: 1; positional: false;"
                    set-sounds-invisible
                    emit-state-change__grabbed="state: grabbed; transform: rising; event: grabbed;"
                    emit-state-change__ungrabbed="state: grabbed; transform: falling; event: ungrabbed;"
                    emit-state-change__pinned="state: pinned; transform: rising; event: pinned;"
                >
                    <a-entity class="ui interactable-ui" mixin="button-container">
                        <a-entity class="freeze-menu" visibility-while-frozen="withinDistance: 10;">
                            <a-entity mixin="rounded-text-action-button" pin-networked-object-button="labelSelector:.pin-button-label; hideWhenPinnedSelector:.hide-when-pinned;" position="0 0.125 0.01"> </a-entity>
                            <a-entity class="pin-button-label" text=" value:pin; width:1.75; align:center;" text-raycast-hack position="0 0.125 0.02"></a-entity>
                            <a-entity mixin="rounded-text-button" camera-focus-button="track: false" position="-0.25 0.375 0.01">
                                <a-entity text=" value:focus; width:1.75; align:center;" text-raycast-hack position="0.075 0 0.02"></a-entity>
                                <a-image
                                    icon-button="image: #camera; hoverImage: #camera;"
                                    scale="0.165 0.165 0.165"
                                    position="-0.105 0.005 0.01"
                                ></a-image>
                            </a-entity>
                            <a-entity mixin="rounded-text-button" camera-focus-button="track: true" position="0.25 0.375 0.01">
                                <a-entity text=" value:track; width:1.75; align:center;" text-raycast-hack position="0.075 0 0.02"></a-entity>
                                <a-image
                                    icon-button="image: #camera; hoverImage: #camera;"
                                    scale="0.165 0.165 0.165"
                                    position="-0.105 0.005 0.01"
                                ></a-image>
                            </a-entity>
                            <a-entity mixin="rounded-text-button" class="hide-when-pinned" remove-networked-object-button position="0 -0.125 0.01"> </a-entity>
                            <a-entity text=" value:remove; width:1.75; align:center;" class="hide-when-pinned" text-raycast-hack position="0 -0.125 0.02"></a-entity>
                            <a-entity mixin="rounded-text-button" open-media-button position="0.25 -0.375 0.01">
                                <a-entity text="value:open link; width:1.75; align:center;" text-raycast-hack position="0 0 0.02"></a-entity>
                            </a-entity>
                            <a-entity mixin="rounded-text-button" clone-media-button position="-0.25 -0.375 0.01">
                                <a-entity text="value:clone; width:1.75; align:center;" text-raycast-hack position="0 0 0.02"></a-entity>
                            </a-entity>
                            <a-entity scale="0.8 0.8 1" mixin="rounded-text-button" rotate-button rotate-button-selector position="-0.6  0.12 0.01">
                                <a-entity text="value:rotate; width:1.50; align:center;" text-raycast-hack position="0 0 0.02"></a-entity>
                            </a-entity>
                            <a-entity  scale="0.8 0.8 1" mixin="rounded-text-button" rotate-button="mode: align;" position="-0.6 -0.12 0.01">
                                <a-entity text="value:re-center; width:1.40; align:center;" text-raycast-hack position="0 0 0.02"></a-entity>
                            </a-entity>
                        </a-entity>
                    </a-entity>
                </a-entity>
            </template>

            <template id="pen-interactable">
                <a-entity
                    class="pen interactable"
                    super-networked-interactable="counter: #pen-counter;"
                    ammo-body="type: dynamic; mass: 0.001;"
                    grabbable="maxGrabbers: 1; constraintComponentName: ammo-constraint;"
                    sticky-object="autoLockOnRelease: true; autoLockOnLoad: true; autoLockSpeedLimit: 0;"
                    hoverable
                    matrix-auto-update
                    scale="0.5 0.5 0.5"
                    sound__next_pen_color="src: #sound_asset-next_pen_color; on: next_pen_color; poolSize: 2; positional: false;"
                    sound__prev_pen_color="src: #sound_asset-prev_pen_color; on: prev_pen_color; poolSize: 2; positional: false;"
                    sound__start_draw="src: #sound_asset-start_draw; on: start_draw; poolSize: 2;"
                    sound__stop_draw="src: #sound_asset-stop_draw; on: stop_draw; poolSize: 2; positional: false;"
                    sound__increase_pen_radius="src: #sound_asset-increase_pen_radius; on: increase_pen_radius; poolSize: 2; positional: false;"
                    sound__decrease_pen_radius="src: #sound_asset-decrease_pen_radius; on: decrease_pen_radius; poolSize: 2; positional: false;"
                    sound__grab="src: #sound_asset-grab; on: grabbed; poolSize: 1; positional: false;"
                    sound__graboff ="src: #sound_asset-grab_off; on: ungrabbed; poolSize: 1; positional: false;"
                    set-sounds-invisible
                    emit-state-change__grabbed="state: grabbed; transform: rising; event: grabbed;"
                    emit-state-change__ungrabbed="state: grabbed; transform: falling; event: ungrabbed;"
                    position-at-box-shape-border="target:.pen-menu"
                >
                    <a-sphere
                        id="pen"
                        scale="1.5, 1.5, 1.5"
                        position="0 -0.18 0"
                        radius="0.02"
                        color="#FF0033"
                        pen="camera: #player-camera; drawingManager: #drawing-manager"
                        segments-width="16"
                        segments-height="12"
                    ></a-sphere>
                    <a-entity class="ui delete-button pen-menu" visibility-while-frozen="withinDistance: 10;" mixin="button-container" >
                        <a-entity mixin="rounded-text-button" remove-networked-object-button position="0 0 0.1"> </a-entity>
                        <a-entity text=" value:remove; width:2.5; align:center;" text-raycast-hack position="0 0 0.11"></a-entity>
                    </a-entity>
                </a-entity>
            </template>

            <template id="interactable-camera">
                <a-entity
                    class="interactable icamera"
                    grabbable="constraintComponentName: ammo-constraint;"
                    hoverable
                    stretchable
                    camera-tool
                    matrix-auto-update
                    ammo-body="type: dynamic; mass: 0.001;"
                    ammo-shape="type: box; autoGenerateShape: false; mergeGeometry: false; halfExtents: 0.11 0.07 0.05; offset: 0 0.02 0;"
                    sticky-object="autoLockOnRelease: true; autoLockOnLoad: true; autoLockSpeedLimit: 0;"
                    super-networked-interactable="counter: #camera-counter;"
                    position-at-box-shape-border__freeze="target: .camera-menu"
                    set-yxz-order
                >
                    <a-entity class="ui interactable-ui camera-menu" visibility-while-frozen="withinDistance: 10;" mixin="button-container" >
                        <a-entity mixin="rounded-text-action-button" mirror-camera-button="labelSelector:.mirror-button-label;" position="0 0.125 0.01"> </a-entity>
                        <a-entity text=" value:mirror; width:2.5; align:center;" class="mirror-button-label" text-raycast-hack position="0 0.125 0.02"></a-entity>
                        <a-entity mixin="rounded-text-button" remove-networked-object-button position="0 -0.125 0.01"> </a-entity>
                        <a-entity text=" value:remove; width:2.5; align:center;" text-raycast-hack position="0 -0.125 0.02"></a-entity>
                        <a-entity scale="0.8 0.8 1" mixin="rounded-text-button" rotate-button rotate-button-selector position="-0.7 0.06 0.01">
                            <a-entity text="value:rotate; width:2.40; align:center;" text-raycast-hack position="0 0 0.02"></a-entity>
                        </a-entity>
                        <a-entity  scale="0.8 0.8 1" mixin="rounded-text-button" rotate-button="mode: align;" position="-0.7 -0.15 0.01">
                            <a-entity text="value:re-center; width:2.2; align:center;" text-raycast-hack position="0 0 0.02"></a-entity>
                        </a-entity>
                    </a-entity>
                </a-entity>
            </template>

            <template id="camera-hover-menu">
                <a-entity class="ui interactable-ui hover-container camera-snap-menu" mixin="button-container">
                    <a-entity class="snap-button" mixin="rounded-text-action-button" position="0 -0.145 0.0" scale="0.75 0.75 0.75">
                        <a-entity text="value:; width:1; align:center;" text-raycast-hack position="0 0 0.02"></a-entity>
                        <a-image
                            icon-button="image: #snap-camera; hoverImage: #snap-camera;"
                            scale="0.225 0.225 0.225"
                            position="0 0.005 0.01"
                        ></a-image>
                    </a-entity>
                </a-entity>
            </template>

            <template id="interactable-drawing">
                <a-entity
                    networked-drawing
                ></a-entity>
            </template>

            <template id="paging-toolbar">
                <a-entity class="ui paging-toolbar" visible-to-owner>
                    <a-entity class="prev-button" position="-0.3 0 0">
                        <a-entity mixin="rounded-text-button" slice9="width: 0.2"> </a-entity>
                        <a-entity text=" value:<; width:2; align:center;" text-raycast-hack position="0 0 0.01"></a-entity>
                    </a-entity>
                    <a-entity class="page-label" text="width:2; align:center;" text-raycast-hack></a-entity>
                    <a-entity class="next-button" position="0.3 0 0">
                        <a-entity mixin="rounded-text-button" slice9="width: 0.2"> </a-entity>
                        <a-entity text=" value:>; width:2; align:center;" text-raycast-hack position="0 0 0.01"></a-entity>
                    </a-entity>
                </a-entity>
            </template>

            <!-- TODO: All of these positions are assuming 16:9 - need to actually reposition based on video resolution -->
            <template id="video-hover-menu">
                <a-entity class="ui interactable-ui hover-container" mixin="button-container" visible="false">
                    <a-entity class="video-time-label" text="value: 0; anchor: right; align: right;" text-raycast-hack position="0.485 -0.25 -0.015"></a-entity>
                    <a-entity class="video-volume-label" text="value: 0%; anchor: right; align: right;" text-raycast-hack position="0.485 0.25 -0.015" visible="false"></a-entity>
                    <a-image
                        icon-button="image: #video-seek-back; hoverImage: #video-seek-back-hover;"
                        scale="0.1 0.1 0.1"
                        position="-0.3 0 0"
                        class="ui video-seek-back-button"
                        visible="false"
                    ></a-image>
                    <a-image
                        icon-button="image: #video-pause; hoverImage: #video-pause-hover; activeImage: #video-play; activeHoverImage: #video-play-hover"
                        scale="0.2 0.2 0.2"
                        position="0 0 0"
                        class="ui video-playpause-button"
                        visible="false"
                    ></a-image>
                    <a-image
                        icon-button="image: #video-seek-forward; hoverImage: #video-seek-forward-hover;"
                        scale="0.1 0.1 0.1"
                        position="0.3 0 0"
                        class="ui video-seek-forward-button"
                        visible="false"
                    ></a-image>
                </a-entity>
            </template>

            <template id="hubs-destination-hover-menu">
                <a-entity class="ui interactable-ui hover-container" mixin="button-container" visible="false">
                    <a-entity mixin="rounded-text-action-button ui" open-media-button position="0 -0.125 0.01">
                        <a-entity text="value:value; width:1.5; align:center;" text-raycast-hack position="0 0 0.02"></a-entity>
                    </a-entity>
                </a-entity>
            </template>

            <template id="video-unmute">
                <a-entity
                    class="ui unmute-ui"
                    position="0 0 0.1"
                    visibility-while-frozen="visible: false; withinDistance: 10; requireHoverOnNonMobile: false;"
                    mixin="button-container"
                >
                    <a-entity class="unmute-button">
                        <a-entity mixin="rounded-text-button" slice9="width: 0.4" unmute-video-button> </a-entity>
                        <a-entity text=" value:un-mute; width:2; align:center;" text-raycast-hack position="0 0 0.01"></a-entity>
                    </a-entity>
                </a-entity>
            </template>

            <a-mixin id="rounded-text-button"
                text-button="
                    haptic:#player-right-controller;
                    textHoverColor: #fff;
                    textColor: #fff;
                    backgroundHoverColor: #aaa;
                    backgroundColor: #fff;"
                slice9="
                    width: 0.45;
                    height: 0.2;
                    left: 64;
                    top: 64;
                    right: 66;
                    bottom: 66;
                    opacity: 1.0;
                    src: #button"
            ></a-mixin>

            <a-mixin id="rounded-text-action-button"
                text-button="
                    haptic:#player-right-controller;
                    textHoverColor: #fff;
                    textColor: #fff;
                    backgroundColor: #ff3550;
                    backgroundHoverColor: #fc3545;
                    "
                slice9="
                    width: 0.45;
                    height: 0.2;
                    left: 64;
                    top: 64;
                    right: 66;
                    bottom: 66;
                    opacity: 1.0;
                    src: #action-button"
            ></a-mixin>

            <a-mixin id="button-container"
                stop-event-propagation__grab-start="event: grab-start"
                stop-event-propagation__grab-end="event: grab-end"
                stop-event-propagation__stretch-start="event: stretch-start"
                stop-event-propagation__stretch-end="event: stretch-end"
            ></a-mixin>

            <a-mixin id="controller-super-hands"
                super-hands="
                    colliderEvent: collide;
                    colliderEventProperty: targetEl;
                    colliderEndEvent: collide-end;
                    colliderEndEventProperty: targetEl;
                    grabStartButtons: primary_hand_grab, secondary_hand_grab;
                    grabEndButtons: primary_hand_release, secondary_hand_release;
                    stretchStartButtons: primary_hand_grab, secondary_hand_grab;
                    stretchEndButtons: primary_hand_release, secondary_hand_release;
                    dragDropStartButtons: hand_grab, secondary_hand_grab;
                    dragDropEndButtons: hand_release, secondary_hand_release;
                    activateStartButtons: secondary_hand_grab, next_color, previous_color, increase_radius, decrease_radius, scroll_up, scroll_down, scroll_left, scroll_right;
                    activateEndButtons: secondary_hand_release, vertical_scroll_release, horizontal_scroll_release, thumb_up;"
            ></a-mixin>
        </a-assets>

        <!-- Interactables -->
        <a-entity id="media-counter" networked-counter="max: 10;"></a-entity>

        <a-entity id="pen-counter" networked-counter="max: 10;"></a-entity>

        <a-entity id="camera-counter" networked-counter="max: 1;"></a-entity>

        <a-entity id="drawing-manager" drawing-manager></a-entity>

        <a-entity
            id="cursor-controller"
            cursor-controller="
                cursor: #cursor;
                camera: #player-camera;
                objects: .collidable, .interactable, .ui;"
        ></a-entity>

        <a-sphere
            id="cursor"
            material="depthTest: false; opacity:0.9;"
            radius="0.02"
            segments-width="9"
            segments-height="9"
            ammo-body="type: kinematic; collisionFlags: 4; collisionFilterMask: 3; autoUpdateScale: false; activationState: 4;"
            ammo-shape="type: sphere; sphereRadius: 0.02; autoGenerateShape: false;"
            super-hands="
                colliderEvent: raycaster-intersection;
                colliderEndEvent: raycaster-intersection-cleared;
                grabStartButtons: cursor-grab, primary_hand_grab, secondary_hand_grab;
                grabEndButtons: cursor-release, primary_hand_release, secondary_hand_release;
                stretchStartButtons: cursor-grab, primary_hand_grab, secondary_hand_grab;
                stretchEndButtons: cursor-release, primary_hand_release, secondary_hand_release;
                dragDropStartButtons: cursor-grab, primary_hand_grab, secondary_hand_grab;
                dragDropEndButtons: cursor-release, primary_hand_release, secondary_hand_release;
                activateStartButtons: secondary-cursor-grab, secondary_hand_grab, next_color, previous_color, increase_radius, decrease_radius, scroll_up, scroll_down, scroll_left, scroll_right;
                activateEndButtons: secondary-cursor-release, secondary_hand_release, vertical_scroll_release, horizontal_scroll_release, thumb_up;"
            action-to-event__grab="path: /actions/cursorGrab; event: cursor-grab"
            action-to-event__drop="path: /actions/cursorDrop; event: cursor-release"
        >
            <a-image
                icon-button="image: #rotation-symbol"
                scale="0.1 0.1 0.1"
                position="0.0 0 0"
                class="hud"
                visible-if-rotating
            ></a-image>
        </a-sphere>

        <!-- Player Rig -->
        <a-entity
            id="player-rig"
            spawn-controller="loadedEvent: entered; target: #player-rig"
            wasd-to-analog2d
            character-controller="pivot: #player-camera"
            ik-root
            player-info
            cardboard-controls
        >
            <a-entity
                id="player-hud"
                hud-controller="head: #player-camera;"
                vr-mode-toggle-class="class: ui"
                vr-mode-toggle-visibility
                vr-mode-toggle-playing__hud-controller
            >
                <a-entity in-world-hud="haptic:#player-right-controller;raycaster:#player-right-controller;" rotation="30 0 0">
                    <a-rounded height="0.08" width="0.2" color="#000000" position="-0.30 0.125 0" radius="0.040" opacity="0.35" class="hud bg"></a-rounded>
                    <a-image scale="0.07 0.06 0.06" position="-0.23 0.165 0.001" src="#presence-count" material="alphaTest:0.1;"></a-image>
                    <a-entity id="hud-presence-count" text="value:; width:1.1; align:center;" position="-0.155 0.165 0" matrix-auto-update="target: text;"></a-entity>
                    <a-rounded height="0.08" width="0.5" color="#000000" position="-0.08 0.125 0" radius="0.040" opacity="0.35" class="hud bg"></a-rounded>
                    <a-entity id="hud-hub-entry-link" text="value:; width:1.1; align:center;" position="0.17 0.165 0" matrix-auto-update="target: text;"></a-entity>
                    <a-rounded height="0.13" width="0.59" color="#000000" position="-0.24 -0.065 0" radius="0.065" opacity="0.35" class="hud bg"></a-rounded>
                <a-image
                    icon-button="tooltip: #hud-tooltip; tooltipText: Mute Mic; activeTooltipText: Unmute Mic; image: #mute-off; hoverImage: #mute-off-hover; activeImage: #mute-on; activeHoverImage: #mute-on-hover"
                    scale="0.1 0.1 0.1"
                    position="-0.17 0 0.001"
                    class="hud mic"
                    material="alphaTest:0.1;"
                    hoverable
                    sound__hud_hover_start="src: #sound_asset-hud_hover_start; on: mouseover; poolSize: 5; positional: false;"
                    set-sounds-invisible
                ></a-image>
                <a-image
                    icon-button="tooltip: #hud-tooltip; tooltipText: Create; activeTooltipText: Resume; image: #spawn; hoverImage: #spawn-hover;"
                    scale="0.2 0.2 0.2"
                    position="0 0 0.005"
                    class="hud spawn"
                    hoverable
                    sound__hud_hover_start="src: #sound_asset-hud_hover_start; on: mouseover; poolSize: 5; positional: false;"
                    set-sounds-invisible
                ></a-image>
                <a-image
                    icon-button="tooltip: #hud-tooltip; tooltipText: Pen; activeTooltipText: Pen; image: #spawn-pen; hoverImage: #spawn-pen-hover; activeImage: #spawn-pen; activeHoverImage: #spawn-pen-hover"
                    scale="0.1 0.1 0.1"
                    position="0.17 0 0.001"
                    class="hud penhud"
                    material="alphaTest:0.1;"
                    hoverable
                    sound__hud_hover_start="src: #sound_asset-hud_hover_start; on: mouseover; poolSize: 5; positional: false;"
                    set-sounds-invisible
                ></a-image>
                <a-image
                    icon-button="tooltip: #hud-tooltip; tooltipText: Camera; activeTooltipText: Camera; image: #spawn-camera; hoverImage: #spawn-camera-hover; activeImage: #spawn-camera; activeHoverImage: #spawn-camera-hover"
                    scale="0.1 0.1 0.1"
                    position="0.28 0 0.001"
                    class="hud camera-btn"
                    material="alphaTest:0.1;"
                    hoverable
                    sound__hud_hover_start="src: #sound_asset-hud_hover_start; on: mouseover; poolSize: 5; positional: false;"
                    set-sounds-invisible
                ></a-image>
                <a-rounded visible="false" vr-mode-toggle-visibility id="hud-tooltip" height="0.08" width="0.3" color="#000000" position="-0.15 -0.2 0" rotation="-20 0 0" radius="0.025" opacity="0.35" class="hud bg">
                    <a-entity text="value: Mute Mic; align:center;" position="0.15 0.04 0.001" matrix-auto-update="target: text"></a-entity>
                </a-rounded>
                </a-entity>
            </a-entity>

            <a-entity
                id="player-camera"
                class="camera"
                camera
                personal-space-bubble="radius: 0.4;"
                rotation
                pitch-yaw-rotator
                set-yxz-order
                matrix-auto-update
                set-active-camera
                sound__teleport_start="positional: false; src: #sound_asset-teleport_start; on: nothing; poolSize: 2; loop: true;"
                scene-sound__teleport_start="on: teleport-sound-start; off: teleport-sound-stop, teleport-sound-cancel;"
                sound__teleport_end="positional: false; src: #sound_asset-teleport_end; on: nothing; poolSize: 2;"
                scene-sound__teleport_end="on: teleport-sound-stop; off: teleport-sound-start"
                sound__snap_rotate_left="positional: false; src: #sound_asset-snap_rotate; on: nothing; poolSize: 3;"
                scene-sound__snap_rotate_left="on: snap_rotate_left;"
                sound__snap_rotate_right="positional: false; src: #sound_asset-snap_rotate; on: nothing; poolSize: 3;"
                scene-sound__snap_rotate_right="on: snap_rotate_right;"
                sound__media_loaded="positional: false; src: #sound_asset-media_loaded; on: nothing; poolSize: 2;"
                scene-sound__media_loaded="on: media-loaded;"
                sound__media_loading="positional: false; src: #sound_asset-media_loading; on: nothing; poolSize: 2; loop: true; "
                scene-sound__media_loading="on: media-loading; off: media-loaded;"
                sound__hud_action_mute="positional: false; src: #sound_asset-toggle_mute; on: nothing; poolSize: 2;"
                scene-sound__hud_action_mute="on: action_mute;"
                sound__hud_action_freeze="positional: false; src: #sound_asset-toggle_freeze; on: nothing; poolSize: 2;"
                scene-sound__hud_action_freeze="on: action_freeze;"
                sound__action_freeze="positional: false; src: #sound_asset-freeze; on: nothing; poolSize: 2;"
                scene-sound__action_freeze="on: play_freeze_sound;"
                sound__action_thaw="positional: false; src: #sound_asset-thaw; on: nothing; poolSize: 2;"
                scene-sound__action_thaw="on: play_thaw_sound;"
                sound__hud_action_space_bubble="positional: false; src: #sound_asset-toggle_space_bubble; on: nothing; poolSize: 2;"
                scene-sound__hud_action_space_bubble="on: action_space_bubble;"
                sound__hud_spawn_pen="positional: false; src: #sound_asset-spawn_pen; on: nothing; poolSize: 2;"
                scene-sound__hud_spawn_pen="on: spawn_pen;"
                sound__hud_hover_start="positional: false; src: #sound_asset-hud_hover_start; on: nothing; poolSize: 5;"
                sound__hud_click="positional: false; src: #sound_asset-hud_click; on: nothing; poolSize: 1;"
                scene-sound__hud_click="on: hud_click;"
                sound__cursor_distance_changed="positional: false; src: #sound_asset-cursor_distance_changed; on: nothing; poolSize: 1;"
                scene-sound__cursor_distance_changed="on: cursor-distance-changed;"
                sound__cursor_distance_change_blocked="positional: false; src: #sound_asset-cursor_distance_change_blocked; on: nothing; poolSize: 1;"
                scene-sound__cursor_distance_change_blocked="on: cursor-distance-change-blocked;"
                sound__camera_tool_took_snapshot="positional: false; src: #sound_asset-camera_tool_took_snapshot; on: nothing; poolSize: 1;"
                scene-sound__camera_tool_took_snapshot="on: camera_tool_took_snapshot;"
                sound__welcome="positional: false; src: #sound_asset-welcome; on: nothing; poolSize: 2;"
                scene-sound__welcome="on: entered;"
                sound__log_chat_message="positional: false; src: #sound_asset-chat; on: nothing; poolSize: 2;"
                scene-sound__log_chat_message="on: presence-log-chat;"
                sound__quack="positional: false; src: #sound_asset-quack; on: nothing; poolSize: 2;"
                scene-sound__quack="on: quack;"
                set-sounds-invisible
            >
                <a-entity
                    id="gaze-teleport"
                    position = "0.15 0 0"
                    teleporter="start: /actions/startTeleport; confirm: /actions/stopTeleport; collisionEntities: [nav-mesh];"
                ></a-entity>
            </a-entity>

            <a-entity
                id="player-left-controller"
                class="left-controller"
                track-pose="path: /actions/leftHand/matrix"
                hand-controls2="left"
                teleporter="start: /actions/leftHand/startTeleport; confirm: /actions/leftHand/stopTeleport; collisionEntities: [nav-mesh]"
                matrix-auto-update
                haptic-feedback
                mixin="controller-super-hands"
<<<<<<< HEAD
                ammo-body="type: kinematic; addCollideEventListener: true; collisionFlags: 4; collisionFilterMask: 3; activationState: 4;"
                controls-shape-offset
                action-to-event__a="path: /actions/leftHandStartTeleport; event: left-teleport_down;"
                action-to-event__b="path: /actions/leftHandStopTeleport; event: left-teleport_up;"
=======
                shape="shape: box; halfExtents: 0.03 0.04 0.05; offset: 0 0 -0.04"
>>>>>>> a2996b79
                action-to-event__c="path: /actions/leftHandGrab; event: primary_hand_grab;"
                action-to-event__d="path: /actions/leftHandDrop; event: primary_hand_release;"
            >
            </a-entity>

            <a-entity
                id="player-right-controller"
                class="right-controller"
                track-pose="path: /actions/rightHand/matrix"
                hand-controls2="right"
                teleporter="start: /actions/rightHand/startTeleport; confirm: /actions/rightHand/stopTeleport; collisionEntities: [nav-mesh]"
                matrix-auto-update
                haptic-feedback
                mixin="controller-super-hands"
<<<<<<< HEAD
                ammo-body="type: kinematic; addCollideEventListener: true; collisionFlags: 4; collisionFilterMask: 3; activationState: 4;"
                controls-shape-offset
                action-to-event__a="path: /actions/rightHandStartTeleport; event: right-teleport_down;"
                action-to-event__b="path: /actions/rightHandStopTeleport; event: right-teleport_up;"
=======
                shape="shape: box; halfExtents: 0.03 0.04 0.05; offset: 0 0 -0.04"
>>>>>>> a2996b79
                action-to-event__c="path: /actions/rightHandGrab; event: primary_hand_grab;"
                action-to-event__d="path: /actions/rightHandDrop; event: primary_hand_release;"
            >
            </a-entity>

            <a-entity gltf-model-plus="inflate: true;" class="model">
                <template data-name="AvatarRoot">
                    <a-entity
                        ik-controller="alwaysUpdate: true"
                        disable-frustum-culling
                        hand-pose__left
                        hand-pose__right
                        hand-pose-controller__left="networkedAvatar:#player-rig;eventSrc:#player-left-controller"
                        hand-pose-controller__right="networkedAvatar:#player-rig;eventSrc:#player-right-controller"
                    ></a-entity>
                </template>

                <template data-name="Neck">
                    <a-entity>
                        <a-entity class="nametag" visible="false" text ></a-entity>
                    </a-entity>
                </template>

                <template data-name="Head">
                    <a-entity id="player-head" visible="false" bone-visibility></a-entity>
                </template>

                <template data-name="LeftHand">
                    <a-entity bone-visibility hover-visuals="hand: left; controller: #player-left-controller"></a-entity>
                </template>

                <template data-name="RightHand">
                    <a-entity bone-visibility hover-visuals="hand: right; controller: #player-right-controller"></a-entity>
                </template>

            </a-entity>
        </a-entity>

        <!-- Environment -->
        <a-entity
            id="environment-root"
            ammo-body="type: static; mass: 0;"
            nav-mesh-helper
        >
            <a-entity id="environment-scene"></a-entity>
        </a-entity>

        <!-- Objects -->
        <a-entity id="objects-root">
            <a-entity id="objects-scene"></a-entity>
        </a-entity>

        <a-entity
            action-to-event="path: /actions/spawnPen; event: spawn_pen"
            super-spawner="
                template: #pen-interactable;
                src: https://asset-bundles-prod.reticulum.io/interactables/DrawingPen/DrawingPen-34fb4aee27.gltf;
                spawnEvent: spawn_pen;
                superHand: #player-right-controller;
                cursorSuperHand: #cursor;"
        ></a-entity>

        <a-entity matrix-auto-update class="vr-notice" follow-in-lower-fov="target: #player-camera; offset: 0 0 -0.8; angle: 39;" visible="false">
            <a-entity hoverable slice9="width: 0.9; height: 0.2; left: 64; top: 64; right: 66; bottom: 66; opacity: 1.0; src: #action-button" 
                text-button="
                    textHoverColor: #fff;
                    textColor: #fff;
                    backgroundColor: #2f80ed;"
                position="0 0 0.01"> </a-entity>
            <a-entity text="value:Lift your headset to continue; width:1; align:center;" position="0 0 0.02"></a-entity>
        </a-entity>

    </a-scene>

    <div id="ui-root"></div>
</body>

</html><|MERGE_RESOLUTION|>--- conflicted
+++ resolved
@@ -664,14 +664,10 @@
                 matrix-auto-update
                 haptic-feedback
                 mixin="controller-super-hands"
-<<<<<<< HEAD
                 ammo-body="type: kinematic; addCollideEventListener: true; collisionFlags: 4; collisionFilterMask: 3; activationState: 4;"
-                controls-shape-offset
+                ammo-shape="type: box; autoGenerateShape: false; autoUpdateScale: false; mergeGeometry: false; halfExtents: 0.03 0.04 0.05; offset: 0 0 -0.04"
                 action-to-event__a="path: /actions/leftHandStartTeleport; event: left-teleport_down;"
                 action-to-event__b="path: /actions/leftHandStopTeleport; event: left-teleport_up;"
-=======
-                shape="shape: box; halfExtents: 0.03 0.04 0.05; offset: 0 0 -0.04"
->>>>>>> a2996b79
                 action-to-event__c="path: /actions/leftHandGrab; event: primary_hand_grab;"
                 action-to-event__d="path: /actions/leftHandDrop; event: primary_hand_release;"
             >
@@ -686,14 +682,10 @@
                 matrix-auto-update
                 haptic-feedback
                 mixin="controller-super-hands"
-<<<<<<< HEAD
                 ammo-body="type: kinematic; addCollideEventListener: true; collisionFlags: 4; collisionFilterMask: 3; activationState: 4;"
-                controls-shape-offset
+                ammo-shape="type: box; autoGenerateShape: false; autoUpdateScale: false; mergeGeometry: false; halfExtents: 0.03 0.04 0.05; offset: 0 0 -0.04"
                 action-to-event__a="path: /actions/rightHandStartTeleport; event: right-teleport_down;"
                 action-to-event__b="path: /actions/rightHandStopTeleport; event: right-teleport_up;"
-=======
-                shape="shape: box; halfExtents: 0.03 0.04 0.05; offset: 0 0 -0.04"
->>>>>>> a2996b79
                 action-to-event__c="path: /actions/rightHandGrab; event: primary_hand_grab;"
                 action-to-event__d="path: /actions/rightHandDrop; event: primary_hand_release;"
             >
