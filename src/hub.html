--- conflicted
+++ resolved
@@ -756,14 +756,10 @@
 
             <template id="link-hover-menu">
                 <a-entity class="ui interactable-ui hover-container" visible="false">
-<<<<<<< HEAD
-                    <a-entity mixin="rounded-text-button ui" is-remote-hover-target tags="singleActionButton: true; isHoverMenuChild: true;" refresh-media-button position="0 0.125 0.01">
+                    <a-entity mixin="rounded-text-button ui" is-remote-hover-target tags="singleActionButton: true; isHoverMenuChild: true;" refresh-media-button position="0 0.125 0.001">
                         <a-entity text="value:refresh; width:1.5; align:center;" text-raycast-hack position="0 0 0.02"></a-entity>
                     </a-entity>
-                    <a-entity mixin="rounded-text-action-button ui" is-remote-hover-target tags="singleActionButton: true; isHoverMenuChild: true;" open-media-button position="0 -0.125 0.01">
-=======
                     <a-entity mixin="rounded-text-action-button ui" is-remote-hover-target tags="singleActionButton: true; isHoverMenuChild: true;" open-media-button position="0 -0.125 0.001">
->>>>>>> 794ad72b
                         <a-entity text="value:open link; width:1.5; align:center;" text-raycast-hack position="0 0 0.02"></a-entity>
                     </a-entity>
                 </a-entity>
