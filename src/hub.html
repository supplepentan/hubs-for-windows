--- conflicted
+++ resolved
@@ -169,15 +169,10 @@
                     position-at-box-shape-border="target:.delete-button"
                     destroy-at-extreme-distances
                     rotation
-<<<<<<< HEAD
-                    activatable__increase-scale="buttonStartEvents: scroll_right; buttonEndEvents: horizontal_scroll_release; activatedState: scaleUp;"
-                    activatable__decrease-scale="buttonStartEvents: scroll_left; buttonEndEvents: horizontal_scroll_release; activatedState: scaleDown;"
                     sound__hover="src: #sound_asset-hover; on: hovered; poolSize: 1;"
                     sound__hoveroff ="src: #sound_asset-hover_off; on: unhovered; poolSize: 1;"
                     emit-state-change__hovered="state: hovered; transform: rising; event: hovered;"
                     emit-state-change__unhovered="state: hovered; transform: falling; event: unhovered;"
-=======
->>>>>>> b31bf014
                 >
                     <!-- HACK: rotation component above is required for its side effect of setting YXZ order -->
                     <a-entity class="delete-button" visible-while-frozen>
@@ -364,52 +359,37 @@
               <a-rounded height="0.08" width="0.5" color="#000000" position="-0.20 0.125 0" radius="0.040" opacity="0.35" class="hud bg"></a-rounded>
               <a-entity id="hud-hub-entry-link" text=" value:; width:1.1; align:center;" position="0.05 0.165 0"></a-entity>
               <a-rounded height="0.13" width="0.59" color="#000000" position="-0.24 -0.065 0" radius="0.065" opacity="0.35" class="hud bg"></a-rounded>
-<<<<<<< HEAD
-              <a-image
-                  icon-button="tooltip: #hud-tooltip; tooltipText: Mute Mic; activeTooltipText: Unmute Mic; image: #mute-off; hoverImage: #mute-off-hover; activeImage: #mute-on; activeHoverImage: #mute-on-hover"
-                  scale="0.1 0.1 0.1"
-                  position="-0.17 0 0.001"
-                  class="ui hud mic"
-                  material="alphaTest:0.1;"
-                  sound__hud_mouseover="src: #sound_asset-hud_mouseover; on: mouseover; poolSize: 5;"
-                  sound__hud_mouseout="src: #sound_asset-hud_mouseout; on: mouseout; poolSize: 5;"
-                  sound__hud_click="src: #sound_asset-hud_click; on: click; poolSize: 3;"
+              <a-image icon-button="tooltip: #hud-tooltip; tooltipText: Mute Mic; activeTooltipText: Unmute Mic; image: #mute-off; hoverImage: #mute-off-hover; activeImage: #mute-on; activeHoverImage: #mute-on-hover"
+                       scale="0.1 0.1 0.1"
+                       position="-0.17 0 0.001"
+                       class="ui hud mic"
+                       material="alphaTest:0.1;"
+                       hoverable
+                       sound__hud_mouseover="src: #sound_asset-hud_mouseover; on: mouseover; poolSize: 5;"
               ></a-image>
-              <a-image
-                  icon-button="tooltip: #hud-tooltip; tooltipText: Pause; activeTooltipText: Resume; image: #freeze-off; hoverImage: #freeze-off-hover; activeImage: #freeze-on; activeHoverImage: #freeze-on-hover"
-                  scale="0.2 0.2 0.2"
-                  position="0 0 0.005"
-                  class="ui hud freeze"
-                  sound__hud_mouseover="src: #sound_asset-hud_mouseover; on: mouseover; poolSize: 5;"
-                  sound__hud_mouseout="src: #sound_asset-hud_mouseout; on: mouseout; poolSize: 5;"
-                  sound__hud_click="src: #sound_asset-hud_click; on: click; poolSize: 3;"
+              <a-image icon-button="tooltip: #hud-tooltip; tooltipText: Pause; activeTooltipText: Resume; image: #freeze-off; hoverImage: #freeze-off-hover; activeImage: #freeze-on; activeHoverImage: #freeze-on-hover"
+                       scale="0.2 0.2 0.2"
+                       position="0 0 0.005"
+                       class="ui hud freeze"
+                       hoverable
+                       sound__hud_mouseover="src: #sound_asset-hud_mouseover; on: mouseover; poolSize: 5;"
               ></a-image>
-              <a-image
-                  icon-button="tooltip: #hud-tooltip; tooltipText: Spawn Pen; activeTooltipText: Spawn Pen; image: #spawn-pen; hoverImage: #spawn-pen-hover; activeImage: #spawn-pen; activeHoverImage: #spawn-pen-hover"
-                  scale="0.1 0.1 0.1"
-                  position="0.17 0 0.001"
-                  class="ui hud pen"
-                  material="alphaTest:0.1;"
-                  sound__hud_mouseover="src: #sound_asset-hud_mouseover; on: mouseover; poolSize: 5;"
-                  sound__hud_mouseout="src: #sound_asset-hud_mouseout; on: mouseout; poolSize: 5;"
-                  sound__hud_click="src: #sound_asset-hud_click; on: click; poolSize: 3;"
+              <a-image icon-button="tooltip: #hud-tooltip; tooltipText: Pen; activeTooltipText: Pen; image: #spawn-pen; hoverImage: #spawn-pen-hover; activeImage: #spawn-pen; activeHoverImage: #spawn-pen-hover"
+                       scale="0.1 0.1 0.1"
+                       position="0.17 0 0.001"
+                       class="ui hud penhud"
+                       material="alphaTest:0.1;"
+                       hoverable
+                       sound__hud_mouseover="src: #sound_asset-hud_mouseover; on: mouseover; poolSize: 5;"
               ></a-image>
-              <a-image
-                  icon-button="tooltip: #hud-tooltip; tooltipText: Spawn Camera; activeTooltipText: Spawn Camera; image: #spawn-camera; hoverImage: #spawn-camera-hover; activeImage: #spawn-camera; activeHoverImage: #spawn-camera-hover"
-                  scale="0.1 0.1 0.1"
-                  position="0.28 0 0.001"
-                  class="ui hud cameraBtn"
-                  material="alphaTest:0.1;"
-                  sound__hud_mouseover="src: #sound_asset-hud_mouseover; on: mouseover; poolSize: 5;"
-                  sound__hud_mouseout="src: #sound_asset-hud_mouseout; on: mouseout; poolSize: 5;"
-                  sound__hud_click="src: #sound_asset-hud_click; on: click; poolSize: 3;"
+              <a-image icon-button="tooltip: #hud-tooltip; tooltipText: Camera; activeTooltipText: Camera; image: #spawn-camera; hoverImage: #spawn-camera-hover; activeImage: #spawn-camera; activeHoverImage: #spawn-camera-hover"
+                       scale="0.1 0.1 0.1"
+                       position="0.28 0 0.001"
+                       class="ui hud cameraBtn"
+                       material="alphaTest:0.1;"
+                       hoverable
+                       sound__hud_mouseover="src: #sound_asset-hud_mouseover; on: mouseover; poolSize: 5;"
               ></a-image>
-=======
-              <a-image icon-button="tooltip: #hud-tooltip; tooltipText: Mute Mic; activeTooltipText: Unmute Mic; image: #mute-off; hoverImage: #mute-off-hover; activeImage: #mute-on; activeHoverImage: #mute-on-hover" scale="0.1 0.1 0.1" position="-0.17 0 0.001" class="ui hud mic" material="alphaTest:0.1;" hoverable></a-image>
-              <a-image icon-button="tooltip: #hud-tooltip; tooltipText: Pause; activeTooltipText: Resume; image: #freeze-off; hoverImage: #freeze-off-hover; activeImage: #freeze-on; activeHoverImage: #freeze-on-hover" scale="0.2 0.2 0.2" position="0 0 0.005" class="ui hud freeze" hoverable></a-image>
-              <a-image icon-button="tooltip: #hud-tooltip; tooltipText: Pen; activeTooltipText: Pen; image: #spawn-pen; hoverImage: #spawn-pen-hover; activeImage: #spawn-pen; activeHoverImage: #spawn-pen-hover" scale="0.1 0.1 0.1" position="0.17 0 0.001" class="ui hud penhud" material="alphaTest:0.1;" hoverable></a-image>
-              <a-image icon-button="tooltip: #hud-tooltip; tooltipText: Camera; activeTooltipText: Camera; image: #spawn-camera; hoverImage: #spawn-camera-hover; activeImage: #spawn-camera; activeHoverImage: #spawn-camera-hover" scale="0.1 0.1 0.1" position="0.28 0 0.001" class="ui hud cameraBtn" material="alphaTest:0.1;" hoverable></a-image>
->>>>>>> b31bf014
               <a-rounded visible="false" id="hud-tooltip" height="0.08" width="0.3" color="#000000" position="-0.15 -0.2 0" rotation="-20 0 0" radius="0.025" opacity="0.35" class="hud bg">
                 <a-entity text="value: Mute Mic; align:center;" position="0.15 0.04 0.001" ></a-entity>
               </a-rounded>
