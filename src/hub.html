<!DOCTYPE html>
<html>

<head>
    <!-- DO NOT REMOVE/EDIT THIS COMMENT - META_TAGS -->

    <meta charset="utf-8">
    <meta name="viewport" content="width=device-width, initial-scale=1.0, maximum-scale=1.0, user-scalable=no">

    <link rel="shortcut icon" type="image/png" href="/favicon.ico">
    <title>Get together | Hubs by Mozilla</title>
    <link href="https://fonts.googleapis.com/css?family=Open+Sans:300,300i,400,400i,700" rel="stylesheet">
</head>

<body>
    <audio id="test-tone">
        <source src="./assets/sfx/tone.webm" type="audio/webm"/>
        <source src="./assets/sfx/tone.mp3" type="audio/mpeg"/>
        <source src="./assets/sfx/tone.ogg" type="audio/ogg"/>
        <source src="./assets/sfx/tone.wav" type="audio/wav"/>
    </audio>

    <a-scene
        class="grab-cursor"
        renderer="antialias: true; gammaOutput: true; sortObjects: true; physicallyCorrectLights: true;"
        gamma-factor
        networked-scene="adapter: janus; audio: true; debug: true; connectOnLoad: false;"
        physics="gravity: -6; debug: false;"
        mute-mic="eventSrc: a-scene; toggleEvents: action_mute"
        freeze-controller="toggleEvent: action_freeze"
        personal-space-bubble="debug: false;"
        vr-mode-ui="enabled: false"
        stats-plus="false"
        action-to-event__mute="path: /actions/muteMic; event: action_mute;"
        action-to-event__focus_chat="path: /actions/focusChat; event: action_focus_chat;"
    >

        <a-assets>
            <img id="action-button" crossorigin="anonymous" src="./assets/hud/action_button.9.png">
            <img id="tooltip" crossorigin="anonymous" src="./assets/hud/tooltip.9.png">
            <img id="mute-off" crossorigin="anonymous" src="./assets/hud/mute_off.png">
            <img id="mute-off-hover" crossorigin="anonymous" src="./assets/hud/mute_off-hover.png">
            <img id="mute-on" crossorigin="anonymous" src="./assets/hud/mute_on.png">
            <img id="mute-on-hover" crossorigin="anonymous" src="./assets/hud/mute_on-hover.png">
            <img id="bubble-off" crossorigin="anonymous" src="./assets/hud/bubble_off.png">
            <img id="bubble-off-hover" crossorigin="anonymous" src="./assets/hud/bubble_off-hover.png">
            <img id="bubble-on" crossorigin="anonymous" src="./assets/hud/bubble_on.png">
            <img id="bubble-on-hover" crossorigin="anonymous" src="./assets/hud/bubble_on-hover.png">
            <img id="freeze-off" crossorigin="anonymous" src="./assets/hud/freeze_off.png">
            <img id="freeze-off-hover" crossorigin="anonymous" src="./assets/hud/freeze_off-hover.png">
            <img id="freeze-on" crossorigin="anonymous" src="./assets/hud/freeze_on.png">
            <img id="freeze-on-hover" crossorigin="anonymous" src="./assets/hud/freeze_on-hover.png">
            <img id="spawn-pen" crossorigin="anonymous" src="./assets/hud/spawn_pen.png">
            <img id="spawn-pen-hover" crossorigin="anonymous" src="./assets/hud/spawn_pen-hover.png">
            <img id="spawn-camera" crossorigin="anonymous" src="./assets/hud/spawn_camera.png">
            <img id="spawn-camera-hover" crossorigin="anonymous" src="./assets/hud/spawn_camera-hover.png">
            <img id="presence-count" crossorigin="anonymous" src="./assets/hud/presence-count.png">
            <img id="water-normal-map" crossorigin="anonymous" src="./assets/waternormals.jpg">

            <a-asset-item id="botdefault" response-type="arraybuffer" src="https://asset-bundles-prod.reticulum.io/bots/BotDefault_Avatar-9f71f8ff22.gltf"></a-asset-item>
            <a-asset-item id="botbobo" response-type="arraybuffer" src="https://asset-bundles-prod.reticulum.io/bots/BotBobo_Avatar-f9740a010b.gltf"></a-asset-item>
            <a-asset-item id="botdom" response-type="arraybuffer" src="https://asset-bundles-prod.reticulum.io/bots/BotDom_Avatar-0c48bf15a5.gltf"></a-asset-item>
            <a-asset-item id="botgreg" response-type="arraybuffer" src="https://asset-bundles-prod.reticulum.io/bots/BotGreg_Avatar-98d39797bb.gltf"></a-asset-item>
            <a-asset-item id="botguest" response-type="arraybuffer" src="https://asset-bundles-prod.reticulum.io/bots/BotGuest_Avatar-78cd857332.gltf"></a-asset-item>
            <a-asset-item id="botjim" response-type="arraybuffer" src="https://asset-bundles-prod.reticulum.io/bots/BotJim_Avatar-d28005a687.gltf"></a-asset-item>
            <a-asset-item id="botkev" response-type="arraybuffer" src="https://asset-bundles-prod.reticulum.io/bots/BotKev_Avatar-a95787bb51.gltf"></a-asset-item>
            <a-asset-item id="botpinky" response-type="arraybuffer" src="https://asset-bundles-prod.reticulum.io/bots/BotPinky_Avatar-b0b93f8675.gltf"></a-asset-item>
            <a-asset-item id="botrobert" response-type="arraybuffer" src="https://asset-bundles-prod.reticulum.io/bots/BotRobert_Avatar-e9554880f3.gltf"></a-asset-item>
            <a-asset-item id="botwoody" response-type="arraybuffer" src="https://asset-bundles-prod.reticulum.io/bots/BotWoody_Avatar-0140485a23.gltf"></a-asset-item>

            <a-asset-item id="quack"                                      src="./assets/sfx/quack.mp3"          response-type="arraybuffer" preload="auto"></a-asset-item>
            <a-asset-item id="specialquack"                               src="./assets/sfx/specialquack.mp3"   response-type="arraybuffer" preload="auto"></a-asset-item>
            <a-asset-item id="sound_asset-quack"                          src="./assets/sfx/quack.mp3"          response-type="arraybuffer" preload="auto"></a-asset-item>
            <a-asset-item id="sound_asset-teleport_start"                 src="./assets/sfx/teleportArc.wav"     response-type="arraybuffer" preload="auto"></a-asset-item>
            <a-asset-item id="sound_asset-teleport_end"                   src="./assets/sfx/quickTurn.wav"     response-type="arraybuffer" preload="auto"></a-asset-item>
            <a-asset-item id="sound_asset-snap_rotate"                    src="./assets/sfx/tap_mellow.wav"     response-type="arraybuffer" preload="auto"></a-asset-item>
            <a-asset-item id="sound_asset-media_loaded"                   src="./assets/sfx/A_bendUp.wav"     response-type="arraybuffer" preload="auto"></a-asset-item>
            <a-asset-item id="sound_asset-media_loading"                  src="./assets/sfx/suspense.wav"     response-type="arraybuffer" preload="auto"></a-asset-item>
            <a-asset-item id="sound_asset-hud_hover_start"                src="./assets/sfx/tick.wav"  response-type="arraybuffer" preload="auto"></a-asset-item>
            <a-asset-item id="sound_asset-grab"                           src="./assets/sfx/tick.wav"     response-type="arraybuffer" preload="auto"></a-asset-item>
            <a-asset-item id="sound_asset-grab_off"                       src="./assets/sfx/tick.wav" response-type="arraybuffer" preload="auto"></a-asset-item>
            <a-asset-item id="sound_asset-pinned"                         src="./assets/sfx/tack.wav" response-type="arraybuffer" preload="auto"></a-asset-item>
            <a-asset-item id="sound_asset-cursor_distance_change_blocked" src="./assets/sfx/tick.wav"     response-type="arraybuffer" preload="auto"></a-asset-item>
            <a-asset-item id="sound_asset-cursor_distance_changed"        src="./assets/sfx/tick.wav" response-type="arraybuffer" preload="auto"></a-asset-item>
            <a-asset-item id="sound_asset-hud_click"                      src="./assets/sfx/tick.wav"     response-type="arraybuffer" preload="auto"></a-asset-item>
            <a-asset-item id="sound_asset-toggle_mute"                    src="./assets/sfx/tick.wav"     response-type="arraybuffer" preload="auto"></a-asset-item>
            <a-asset-item id="sound_asset-toggle_freeze"                  src="./assets/sfx/Eb_blip.wav"     response-type="arraybuffer" preload="auto"></a-asset-item>
            <a-asset-item id="sound_asset-freeze"                         src="./assets/sfx/Eb_blip.wav"     response-type="arraybuffer" preload="auto"></a-asset-item>
            <a-asset-item id="sound_asset-thaw"                           src="./assets/sfx/tick.wav"     response-type="arraybuffer" preload="auto"></a-asset-item>
            <a-asset-item id="sound_asset-toggle_space_bubble"            src="./assets/sfx/tick.wav"     response-type="arraybuffer" preload="auto"></a-asset-item>
            <a-asset-item id="sound_asset-spawn_pen"                      src="./assets/sfx/PenSpawn.wav"     response-type="arraybuffer" preload="auto"></a-asset-item>
            <a-asset-item id="sound_asset-increase_pen_radius"            src="./assets/sfx/tick.wav"     response-type="arraybuffer" preload="auto"></a-asset-item>
            <a-asset-item id="sound_asset-decrease_pen_radius"            src="./assets/sfx/tick.wav"     response-type="arraybuffer" preload="auto"></a-asset-item>
            <a-asset-item id="sound_asset-next_pen_color"                 src="./assets/sfx/tick.wav"     response-type="arraybuffer" preload="auto"></a-asset-item>
            <a-asset-item id="sound_asset-prev_pen_color"                 src="./assets/sfx/tick.wav" response-type="arraybuffer" preload="auto"></a-asset-item>
            <a-asset-item id="sound_asset-start_draw"                     src="./assets/sfx/PenDraw1.wav"     response-type="arraybuffer" preload="auto"></a-asset-item>
            <a-asset-item id="sound_asset-stop_draw"                      src="./assets/sfx/tick.wav" response-type="arraybuffer" preload="auto"></a-asset-item>
            <a-asset-item id="sound_asset-camera_tool_took_snapshot"      src="./assets/sfx/PicSnapHey.wav" response-type="arraybuffer" preload="auto"></a-asset-item>
            <a-asset-item id="sound_asset-welcome"                        src="./assets/sfx/welcome.wav"     response-type="arraybuffer" preload="auto"></a-asset-item>
            <a-asset-item id="sound_asset-chat"                           src="./assets/sfx/pop.wav"     response-type="arraybuffer" preload="auto"></a-asset-item>

            <template id="remote-avatar-template">
                <a-entity networked-avatar ik-root player-info matrix-auto-update>
                    <a-entity class="camera" matrix-auto-update></a-entity>

                    <a-entity class="left-controller" matrix-auto-update></a-entity>

                    <a-entity class="right-controller" matrix-auto-update></a-entity>

                    <a-entity class="model" gltf-model-plus="inflate: true">
                        <template data-name="RootScene">
                            <a-entity ik-controller hand-pose__left hand-pose__right space-invader-mesh="meshName: Bot_Skinned" matrix-auto-update></a-entity>
                        </template>

                        <template data-name="Neck">
                            <a-entity>
                                <a-entity
                                    class="nametag"
                                    billboard
                                    text="side: double; align: center; color: #ddd"
                                    position="0 1 0"
                                    scale="6 6 6"
                                ></a-entity>
                            </a-entity>
                        </template>

                        <template data-name="Chest">
                            <a-entity personal-space-invader="radius: 0.2; useMaterial: true;" bone-visibility matrix-auto-update>
                                <a-entity billboard>
                                    <a-entity mixin="rounded-text-button" block-button visible-while-frozen="withinDistance: 10;" ui-class-while-frozen position="0 0 .35"> </a-entity>
                                    <a-entity visible-while-frozen="withinDistance: 10;" text="value:Block; width:2.5; align:center;" position="0 0 0.36"></a-entity>
                                </a-entity>
                            </a-entity>
                        </template>

                        <template data-name="Head">
                            <a-entity
                                networked-audio-source
                                networked-audio-analyser
                                personal-space-invader="radius: 0.15; useMaterial: true;"
                                bone-visibility
                                matrix-auto-update
                            >
                                <a-cylinder
                                    static-body
                                    radius="0.13"
                                    height="0.2"
                                    position="0 0.07 0.05"
                                    visible="false"
                                ></a-cylinder>
                            </a-entity>
                        </template>

                        <template data-name="LeftHand">
                            <a-entity personal-space-invader="radius: 0.1" bone-visibility matrix-auto-update></a-entity>
                        </template>

                        <template data-name="RightHand">
                            <a-entity personal-space-invader="radius: 0.1" bone-visibility matrix-auto-update></a-entity>
                        </template>
                    </a-entity>
                </a-entity>
            </template>

            <template id="interactable-media">
                <a-entity
                    class="interactable"
                    super-networked-interactable="counter: #media-counter;"
                    body="type: dynamic; shape: none; mass: 1;"
                    scale="0.5 0.5 0.5"
                    animation__spawn="property: scale; delay: 50; dur: 200; from: 0.5 0.5 0.5; to: 1 1 1; easing: easeInQuad"
                    grabbable
                    stretchable="useWorldPosition: true; usePhysics: never"
                    hoverable
                    hoverable-visuals="cursorController: #cursor-controller"
                    auto-scale-cannon-physics-body
                    sticky-object="autoLockOnRelease: true; autoLockOnLoad: true;"
                    position-at-box-shape-border="target:.freeze-menu;"
                    destroy-at-extreme-distances
                    set-yxz-order
                    pinnable
<<<<<<< HEAD
                    matrix-auto-update
                    sound__grab="src: #sound_asset-grab; on: grabbed; poolSize: 1;"
                    sound__graboff ="src: #sound_asset-grab_off; on: ungrabbed; poolSize: 1;"
                    sound__pinned ="src: #sound_asset-pinned; on: pinned; poolSize: 1;"
=======
                    sound__grab="src: #sound_asset-grab; on: grabbed; poolSize: 1; positional: false;"
                    sound__graboff ="src: #sound_asset-grab_off; on: ungrabbed; poolSize: 1; positional: false;"
                    sound__pinned ="src: #sound_asset-pinned; on: pinned; poolSize: 1; positional: false;"
>>>>>>> 2cab4f6e
                    emit-state-change__grabbed="state: grabbed; transform: rising; event: grabbed;"
                    emit-state-change__ungrabbed="state: grabbed; transform: falling; event: ungrabbed;"
                    emit-state-change__pinned="state: pinned; transform: rising; event: pinned;"
                >
                    <a-entity class="ui interactable-ui" stop-event-propagation__grab-start="event: grab-start" stop-event-propagation__grab-end="event: grab-end" stop-event-propagation__stretch-start="event: stretch-start" stop-event-propagation__stretch-end="event: stretch-end">
                        <a-entity class="freeze-menu" visible-while-frozen="withinDistance: 10;">
                            <a-entity mixin="rounded-text-action-button" pin-networked-object-button="labelSelector:.pin-button-label; hideWhenPinnedSelector:.hide-when-pinned;" position="0 0.125 0.01"> </a-entity>
                            <a-entity class="pin-button-label" text=" value:pin; width:1.75; align:center;" text-raycast-hack position="0 0.125 0.02"></a-entity>
                            <a-entity mixin="rounded-text-button" camera-focus-button="track: false" position="-0.25 0.375 0.01">
                                <a-entity text=" value:focus; width:1.75; align:center;" text-raycast-hack position="0 0 0.02"></a-entity>
                            </a-entity>
                            <a-entity mixin="rounded-text-button" camera-focus-button="track: true" position="0.25 0.375 0.01">
                                <a-entity text=" value:track; width:1.75; align:center;" text-raycast-hack position="0 0 0.02"></a-entity>
                            </a-entity>
                            <a-entity mixin="rounded-text-button" class="hide-when-pinned" remove-networked-object-button position="0 -0.125 0.01"> </a-entity>
                            <a-entity text=" value:remove; width:1.75; align:center;" class="hide-when-pinned" text-raycast-hack position="0 -0.125 0.02"></a-entity>
                        </a-entity>
                    </a-entity>
                </a-entity>
            </template>

            <template id="pen-interactable">
                <a-entity
                    class="pen interactable"
                    super-networked-interactable="counter: #pen-counter;"
                    body="type: dynamic; shape: none; mass: 1;"
                    grabbable="maxGrabbers: 1"
                    sticky-object="autoLockOnRelease: true; autoLockOnLoad: true; autoLockSpeedLimit: 0;"
                    hoverable
                    matrix-auto-update
                    scale="0.5 0.5 0.5"
                    sound__next_pen_color="src: #sound_asset-next_pen_color; on: next_pen_color; poolSize: 2; positional: false;"
                    sound__prev_pen_color="src: #sound_asset-prev_pen_color; on: prev_pen_color; poolSize: 2; positional: false;"
                    sound__start_draw="src: #sound_asset-start_draw; on: start_draw; poolSize: 2;"
                    sound__stop_draw="src: #sound_asset-stop_draw; on: stop_draw; poolSize: 2; positional: false;"
                    sound__increase_pen_radius="src: #sound_asset-increase_pen_radius; on: increase_pen_radius; poolSize: 2; positional: false;"
                    sound__decrease_pen_radius="src: #sound_asset-decrease_pen_radius; on: decrease_pen_radius; poolSize: 2; positional: false;"
                    sound__grab="src: #sound_asset-grab; on: grabbed; poolSize: 1; positional: false;"
                    sound__graboff ="src: #sound_asset-grab_off; on: ungrabbed; poolSize: 1; positional: false;"
                    emit-state-change__grabbed="state: grabbed; transform: rising; event: grabbed;"
                    emit-state-change__ungrabbed="state: grabbed; transform: falling; event: ungrabbed;"
                >
                    <a-sphere
                        id="pen"
                        scale="1.5, 1.5, 1.5"
                        position="0 -0.18 0"
                        radius="0.02"
                        color="#FF0033"
                        pen="camera: #player-camera; drawingManager: #drawing-manager"
                        segments-width="16"
                        segments-height="12"
                    ></a-sphere>
                    <a-entity class="ui delete-button" visible-while-frozen="withinDistance: 10;" stop-event-propagation__grab-start="event: grab-start" stop-event-propagation__grab-end="event: grab-end" stop-event-propagation__stretch-start="event: stretch-start" stop-event-propagation__stretch-end="event: stretch-end">
                        <a-entity mixin="rounded-text-button" remove-networked-object-button position="0 0 0"> </a-entity>
                        <a-entity text=" value:remove; width:2.5; align:center;" text-raycast-hack position="0 0 0.01"></a-entity>
                    </a-entity>
                </a-entity>
            </template>

            <template id="interactable-camera">
                <a-entity
                    class="interactable icamera"
                    grabbable
                    hoverable
                    stretchable
                    camera-tool
                    matrix-auto-update
                    animation__spawn="property: scale; delay: 50; dur: 200; from: 0.5 0.5 0.5; to: 1 1 1; easing: easeOutQuad"
                    scale="0.5 0.5 0.5"
                    body="type: dynamic; shape: none; mass: 1;"
                    shape="shape: box; halfExtents: 0.22 0.145 0.1; offset: 0 0.02 0"
                    sticky-object="autoLockOnRelease: true; autoLockOnLoad: true; autoLockSpeedLimit: 0;"
                    super-networked-interactable="counter: #camera-counter;"
                    position-at-box-shape-border="target:.camera-menu"
                    set-yxz-order
                    auto-scale-cannon-physics-body
                >
                    <a-entity class="ui camera-menu" visible-while-frozen="withinDistance: 10;" stop-event-propagation__grab-start="event: grab-start" stop-event-propagation__grab-end="event: grab-end" stop-event-propagation__stretch-start="event: stretch-start" stop-event-propagation__stretch-end="event: stretch-end">
                        <a-entity mixin="rounded-text-action-button" mirror-camera-button="labelSelector:.mirror-button-label;" position="0 0.125 0.01"> </a-entity>
                        <a-entity text=" value:mirror; width:2.5; align:center;" class="mirror-button-label" text-raycast-hack position="0 0.125 0.02"></a-entity>
                        <a-entity mixin="rounded-text-button" remove-networked-object-button position="0 -0.125 0.01"> </a-entity>
                        <a-entity text=" value:remove; width:2.5; align:center;" text-raycast-hack position="0 -0.125 0.02"></a-entity>
                    </a-entity>
                </a-entity>
            </template>

            <template id="interactable-drawing">
                <a-entity
                    networked-drawing
                ></a-entity>
            </template>

            <template id="paging-toolbar">
                <a-entity class="ui paging-toolbar" visible-to-owner>
                    <a-entity class="prev-button" position="-0.3 0 0">
                        <a-entity mixin="rounded-text-button" slice9="width: 0.2"> </a-entity>
                        <a-entity text=" value:<; width:2; align:center;" text-raycast-hack position="0 0 0.01"></a-entity>
                    </a-entity>
                    <a-entity class="page-label" text="width:2; align:center;" text-raycast-hack></a-entity>
                    <a-entity class="next-button" position="0.3 0 0">
                        <a-entity mixin="rounded-text-button" slice9="width: 0.2"> </a-entity>
                        <a-entity text=" value:>; width:2; align:center;" text-raycast-hack position="0 0 0.01"></a-entity>
                    </a-entity>
                </a-entity>
            </template>

            <a-mixin id="rounded-text-button"
                text-button="
                    haptic:#player-right-controller;
                    textHoverColor: #fff;
                    textColor: #fff;
                    backgroundHoverColor: #aaa;
                    backgroundColor: #fff;"
                slice9="
                    width: 0.45;
                    height: 0.2;
                    left: 64;
                    top: 64;
                    right: 66;
                    bottom: 66;
                    opacity: 1.0;
                    src: #action-button"
            ></a-mixin>

            <a-mixin id="rounded-text-action-button"
                text-button="
                    haptic:#player-right-controller;
                    textHoverColor: #fff;
                    textColor: #fff;
                    backgroundHoverColor: #cc0515;
                    backgroundColor: #ff0520;"
                slice9="
                    width: 0.45;
                    height: 0.2;
                    left: 64;
                    top: 64;
                    right: 66;
                    bottom: 66;
                    opacity: 1.0;
                    src: #action-button"
            ></a-mixin>

            <a-mixin id="controller-super-hands"
                super-hands="
                    colliderEvent: collisions;
                    colliderEventProperty: els;
                    colliderEndEvent: collisions;
                    colliderEndEventProperty: clearedEls;
                    grabStartButtons: primary_hand_grab, secondary_hand_grab;
                    grabEndButtons: primary_hand_release, secondary_hand_release;
                    stretchStartButtons: primary_hand_grab, secondary_hand_grab;
                    stretchEndButtons: primary_hand_release, secondary_hand_release;
                    dragDropStartButtons: hand_grab, secondary_hand_grab;
                    dragDropEndButtons: hand_release, secondary_hand_release;
                    activateStartButtons: secondary_hand_grab, next_color, previous_color, increase_radius, decrease_radius, scroll_up, scroll_down, scroll_left, scroll_right;
                    activateEndButtons: secondary_hand_release, vertical_scroll_release, horizontal_scroll_release, thumb_up;"
                collision-filter="collisionForces: false"
                physics-collider
            ></a-mixin>
        </a-assets>

        <!-- Interactables -->
        <a-entity id="media-counter" networked-counter="max: 10;"></a-entity>

        <a-entity id="pen-counter" networked-counter="max: 10;"></a-entity>

        <a-entity id="camera-counter" networked-counter="max: 1;"></a-entity>

        <a-entity id="drawing-manager" drawing-manager></a-entity>

        <a-entity
            id="cursor-controller"
            cursor-controller="
                cursor: #cursor;
                camera: #player-camera;
                objects: .collidable, .interactable, .ui;"
            line="visible: false; color: white; opacity: 0.2;"
        ></a-entity>

        <a-sphere
            id="cursor"
            material="depthTest: false; opacity:0.9;"
            radius="0.02"
            segments-width="9"
            segments-height="9"
            static-body="shape: sphere;"
            collision-filter="collisionForces: false"
            super-hands="
                colliderEvent: raycaster-intersection;
                colliderEndEvent: raycaster-intersection-cleared;
                grabStartButtons: cursor-grab, primary_hand_grab, secondary_hand_grab;
                grabEndButtons: cursor-release, primary_hand_release, secondary_hand_release;
                stretchStartButtons: cursor-grab, primary_hand_grab, secondary_hand_grab;
                stretchEndButtons: cursor-release, primary_hand_release, secondary_hand_release;
                dragDropStartButtons: cursor-grab, primary_hand_grab, secondary_hand_grab;
                dragDropEndButtons: cursor-release, primary_hand_release, secondary_hand_release;
                activateStartButtons: secondary-cursor-grab, secondary_hand_grab, next_color, previous_color, increase_radius, decrease_radius, scroll_up, scroll_down, scroll_left, scroll_right;
                activateEndButtons: secondary-cursor-release, secondary_hand_release, vertical_scroll_release, horizontal_scroll_release, thumb_up;"
            action-to-event__grab="path: /actions/cursorGrab; event: cursor-grab"
            action-to-event__drop="path: /actions/cursorDrop; event: cursor-release"
        ></a-sphere>

        <!-- Player Rig -->
        <a-entity
            id="player-rig"
            spawn-controller="loadedEvent: entered; target: #player-rig"
            wasd-to-analog2d
            character-controller="pivot: #player-camera"
            ik-root
            player-info
            cardboard-controls
        >
            <a-entity
                id="player-hud"
                hud-controller="head: #player-camera;"
                vr-mode-toggle-visibility
                vr-mode-toggle-playing__hud-controller
            >
                <a-entity in-world-hud="haptic:#player-right-controller;raycaster:#player-right-controller;" rotation="30 0 0">
                    <a-rounded height="0.08" width="0.2" color="#000000" position="-0.30 0.125 0" radius="0.040" opacity="0.35" class="hud bg"></a-rounded>
                    <a-image scale="0.07 0.06 0.06" position="-0.23 0.165 0.001" src="#presence-count" material="alphaTest:0.1;"></a-image>
                    <a-entity id="hud-presence-count" text="value:; width:1.1; align:center;" position="-0.155 0.165 0" matrix-auto-update="target: text;"></a-entity>
                    <a-rounded height="0.08" width="0.5" color="#000000" position="-0.08 0.125 0" radius="0.040" opacity="0.35" class="hud bg"></a-rounded>
                    <a-entity id="hud-hub-entry-link" text="value:; width:1.1; align:center;" position="0.17 0.165 0" matrix-auto-update="target: text;"></a-entity>
                    <a-rounded height="0.13" width="0.59" color="#000000" position="-0.24 -0.065 0" radius="0.065" opacity="0.35" class="hud bg"></a-rounded>
                <a-image
                    icon-button="tooltip: #hud-tooltip; tooltipText: Mute Mic; activeTooltipText: Unmute Mic; image: #mute-off; hoverImage: #mute-off-hover; activeImage: #mute-on; activeHoverImage: #mute-on-hover"
                    scale="0.1 0.1 0.1"
                    position="-0.17 0 0.001"
                    class="ui hud mic"
                    material="alphaTest:0.1;"
                    hoverable
                    sound__hud_hover_start="src: #sound_asset-hud_hover_start; on: mouseover; poolSize: 5; positional: false;"
                ></a-image>
                <a-image
                    icon-button="tooltip: #hud-tooltip; tooltipText: Pause; activeTooltipText: Resume; image: #freeze-off; hoverImage: #freeze-off-hover; activeImage: #freeze-on; activeHoverImage: #freeze-on-hover"
                    scale="0.2 0.2 0.2"
                    position="0 0 0.005"
                    class="ui hud freeze"
                    hoverable
                    sound__hud_hover_start="src: #sound_asset-hud_hover_start; on: mouseover; poolSize: 5; positional: false;"
                ></a-image>
                <a-image
                    icon-button="tooltip: #hud-tooltip; tooltipText: Pen; activeTooltipText: Pen; image: #spawn-pen; hoverImage: #spawn-pen-hover; activeImage: #spawn-pen; activeHoverImage: #spawn-pen-hover"
                    scale="0.1 0.1 0.1"
                    position="0.17 0 0.001"
                    class="ui hud penhud"
                    material="alphaTest:0.1;"
                    hoverable
                    sound__hud_hover_start="src: #sound_asset-hud_hover_start; on: mouseover; poolSize: 5; positional: false;"
                ></a-image>
                <a-image
                    icon-button="tooltip: #hud-tooltip; tooltipText: Camera; activeTooltipText: Camera; image: #spawn-camera; hoverImage: #spawn-camera-hover; activeImage: #spawn-camera; activeHoverImage: #spawn-camera-hover"
                    scale="0.1 0.1 0.1"
                    position="0.28 0 0.001"
                    class="ui hud camera-btn"
                    material="alphaTest:0.1;"
                    hoverable
                    sound__hud_hover_start="src: #sound_asset-hud_hover_start; on: mouseover; poolSize: 5; positional: false;"
                ></a-image>
                <a-rounded visible="false" id="hud-tooltip" height="0.08" width="0.3" color="#000000" position="-0.15 -0.2 0" rotation="-20 0 0" radius="0.025" opacity="0.35" class="hud bg">
                    <a-entity text="value: Mute Mic; align:center;" position="0.15 0.04 0.001" matrix-auto-update="target: text"></a-entity>
                </a-rounded>
                </a-entity>
            </a-entity>

            <a-entity
                id="player-camera"
                class="camera"
                camera
                personal-space-bubble="radius: 0.4;"
                rotation
                pitch-yaw-rotator
                set-yxz-order
                matrix-auto-update
                sound__teleport_start="positional: false; src: #sound_asset-teleport_start; on: nothing; poolSize: 2; loop: true;"
                scene-sound__teleport_start="on: right-teleport_down; off: right-teleport_up;"
                sound__teleport_start2="positional: false; src: #sound_asset-teleport_start; on: nothing; poolSize: 2; loop: true;"
                scene-sound__teleport_start2="on: left-teleport_down; off: left-teleport_up;"
                sound__teleport_end="positional: false; src: #sound_asset-teleport_end; on: nothing; poolSize: 2;"
                scene-sound__teleport_end="on: right-teleport_up;"
                sound__teleport_end2="positional: false; src: #sound_asset-teleport_end; on: nothing; poolSize: 2;"
                scene-sound__teleport_end2="on: left-teleport_up;"
                sound__snap_rotate_left="positional: false; src: #sound_asset-snap_rotate; on: nothing; poolSize: 3;"
                scene-sound__snap_rotate_left="on: snap_rotate_left;"
                sound__snap_rotate_right="positional: false; src: #sound_asset-snap_rotate; on: nothing; poolSize: 3;"
                scene-sound__snap_rotate_right="on: snap_rotate_right;"
                sound__media_loaded="positional: false; src: #sound_asset-media_loaded; on: nothing; poolSize: 2;"
                scene-sound__media_loaded="on: media-loaded;"
                sound__media_loading="positional: false; src: #sound_asset-media_loading; on: nothing; poolSize: 2; loop: true; "
                scene-sound__media_loading="on: media-loading; off: media-loaded;"
                sound__hud_action_mute="positional: false; src: #sound_asset-toggle_mute; on: nothing; poolSize: 2;"
                scene-sound__hud_action_mute="on: action_mute;"
                sound__hud_action_freeze="positional: false; src: #sound_asset-toggle_freeze; on: nothing; poolSize: 2;"
                scene-sound__hud_action_freeze="on: action_freeze;"
                sound__action_freeze="positional: false; src: #sound_asset-freeze; on: nothing; poolSize: 2;"
                scene-sound__action_freeze="on: play_freeze_sound;"
                sound__action_thaw="positional: false; src: #sound_asset-thaw; on: nothing; poolSize: 2;"
                scene-sound__action_thaw="on: play_thaw_sound;"
                sound__hud_action_space_bubble="positional: false; src: #sound_asset-toggle_space_bubble; on: nothing; poolSize: 2;"
                scene-sound__hud_action_space_bubble="on: action_space_bubble;"
                sound__hud_spawn_pen="positional: false; src: #sound_asset-spawn_pen; on: nothing; poolSize: 2;"
                scene-sound__hud_spawn_pen="on: spawn_pen;"
                sound__hud_hover_start="positional: false; src: #sound_asset-hud_hover_start; on: nothing; poolSize: 5;"
                sound__hud_click="positional: false; src: #sound_asset-hud_click; on: nothing; poolSize: 1;"
                scene-sound__hud_click="on: hud_click;"
                sound__cursor_distance_changed="positional: false; src: #sound_asset-cursor_distance_changed; on: nothing; poolSize: 1;"
                scene-sound__cursor_distance_changed="on: cursor-distance-changed;"
                sound__cursor_distance_change_blocked="positional: false; src: #sound_asset-cursor_distance_change_blocked; on: nothing; poolSize: 1;"
                scene-sound__cursor_distance_change_blocked="on: cursor-distance-change-blocked;"
                sound__camera_tool_took_snapshot="positional: false; src: #sound_asset-camera_tool_took_snapshot; on: nothing; poolSize: 1;"
                scene-sound__camera_tool_took_snapshot="on: camera_tool_took_snapshot;"
                sound__welcome="positional: false; src: #sound_asset-welcome; on: nothing; poolSize: 2;"
                scene-sound__welcome="on: entered;"
                sound__log_chat_message="positional: false; src: #sound_asset-chat; on: nothing; poolSize: 2;"
                scene-sound__log_chat_message="on: presence-log-chat;"
                sound__quack="positional: false; src: #sound_asset-quack; on: nothing; poolSize: 2;"
                scene-sound__quack="on: quack;"
            >
                <a-entity
                    id="gaze-teleport"
                    position = "0.15 0 0"
                    teleport-controls="
                        cameraRig: #player-rig;
                        teleportOrigin: #player-camera;
                        button: gaze-teleport_;
                        collisionEntities: [nav-mesh];
                        drawIncrementally: true;
                        incrementalDrawMs: 300;
                        hitOpacity: 0.3;
                        missOpacity: 0.1;
                        curveShootingSpeed: 12;"
                    action-to-event__start-teleport="path: /actions/startTeleport; event: gaze-teleport_down"
                    action-to-event__stop-teleport="path: /actions/stopTeleport; event: gaze-teleport_up"
                ></a-entity>
            </a-entity>

            <a-entity
                id="player-left-controller"
                class="left-controller"
                hand-controls2="left"
                tracked-controls
                teleport-controls="
                    cameraRig: #player-rig;
                    teleportOrigin: #player-camera;
                    button: left-teleport_;
                    collisionEntities: [nav-mesh];
                    drawIncrementally: true;
                    incrementalDrawMs: 300;
                    hitOpacity: 0.3;
                    missOpacity: 0.1;
                    curveShootingSpeed: 12;"
                teleport-controls-matrix-auto-update
                haptic-feedback
                body="type: static; shape: none;"
                mixin="controller-super-hands"
                controls-shape-offset
                action-to-event__a="path: /actions/leftHandStartTeleport; event: left-teleport_down;"
                action-to-event__b="path: /actions/leftHandStopTeleport; event: left-teleport_up;"
                action-to-event__c="path: /actions/leftHandGrab; event: primary_hand_grab;"
                action-to-event__d="path: /actions/leftHandDrop; event: primary_hand_release;"
            >
            </a-entity>

            <a-entity
                id="player-right-controller"
                class="right-controller"
                hand-controls2="right"
                tracked-controls
                teleport-controls="
                    cameraRig: #player-rig;
                    teleportOrigin: #player-camera;
                    button: right-teleport_;
                    collisionEntities: [nav-mesh];
                    drawIncrementally: true;
                    incrementalDrawMs: 300;
                    hitOpacity: 0.3;
                    missOpacity: 0.1;
                    curveShootingSpeed: 12;"
                haptic-feedback
                body="type: static; shape: none;"
                mixin="controller-super-hands"
                controls-shape-offset
                action-to-event__a="path: /actions/rightHandStartTeleport; event: right-teleport_down;"
                action-to-event__b="path: /actions/rightHandStopTeleport; event: right-teleport_up;"
                action-to-event__c="path: /actions/rightHandGrab; event: primary_hand_grab;"
                action-to-event__d="path: /actions/rightHandDrop; event: primary_hand_release;"
            >
            </a-entity>

            <a-entity gltf-model-plus="inflate: true;" class="model">
                <template data-name="RootScene">
                    <a-entity
                        ik-controller
                        hand-pose__left
                        hand-pose__right
                        hand-pose-controller__left="networkedAvatar:#player-rig;eventSrc:#player-left-controller"
                        hand-pose-controller__right="networkedAvatar:#player-rig;eventSrc:#player-right-controller"
                        matrix-auto-update
                    ></a-entity>
                </template>

                <template data-name="Neck">
                    <a-entity matrix-auto-update>
                        <a-entity class="nametag" visible="false" text ></a-entity>
                    </a-entity>
                </template>

                <template data-name="Head">
                    <a-entity id="player-head" visible="false" bone-visibility matrix-auto-update></a-entity>
                </template>

                <template data-name="LeftHand">
                    <a-entity bone-visibility hover-visuals="hand: left; controller: #player-left-controller" matrix-auto-update></a-entity>
                </template>

                <template data-name="RightHand">
                    <a-entity bone-visibility hover-visuals="hand: right; controller: #player-right-controller" matrix-auto-update></a-entity>
                </template>

            </a-entity>
        </a-entity>

        <!-- Environment -->
        <a-entity
            id="environment-root"
            nav-mesh-helper
            static-body="shape: none;"
        >
            <a-entity id="environment-scene"></a-entity>
        </a-entity>

        <!-- Objects -->
        <a-entity id="objects-root">
            <a-entity id="objects-scene"></a-entity>
        </a-entity>

        <a-entity
            action-to-event="path: /actions/spawnPen; event: spawn_pen"
            super-spawner="
                template: #pen-interactable;
                src: https://asset-bundles-prod.reticulum.io/interactables/DrawingPen/DrawingPen-34fb4aee27.gltf;
                spawnEvent: spawn_pen;
                superHand: #player-right-controller;
                cursorSuperHand: #cursor;"
        ></a-entity>

    </a-scene>

    <div id="ui-root"></div>
</body>

</html><|MERGE_RESOLUTION|>--- conflicted
+++ resolved
@@ -179,16 +179,10 @@
                     destroy-at-extreme-distances
                     set-yxz-order
                     pinnable
-<<<<<<< HEAD
                     matrix-auto-update
-                    sound__grab="src: #sound_asset-grab; on: grabbed; poolSize: 1;"
-                    sound__graboff ="src: #sound_asset-grab_off; on: ungrabbed; poolSize: 1;"
-                    sound__pinned ="src: #sound_asset-pinned; on: pinned; poolSize: 1;"
-=======
                     sound__grab="src: #sound_asset-grab; on: grabbed; poolSize: 1; positional: false;"
                     sound__graboff ="src: #sound_asset-grab_off; on: ungrabbed; poolSize: 1; positional: false;"
                     sound__pinned ="src: #sound_asset-pinned; on: pinned; poolSize: 1; positional: false;"
->>>>>>> 2cab4f6e
                     emit-state-change__grabbed="state: grabbed; transform: rising; event: grabbed;"
                     emit-state-change__ungrabbed="state: grabbed; transform: falling; event: ungrabbed;"
                     emit-state-change__pinned="state: pinned; transform: rising; event: pinned;"
