--- conflicted
+++ resolved
@@ -622,82 +622,27 @@
                 vr-mode-toggle-visibility
                 vr-mode-toggle-playing__hud-controller
             >
-<<<<<<< HEAD
                 <a-entity visibility-while-frozen="withinDistance: 10; requireHoverOnNonMobile: false;" rotation="30 0 0">
                     <a-entity class="ui interactable-ui" mixin="button-container">
                         <a-entity class="leave-btn" position="0 0 0" scale="0.7 0.7 0.7" hoverable leave-room-button>
-                            <a-entity mixin="rounded-text-action-button" slice9="width: 0.8" scale="0.8 0.8 1.0">
+                            <a-entity mixin="rounded-text-action-button" is-remote-hover-target slice9="width: 0.8" scale="0.8 0.8 1.0">
                                 <a-entity text=" value:leave room; width:2; align:center;" text-raycast-hack position="0 0 0.01"></a-entity>
                             </a-entity>
                         </a-entity>
                     </a-entity>
                 </a-entity>
-                <a-entity in-world-hud="haptic:#player-right-controller;raycaster:#player-right-controller;" visibility-while-frozen="withinDistance: 10; visible: false; requireHoverOnNonMobile: false;" rotation="30 0 0">
-
+                <a-entity in-world-hud rotation="30 0 0">
+                <a-entity in-world-hud visibility-while-frozen="withinDistance: 10; visible: false; requireHoverOnNonMobile: false;" rotation="30 0 0">
                     <a-rounded height="0.08" width="0.2" color="#000000" position="-0.44 -0.045 0" radius="0.040" opacity="0.35" class="hud bg"></a-rounded>
                     <a-image scale="0.07 0.06 0.06" position="-0.38 -0.005 0.001" src="#presence-count" material="alphaTest:0.1;"></a-image>
-                    <a-entity id="hud-presence-count" text="value:; width:1.1; align:center;" position="-0.30 -0.005 0" matrix-auto-update="target: text;"></a-entity>
-                    <a-entity class="ui interactable-ui" mixin="button-container">
-                        <a-entity class="invite-btn" position="0 0.18 0" scale="0.7 0.7 0.7" hoverable>
-                            <a-entity mixin="rounded-text-action-button" slice9="width: 0.7" scale="0.8 0.8 1.0">
-=======
-                <a-entity in-world-hud rotation="30 0 0">
-
-                    <a-rounded height="0.08" width="0.2" color="#000000" position="-0.30 0.125 0" radius="0.040" opacity="0.35" class="hud bg"></a-rounded>
-                    <a-image scale="0.07 0.06 0.06" position="-0.23 0.165 0.001" src="#presence-count" material="alphaTest:0.1;"></a-image>
-                    <a-entity id="hud-presence-count" text="value:; width:1.1; align:center;" position="-0.155 0.165 0" matrix-auto-update="target: text;"></a-entity>
+                    <a-entity id="hud-presence-count" text="value:; width:1.1; align:center;" position="-0.30 0.005 0" matrix-auto-update="target: text;"></a-entity>
                     <a-entity class="ui interactable-ui">
-                        <a-entity class="invite-btn" position="0.17 0.165 0" scale="0.5 0.5 0.5">
-                            <a-entity mixin="rounded-text-action-button" is-remote-hover-taget tags="singleActionButton: true;" slice9="width: 1.0" scale="0.8 0.8 1.0">
->>>>>>> 4fdb5e00
+                        <a-entity class="invite-btn" position="0 0.18 0" scale="0.7 0.7 0.7">
+                            <a-entity mixin="rounded-text-action-button" is-remote-hover-target tags="singleActionButton: true;" slice9="width: 0.7" scale="0.8 0.8 1.0">
                                 <a-entity text=" value:invite; width:2; align:center;" text-raycast-hack position="0 0 0.01"></a-entity>
                             </a-entity>
                         </a-entity>
                     </a-entity>
-<<<<<<< HEAD
-                    <a-image
-                        icon-button="tooltip: #hud-tooltip; tooltipText: Mute Mic; activeTooltipText: Unmute Mic; image: #mute-off; hoverImage: #mute-off-hover; activeImage: #mute-on; activeHoverImage: #mute-on-hover"
-                        scale="0.1 0.1 0.1"
-                        position="-0.17 0 0.001"
-                        class="hud mic"
-                        material="alphaTest:0.1;"
-                        hoverable
-                        sound__hud_hover_start="src: #sound_asset-hud_hover_start; on: mouseover; poolSize: 5; positional: false;"
-                        set-sounds-invisible
-                    ></a-image>
-                    <a-image
-                        icon-button="tooltip: #hud-tooltip; tooltipText: Create; activeTooltipText: Resume; image: #spawn; hoverImage: #spawn-hover;"
-                        scale="0.2 0.2 0.2"
-                        position="0 0 0.005"
-                        class="hud spawn"
-                        hoverable
-                        sound__hud_hover_start="src: #sound_asset-hud_hover_start; on: mouseover; poolSize: 5; positional: false;"
-                        set-sounds-invisible
-                    ></a-image>
-                    <a-image
-                        icon-button="tooltip: #hud-tooltip; tooltipText: Pen; activeTooltipText: Pen; image: #pen-off; hoverImage: #pen-off-hover; activeImage: #pen-on; activeHoverImage: #pen-on-hover"
-                        scale="0.1 0.1 0.1"
-                        position="0.17 0 0.001"
-                        class="hud penhud"
-                        material="alphaTest:0.1;"
-                        hoverable
-                        sound__hud_hover_start="src: #sound_asset-hud_hover_start; on: mouseover; poolSize: 5; positional: false;"
-                        set-sounds-invisible
-                    ></a-image>
-                    <a-image
-                        icon-button="tooltip: #hud-tooltip; tooltipText: Camera; activeTooltipText: Camera; image: #camera-off; hoverImage: #camera-off-hover; activeImage: #camera-on; activeHoverImage: #camera-on-hover"
-                        scale="0.1 0.1 0.1"
-                        position="0.28 0 0.001"
-                        class="hud camera-btn"
-                        material="alphaTest:0.1;"
-                        hoverable
-                        sound__hud_hover_start="src: #sound_asset-hud_hover_start; on: mouseover; poolSize: 5; positional: false;"
-                        set-sounds-invisible
-                    ></a-image>
-                    <a-rounded visible="false" vr-mode-toggle-visibility id="hud-tooltip" height="0.08" width="0.3" color="#000000" position="-0.15 -0.2 0" rotation="-20 0 0" radius="0.025" opacity="0.35" class="hud bg">
-                        <a-entity text="value: Mute Mic; align:center;" position="0.15 0.04 0.001" matrix-auto-update="target: text"></a-entity>
-                    </a-rounded>
-=======
                 <a-image
                     is-remote-hover-target
                     tags="singleActionButton: true"
@@ -744,7 +689,6 @@
                 <a-rounded visible="false" vr-mode-toggle-visibility id="hud-tooltip" height="0.08" width="0.3" color="#000000" position="-0.15 -0.2 0" rotation="-20 0 0" radius="0.025" opacity="0.35" class="hud bg">
                     <a-entity text="value: Mute Mic; align:center;" position="0.15 0.04 0.001" matrix-auto-update="target: text"></a-entity>
                 </a-rounded>
->>>>>>> 4fdb5e00
                 </a-entity>
             </a-entity>
 
