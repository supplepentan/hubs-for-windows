import {
  getCurrentHubId,
  updateVRHudPresenceCount,
  updateSceneCopresentState,
  createHubChannelParams
} from "./utils/hub-utils";
import "./utils/debug-log";
import configs from "./utils/configs";
import "./utils/theme";
import "@babel/polyfill";

console.log(`App version: ${process.env.BUILD_VERSION || "?"}`);

import "./react-components/styles/global.scss";
import "./assets/stylesheets/globals.scss";
import "./assets/stylesheets/hub.scss";
import initialBatchImage from "./assets/images/warning_icon.png";
import loadingEnvironment from "./assets/models/LoadingEnvironment.glb";

import "aframe";

// A-Frame hardcodes THREE.Cache.enabled = true
// But we don't want to use THREE.Cache because
// web browser cache should work well.
// So we disable it here.
THREE.Cache.enabled = false;

import "./utils/logging";
import { patchWebGLRenderingContext } from "./utils/webgl";
patchWebGLRenderingContext();

// It seems we need to use require to import modules
// under the three/examples/js to avoid tree shaking
// in webpack production mode.
require("three/examples/js/loaders/GLTFLoader");

import "networked-aframe/src/index";
import "aframe-rounded";
import "webrtc-adapter";
import "aframe-slice9-component";
import "./utils/threejs-positional-audio-updatematrixworld";
import "./utils/threejs-world-update";
import "./utils/threejs-raycast-patches";
import patchThreeAllocations from "./utils/threejs-allocation-patches";
import { detectOS, detect } from "detect-browser";
import {
  getReticulumFetchUrl,
  getReticulumMeta,
  migrateChannelToSocket,
  connectToReticulum,
  denoisePresence,
  presenceEventsForHub,
  tryGetMatchingMeta
} from "./utils/phoenix-utils";
import { Presence } from "phoenix";
import { emitter } from "./emitter";
import "./phoenix-adapter";

import nextTick from "./utils/next-tick";
import { addAnimationComponents } from "./utils/animation";
import Cookies from "js-cookie";
import { DialogAdapter, DIALOG_CONNECTION_ERROR_FATAL } from "./naf-dialog-adapter";
import "./change-hub";

import "./components/scene-components";
import "./components/scale-in-screen-space";
import "./components/mute-mic";
import "./components/bone-mute-state-indicator";
import "./components/bone-visibility";
import "./components/fader";
import "./components/in-world-hud";
import "./components/emoji";
import "./components/emoji-hud";
import "./components/virtual-gamepad-controls";
import "./components/ik-controller";
import "./components/hand-controls2";
import "./components/hoverable-visuals";
import "./components/hover-visuals";
import "./components/offset-relative-to";
import "./components/player-info";
import "./components/debug";
import "./components/hand-poses";
import "./components/hud-controller";
import "./components/freeze-controller";
import "./components/icon-button";
import "./components/text-button";
import "./components/block-button";
import "./components/mute-button";
import "./components/kick-button";
import "./components/close-vr-notice-button";
import "./components/leave-room-button";
import "./components/visible-if-permitted";
import "./components/visibility-on-content-types";
import "./components/hide-when-pinned-and-forbidden";
import "./components/visibility-while-frozen";
import "./components/stats-plus";
import "./components/networked-avatar";
import "./components/media-video";
import "./components/media-pdf";
import "./components/media-image";
import "./components/avatar-volume-controls";
import "./components/pinch-to-move";
import "./components/pitch-yaw-rotator";
import "./components/position-at-border";
import "./components/pinnable";
import "./components/pin-networked-object-button";
import "./components/mirror-media-button";
import "./components/close-mirrored-media-button";
import "./components/drop-object-button";
import "./components/remove-networked-object-button";
import "./components/camera-focus-button";
import "./components/unmute-video-button";
import "./components/destroy-at-extreme-distances";
import "./components/visible-to-owner";
import "./components/camera-tool";
import "./components/emit-state-change";
import "./components/action-to-event";
import "./components/action-to-remove";
import "./components/emit-scene-event-on-remove";
import "./components/follow-in-fov";
import "./components/matrix-auto-update";
import "./components/clone-media-button";
import "./components/open-media-button";
import "./components/refresh-media-button";
import "./components/tweet-media-button";
import "./components/remix-avatar-button";
import "./components/transform-object-button";
import "./components/scale-button";
import "./components/hover-menu";
import "./components/disable-frustum-culling";
import "./components/teleporter";
import "./components/set-active-camera";
import "./components/track-pose";
import "./components/replay";
import "./components/visibility-by-path";
import "./components/tags";
import "./components/hubs-text";
import "./components/periodic-full-syncs";
import "./components/inspect-button";
import "./components/inspect-pivot-child-selector";
import "./components/inspect-pivot-offset-from-camera";
import "./components/optional-alternative-to-not-hide";
import "./components/avatar-audio-source";
import "./components/avatar-inspect-collider";
import "./components/video-texture-target";

import ReactDOM from "react-dom";
import React from "react";
import { Router, Route } from "react-router-dom";
import { createBrowserHistory, createMemoryHistory } from "history";
import { pushHistoryState } from "./utils/history";
import UIRoot from "./react-components/ui-root";
import { ExitedRoomScreenContainer } from "./react-components/room/ExitedRoomScreenContainer";
import AuthChannel from "./utils/auth-channel";
import HubChannel from "./utils/hub-channel";
import LinkChannel from "./utils/link-channel";
import { disableiOSZoom } from "./utils/disable-ios-zoom";
import { proxiedUrlFor } from "./utils/media-url-utils";
import { traverseMeshesAndAddShapes } from "./utils/physics-utils";
import { handleExitTo2DInterstitial, exit2DInterstitialAndEnterVR } from "./utils/vr-interstitial";
import { getAvatarSrc } from "./utils/avatar-utils.js";
import MessageDispatch from "./message-dispatch";
import SceneEntryManager from "./scene-entry-manager";
import Subscriptions from "./subscriptions";
import { createInWorldLogMessage } from "./react-components/chat-message";

import "./systems/nav";
import "./systems/frame-scheduler";
import "./systems/personal-space-bubble";
import "./systems/app-mode";
import "./systems/permissions";
import "./systems/exit-on-blur";
import "./systems/auto-pixel-ratio";
import "./systems/idle-detector";
import "./systems/camera-tools";
import "./systems/pen-tools";
import "./systems/userinput/userinput";
import "./systems/userinput/userinput-debug";
import "./systems/ui-hotkeys";
import "./systems/tips";
import "./systems/interactions";
import "./systems/hubs-systems";
import "./systems/capture-system";
import "./systems/listed-media";
import "./systems/linked-media";
import "./systems/audio-debug-system";
import "./systems/audio-gain-system";

import "./gltf-component-mappings";

import { App } from "./App";
import MediaDevicesManager from "./utils/media-devices-manager";
import { sleep } from "./utils/async-utils";
import { platformUnsupported } from "./support";

window.APP = new App();
window.APP.dialog = new DialogAdapter();
window.APP.RENDER_ORDER = {
  HUD_BACKGROUND: 1,
  HUD_ICONS: 2,
  CURSOR: 3
};

// TODO: Remove comments
// TODO: Rename or reconfigure these as needed
APP.audios = new Map(); //                           el -> (THREE.Audio || THREE.PositionalAudio)
APP.sourceType = new Map(); //                       el -> SourceType
APP.audioOverrides = new Map(); //                   el -> AudioSettings
APP.zoneOverrides = new Map(); //                    el -> AudioSettings
APP.audioDebugPanelOverrides = new Map(); // SourceType -> AudioSettings
APP.sceneAudioDefaults = new Map(); //       SourceType -> AudioSettings
APP.gainMultipliers = new Map(); //                  el -> Number
APP.supplementaryAttenuation = new Map(); //         el -> Number
APP.clippingState = new Set();
APP.linkedMutedState = new Set();
APP.isAudioPaused = new Set();

const store = window.APP.store;
store.update({ preferences: { shouldPromptForRefresh: undefined } }); // Clear flag that prompts for refresh from preference screen
const mediaSearchStore = window.APP.mediaSearchStore;
const OAUTH_FLOW_PERMS_TOKEN_KEY = "ret-oauth-flow-perms-token";
const NOISY_OCCUPANT_COUNT = 30; // Above this # of occupants, we stop posting join/leaves/renames

const qs = new URLSearchParams(location.search);
const isMobile = AFRAME.utils.device.isMobile();
const isMobileVR = AFRAME.utils.device.isMobileVR();
const isEmbed = window.self !== window.top;
if (isEmbed && !qs.get("embed_token")) {
  // Should be covered by X-Frame-Options, but just in case.
  throw new Error("no embed token");
}

THREE.Object3D.DefaultMatrixAutoUpdate = false;

import "./components/owned-object-limiter";
import "./components/owned-object-cleanup-timeout";
import "./components/set-unowned-body-kinematic";
import "./components/scalable-when-grabbed";
import "./components/networked-counter";
import "./components/event-repeater";
import "./components/set-yxz-order";

import "./components/cursor-controller";

import "./components/nav-mesh-helper";

import "./components/tools/pen";
import "./components/tools/pen-laser";
import "./components/tools/networked-drawing";
import "./components/tools/drawing-manager";

import "./components/body-helper";
import "./components/shape-helper";

import registerNetworkSchemas from "./network-schemas";
import registerTelemetry from "./telemetry";

import { getAvailableVREntryTypes, VR_DEVICE_AVAILABILITY, ONLY_SCREEN_AVAILABLE } from "./utils/vr-caps-detect";
import detectConcurrentLoad from "./utils/concurrent-load-detector";

import qsTruthy from "./utils/qs_truthy";
import { WrappedIntlProvider } from "./react-components/wrapped-intl-provider";
import { ExitReason } from "./react-components/room/ExitedRoomScreen";
import { OAuthScreenContainer } from "./react-components/auth/OAuthScreenContainer";
import { SignInMessages } from "./react-components/auth/SignInModal";
import { ThemeProvider } from "./react-components/styles/theme";

const PHOENIX_RELIABLE_NAF = "phx-reliable";
NAF.options.firstSyncSource = PHOENIX_RELIABLE_NAF;
NAF.options.syncSource = PHOENIX_RELIABLE_NAF;

let isOAuthModal = false;

// OAuth popup handler
// TODO: Replace with a new oauth callback route that has this postMessage script.
if (window.opener && window.opener.doingTwitterOAuth) {
  window.opener.postMessage("oauth-successful");
  isOAuthModal = true;
}

const isBotMode = qsTruthy("bot");
const isTelemetryDisabled = qsTruthy("disable_telemetry");
const isDebug = qsTruthy("debug");

if (!isBotMode && !isTelemetryDisabled) {
  registerTelemetry("/hub", "Room Landing Page");
}

disableiOSZoom();

if (!isOAuthModal) {
  detectConcurrentLoad();
}

function setupLobbyCamera() {
  console.log("Setting up lobby camera");
  const camera = document.getElementById("scene-preview-node");
  const previewCamera = document.getElementById("environment-scene").object3D.getObjectByName("scene-preview-camera");

  if (previewCamera) {
    camera.object3D.position.copy(previewCamera.position);
    camera.object3D.rotation.copy(previewCamera.rotation);
    camera.object3D.rotation.reorder("YXZ");
  } else {
    const cameraPos = camera.object3D.position;
    camera.object3D.position.set(cameraPos.x, 2.5, cameraPos.z);
  }

  camera.object3D.matrixNeedsUpdate = true;

  camera.removeAttribute("scene-preview-camera");
  camera.setAttribute("scene-preview-camera", "positionOnly: true; duration: 60");
}

let uiProps = {};

// Hub ID and slug are the basename
let routerBaseName = document.location.pathname
  .split("/")
  .slice(0, 2)
  .join("/");

if (document.location.pathname.includes("hub.html")) {
  routerBaseName = "/";
}

// when loading the client as a "default room" on the homepage, use MemoryHistory since exposing all the client paths at the root is undesirable
const history = routerBaseName === "/" ? createMemoryHistory() : createBrowserHistory({ basename: routerBaseName });
window.APP.history = history;

const qsVREntryType = qs.get("vr_entry_type");

function mountUI(props = {}) {
  const scene = document.querySelector("a-scene");
  const disableAutoExitOnIdle =
    qsTruthy("allow_idle") || (process.env.NODE_ENV === "development" && !qs.get("idle_timeout"));
  const forcedVREntryType = qsVREntryType;

  ReactDOM.render(
    <WrappedIntlProvider>
      <ThemeProvider store={store}>
        <Router history={history}>
          <Route
            render={routeProps =>
              props.showOAuthScreen ? (
                <OAuthScreenContainer oauthInfo={props.oauthInfo} />
              ) : props.roomUnavailableReason ? (
                <ExitedRoomScreenContainer reason={props.roomUnavailableReason} />
              ) : (
                <UIRoot
                  {...{
                    scene,
                    isBotMode,
                    disableAutoExitOnIdle,
                    forcedVREntryType,
                    store,
                    mediaSearchStore,
                    ...props,
                    ...routeProps
                  }}
                />
              )
            }
          />
        </Router>
      </ThemeProvider>
    </WrappedIntlProvider>,
    document.getElementById("ui-root")
  );
}

export function remountUI(props) {
  uiProps = { ...uiProps, ...props };
  mountUI(uiProps);
}

export async function getSceneUrlForHub(hub) {
  let sceneUrl;
  let isLegacyBundle; // Deprecated
  if (hub.scene) {
    isLegacyBundle = false;
    sceneUrl = hub.scene.model_url;
  } else if (hub.scene === null) {
    // delisted/removed scene
    sceneUrl = loadingEnvironment;
  } else {
    const defaultSpaceTopic = hub.topics[0];
    const glbAsset = defaultSpaceTopic.assets.find(a => a.asset_type === "glb");
    const bundleAsset = defaultSpaceTopic.assets.find(a => a.asset_type === "gltf_bundle");
    sceneUrl = (glbAsset || bundleAsset).src || loadingEnvironment;
    const hasExtension = /\.gltf/i.test(sceneUrl) || /\.glb/i.test(sceneUrl);
    isLegacyBundle = !(glbAsset || hasExtension);
  }

  if (isLegacyBundle) {
    // Deprecated
    const res = await fetch(sceneUrl);
    const data = await res.json();
    const baseURL = new URL(THREE.LoaderUtils.extractUrlBase(sceneUrl), window.location.href);
    sceneUrl = new URL(data.assets[0].src, baseURL).href;
  } else {
    sceneUrl = proxiedUrlFor(sceneUrl);
  }
  return sceneUrl;
}

export async function updateEnvironmentForHub(hub, entryManager) {
  console.log("Updating environment for hub");
  const sceneUrl = await getSceneUrlForHub(hub);

  const sceneErrorHandler = () => {
    remountUI({ roomUnavailableReason: ExitReason.sceneError });
    entryManager.exitScene();
  };

  const environmentScene = document.querySelector("#environment-scene");
  const sceneEl = document.querySelector("a-scene");

  const envSystem = sceneEl.systems["hubs-systems"].environmentSystem;

  console.log(`Scene URL: ${sceneUrl}`);
  const loadStart = performance.now();

  let environmentEl = null;

  if (environmentScene.childNodes.length === 0) {
    const environmentEl = document.createElement("a-entity");

    environmentEl.addEventListener(
      "model-loaded",
      () => {
        environmentEl.removeEventListener("model-error", sceneErrorHandler);

        console.log(`Scene file inital load took ${Math.round(performance.now() - loadStart)}ms`);

        // Show the canvas once the model has loaded
        document.querySelector(".a-canvas").classList.remove("a-hidden");

        sceneEl.addState("visible");

        envSystem.updateEnvironment(environmentEl);

        //TODO: check if the environment was made with spoke to determine if a shape should be added
        traverseMeshesAndAddShapes(environmentEl);
      },
      { once: true }
    );

    environmentEl.addEventListener("model-error", sceneErrorHandler, { once: true });

    environmentEl.setAttribute("gltf-model-plus", { src: sceneUrl, useCache: false, inflate: true });
    environmentScene.appendChild(environmentEl);
  } else {
    // Change environment
    environmentEl = environmentScene.childNodes[0];

    // Clear the three.js image cache and load the loading environment before switching to the new one.
    THREE.Cache.clear();
    const waypointSystem = sceneEl.systems["hubs-systems"].waypointSystem;
    waypointSystem.releaseAnyOccupiedWaypoints();

    environmentEl.addEventListener(
      "model-loaded",
      () => {
        environmentEl.addEventListener(
          "model-loaded",
          () => {
            environmentEl.removeEventListener("model-error", sceneErrorHandler);
<<<<<<< HEAD

            envSystem.updateEnvironment(environmentEl);
=======
            console.log(`Scene file update load took ${Math.round(performance.now() - loadStart)}ms`);
>>>>>>> e86006af
            traverseMeshesAndAddShapes(environmentEl);

            // We've already entered, so move to new spawn point once new environment is loaded
            if (sceneEl.is("entered")) {
              waypointSystem.moveToSpawnPoint();
            }

            const fader = document.getElementById("viewing-camera").components["fader"];

            // Add a slight delay before de-in to reduce hitching.
            setTimeout(() => fader.fadeIn(), 2000);
          },
          { once: true }
        );

        sceneEl.emit("leaving_loading_environment");
        if (environmentEl.components["gltf-model-plus"].data.src === sceneUrl) {
          console.warn("Updating environment to the same url.");
          environmentEl.setAttribute("gltf-model-plus", { src: "" });
        }
        environmentEl.setAttribute("gltf-model-plus", { src: sceneUrl });
      },
      { once: true }
    );

    if (!sceneEl.is("entered")) {
      environmentEl.addEventListener("model-error", sceneErrorHandler, { once: true });
    }

    if (environmentEl.components["gltf-model-plus"].data.src === loadingEnvironment) {
      console.warn("Transitioning to loading environment but was already in loading environment.");
      environmentEl.setAttribute("gltf-model-plus", { src: "" });
    }
    environmentEl.setAttribute("gltf-model-plus", { src: loadingEnvironment });
  }
}

export async function updateUIForHub(hub, hubChannel) {
  remountUI({ hub, entryDisallowed: !hubChannel.canEnterRoom(hub) });
}

function onConnectionError(entryManager, connectError) {
  console.error("An error occurred while attempting to connect to networked scene:", connectError);
  // hacky until we get return codes
  const isFull = connectError.msg && connectError.msg.match(/\bfull\b/i);
  remountUI({ roomUnavailableReason: isFull ? ExitReason.full : ExitReason.connectError });
  entryManager.exitScene();
}

// TODO: Find a home for this
// TODO: Naming. Is this an "event bus"?
const events = emitter();
function handleHubChannelJoined(entryManager, hubChannel, messageDispatch, data, permsToken) {
  const scene = document.querySelector("a-scene");
  const isRejoin = NAF.connection.isConnected();

  if (isRejoin) {
    // Slight hack, to ensure correct presence state we need to re-send the entry event
    // on re-join. Ideally this would be updated into the channel socket state but this
    // would require significant changes to the hub channel events and socket management.
    if (scene.is("entered")) {
      hubChannel.sendEnteredEvent();
    }

    // Send complete sync on phoenix re-join.
    // TODO: We should be able to safely remove this completeSync now that
    //       NAF occupancy is driven from phoenix presence state.
    NAF.connection.entities.completeSync(null, true);
    return;
  }

  // Turn off NAF for embeds as an optimization, so the user's browser isn't getting slammed
  // with NAF traffic on load.
  if (isEmbed) {
    hubChannel.allowNAFTraffic(false);
  }

  const hub = data.hubs[0];
  let embedToken = hub.embed_token;

  if (!embedToken) {
    const embedTokenEntry = store.state.embedTokens && store.state.embedTokens.find(t => t.hubId === hub.hub_id);

    if (embedTokenEntry) {
      embedToken = embedTokenEntry.embedToken;
    }
  }

  console.log(`Dialog host: ${hub.host}:${hub.port}`);

  remountUI({
    messageDispatch: messageDispatch,
    onSendMessage: messageDispatch.dispatch,
    onLoaded: () => store.executeOnLoadActions(scene),
    onMediaSearchResultEntrySelected: (entry, selectAction) =>
      scene.emit("action_selected_media_result_entry", { entry, selectAction }),
    onMediaSearchCancelled: entry => scene.emit("action_media_search_cancelled", entry),
    onAvatarSaved: entry => scene.emit("action_avatar_saved", entry),
    embedToken: embedToken
  });

  scene.addEventListener("action_selected_media_result_entry", e => {
    const { entry, selectAction } = e.detail;
    if ((entry.type !== "scene_listing" && entry.type !== "scene") || selectAction !== "use") return;
    if (!hubChannel.can("update_hub")) return;

    hubChannel.updateScene(entry.url);
  });

  // Handle request for user gesture
  scene.addEventListener("2d-interstitial-gesture-required", () => {
    remountUI({
      showInterstitialPrompt: true,
      onInterstitialPromptClicked: () => {
        remountUI({ showInterstitialPrompt: false, onInterstitialPromptClicked: null });
        scene.emit("2d-interstitial-gesture-complete");
      }
    });
  });

  scene.addEventListener(
    "didConnectToNetworkedScene",
    () => {
      // Append objects once we are in the NAF room since ownership may be taken.
      const objectsScene = document.querySelector("#objects-scene");
      const objectsUrl = getReticulumFetchUrl(`/${hub.hub_id}/objects.gltf`);
      const objectsEl = document.createElement("a-entity");

      objectsEl.setAttribute("gltf-model-plus", { src: objectsUrl, useCache: false, inflate: true });

      if (!isBotMode) {
        objectsScene.appendChild(objectsEl);
      }
    },
    { once: true }
  );

  scene.setAttribute("networked-scene", {
    room: hub.hub_id,
    serverURL: `wss://${hub.host}:${hub.port}`, // TODO: This is confusing because this is the dialog host and port.
    debug: !!isDebug,
    adapter: "phoenix"
  });

  (async () => {
    while (!scene.components["networked-scene"] || !scene.components["networked-scene"].data) await nextTick();

    const loadEnvironmentAndConnect = () => {
      console.log("Loading environment and connecting to dialog servers")
      
      updateEnvironmentForHub(hub, entryManager);

      // Disconnect in case this is a re-entry
      APP.dialog.disconnect();
      APP.dialog.connect({
        serverUrl: `wss://${hub.host}:${hub.port}`,
        roomId: hub.hub_id,
        joinToken: permsToken,
        serverParams: { host: hub.host, port: hub.port, turn: hub.turn },
        scene,
        clientId: data.session_id,
        forceTcp: qs.get("force_tcp"),
        forceTurn: qs.get("force_turn"),
        iceTransportPolicy: qs.get("force_tcp") || qs.get("force_turn") ? "relay" : "all"
      });
      scene.addEventListener(
        "adapter-ready",
        ({ detail: adapter }) => {
          adapter.hubChannel = hubChannel;
          adapter.events = events;
          adapter.session_id = data.session_id;
        },
        { once: true }
      );
      scene.components["networked-scene"]
        .connect()
        .then(() => {
          scene.emit("didConnectToNetworkedScene");
        })
        .catch(connectError => {
          onConnectionError(entryManager, connectError);
        });
    };

    window.APP.hub = hub;
    updateUIForHub(hub, hubChannel);
    scene.emit("hub_updated", { hub });

    if (!isEmbed) {
      console.log("Page is not embedded so environment initialization will start immediately");
      loadEnvironmentAndConnect();
    } else {
      console.log("Page is embedded so environment initialization will be deferred");
      remountUI({
        onPreloadLoadClicked: () => {
          console.log("Preload has been activated");
          hubChannel.allowNAFTraffic(true);
          remountUI({ showPreload: false });
          loadEnvironmentAndConnect();
        }
      });
    }
  })();
}

async function runBotMode(scene, entryManager) {
  console.log("Running in bot mode...");
  const noop = () => {};
  const alwaysFalse = () => false;
  scene.renderer = {
    setAnimationLoop: noop,
    render: noop,
    shadowMap: {},
    vr: { isPresenting: alwaysFalse },
    setSize: noop
  };

  while (!NAF.connection.isConnected()) await nextTick();
  entryManager.enterSceneWhenLoaded(false);
}

document.addEventListener("DOMContentLoaded", async () => {
  if (isOAuthModal) {
    return;
  }

  await store.initProfile();

  const canvas = document.querySelector(".a-canvas");
  canvas.classList.add("a-hidden");

  if (platformUnsupported()) {
    return;
  }

  const detectedOS = detectOS(navigator.userAgent);
  const browser = detect();
  // HACK - it seems if we don't initialize the mic track up-front, voices can drop out on iOS
  // safari when initializing it later.
  if (["iOS", "Mac OS"].includes(detectedOS) && ["safari", "ios"].includes(browser.name)) {
    try {
      await navigator.mediaDevices.getUserMedia({ audio: true });
    } catch (e) {
      remountUI({ showSafariMicDialog: true });
      return;
    }
  }

  const hubId = getCurrentHubId();
  console.log(`Hub ID: ${hubId}`);

  const shouldRedirectToSignInPage =
    // Default room won't work if account is required to access
    !configs.feature("default_room_id") &&
    configs.feature("require_account_for_join") &&
    !(store.state.credentials && store.state.credentials.token);
  if (shouldRedirectToSignInPage) {
    document.location = `/?sign_in&sign_in_destination=hub&sign_in_destination_url=${encodeURIComponent(
      document.location.toString()
    )}`;
  }

  const subscriptions = new Subscriptions(hubId);
  APP.subscriptions = subscriptions;
  subscriptions.register();

  const scene = document.querySelector("a-scene");
  window.APP.scene = scene;
  scene.renderer.debug.checkShaderErrors = false;

  // HACK - Trigger initial batch preparation with an invisible object
  scene
    .querySelector("#batch-prep")
    .setAttribute("media-image", { batch: true, src: initialBatchImage, contentType: "image/png" });

  const onSceneLoaded = () => {
    const physicsSystem = scene.systems["hubs-systems"].physicsSystem;
    physicsSystem.setDebug(isDebug || physicsSystem.debug);
    patchThreeAllocations();
  };
  if (scene.hasLoaded) {
    onSceneLoaded();
  } else {
    scene.addEventListener("loaded", onSceneLoaded, { once: true });
  }

  // If the stored avatar doesn't have a valid src, reset to a legacy avatar.
  const avatarSrc = await getAvatarSrc(store.state.profile.avatarId);
  if (!avatarSrc) {
    await store.resetToRandomDefaultAvatar();
  }

  const authChannel = new AuthChannel(store);
  const hubChannel = new HubChannel(store, hubId);
  window.APP.hubChannel = hubChannel;

  const entryManager = new SceneEntryManager(hubChannel, authChannel, history);
  window.APP.entryManager = entryManager;

  APP.dialog.on(DIALOG_CONNECTION_ERROR_FATAL, () => {
    // TODO: Change the wording of the connect error to match dialog connection error
    // TODO: Tell the user that dialog is broken, but don't completely end the experience
    remountUI({ roomUnavailableReason: ExitReason.connectError });
    APP.entryManager.exitScene();
  });

  const audioSystem = scene.systems["hubs-systems"].audioSystem;
  window.APP.mediaDevicesManager = new MediaDevicesManager(scene, store, audioSystem);

  const performConditionalSignIn = async (predicate, action, signInMessage, onFailure) => {
    if (predicate()) return action();

    await handleExitTo2DInterstitial(true, () => remountUI({ showSignInDialog: false }));

    remountUI({
      showSignInDialog: true,
      signInMessage,
      onContinueAfterSignIn: async () => {
        remountUI({ showSignInDialog: false });
        let actionError = null;
        if (predicate()) {
          try {
            await action();
          } catch (e) {
            actionError = e;
          }
        } else {
          actionError = new Error("Predicate failed post sign-in");
        }

        if (actionError && onFailure) onFailure(actionError);
        exit2DInterstitialAndEnterVR();
      }
    });
  };

  window.addEventListener("action_create_avatar", () => {
    performConditionalSignIn(
      () => hubChannel.signedIn,
      () => pushHistoryState(history, "overlay", "avatar-editor"),
      SignInMessages.createAvatar
    );
  });

  scene.addEventListener("scene_media_selected", e => {
    const sceneInfo = e.detail;

    performConditionalSignIn(
      () => hubChannel.can("update_hub"),
      () => hubChannel.updateScene(sceneInfo),
      SignInMessages.changeScene
    );
  });

  remountUI({
    performConditionalSignIn,
    embed: isEmbed,
    showPreload: isEmbed
  });
  entryManager.performConditionalSignIn = performConditionalSignIn;
  entryManager.init();

  const linkChannel = new LinkChannel(store);
  window.dispatchEvent(new CustomEvent("hub_channel_ready"));

  const handleEarlyVRMode = () => {
    // If VR headset is activated, refreshing page will fire vrdisplayactivate
    // which puts A-Frame in VR mode, so exit VR mode whenever it is attempted
    // to be entered and we haven't entered the room yet.
    if (scene.is("vr-mode") && !scene.is("vr-entered") && !isMobileVR) {
      console.log("Pre-emptively exiting VR mode.");
      scene.exitVR();
      return true;
    }

    return false;
  };
  remountUI({ availableVREntryTypes: ONLY_SCREEN_AVAILABLE, checkingForDeviceAvailability: true });
  const availableVREntryTypesPromise = getAvailableVREntryTypes();
  scene.addEventListener("enter-vr", () => {
    if (handleEarlyVRMode()) return true;

    if (isMobileVR) {
      // Optimization, stop drawing UI if not visible
      remountUI({ hide: true });
    }

    document.body.classList.add("vr-mode");

    availableVREntryTypesPromise.then(availableVREntryTypes => {
      // Don't stretch canvas on cardboard, since that's drawing the actual VR view :)
      if ((!isMobile && !isMobileVR) || availableVREntryTypes.cardboard !== VR_DEVICE_AVAILABILITY.yes) {
        document.body.classList.add("vr-mode-stretch");
      }
    });
  });
  handleEarlyVRMode();

  // HACK A-Frame 0.9.0 seems to fail to wire up vrdisplaypresentchange early enough
  // to catch presentation state changes and recognize that an HMD is presenting on startup.
  window.addEventListener(
    "vrdisplaypresentchange",
    () => {
      if (scene.is("vr-entered")) return;
      if (scene.is("vr-mode")) return;

      const device = AFRAME.utils.device.getVRDisplay();

      if (device && device.isPresenting) {
        if (!scene.is("vr-mode")) {
          console.warn("Hit A-Frame bug where VR display is presenting but A-Frame has not entered VR mode.");
          scene.enterVR();
        }
      }
    },
    { once: true }
  );

  scene.addEventListener("exit-vr", () => {
    document.body.classList.remove("vr-mode");
    document.body.classList.remove("vr-mode-stretch");

    remountUI({ hide: false });

    // HACK: Oculus browser pauses videos when exiting VR mode, so we need to resume them after a timeout.
    if (/OculusBrowser/i.test(window.navigator.userAgent)) {
      document.querySelectorAll("[media-video]").forEach(m => {
        const videoComponent = m.components["media-video"];

        if (videoComponent) {
          videoComponent._ignorePauseStateChanges = true;

          setTimeout(() => {
            const video = videoComponent.video;

            if (video && video.paused && !videoComponent.data.videoPaused) {
              video.play();
            }

            videoComponent._ignorePauseStateChanges = false;
          }, 1000);
        }
      });
    }
  });

  registerNetworkSchemas();

  remountUI({
    authChannel,
    hubChannel,
    linkChannel,
    subscriptions,
    enterScene: entryManager.enterScene,
    exitScene: reason => {
      entryManager.exitScene();
      remountUI({ roomUnavailableReason: reason || ExitReason.exited });
    }
  });

  scene.addEventListener("leave_room_requested", () => {
    entryManager.exitScene();
    remountUI({ roomUnavailableReason: ExitReason.left });
  });

  scene.addEventListener("hub_closed", () => {
    scene.exitVR();
    entryManager.exitScene();
    remountUI({ roomUnavailableReason: ExitReason.closed });
  });

  scene.addEventListener("action_camera_recording_started", () => hubChannel.beginRecording());
  scene.addEventListener("action_camera_recording_ended", () => hubChannel.endRecording());

  if (qs.get("required_version") && process.env.BUILD_VERSION) {
    const buildNumber = process.env.BUILD_VERSION.split(" ", 1)[0]; // e.g. "123 (abcd5678)"

    if (qs.get("required_version") !== buildNumber) {
      remountUI({ roomUnavailableReason: ExitReason.versionMismatch });
      setTimeout(() => document.location.reload(), 5000);
      entryManager.exitScene();
      return;
    }
  }

  getReticulumMeta().then(reticulumMeta => {
    console.log(`Reticulum @ ${reticulumMeta.phx_host}: v${reticulumMeta.version} on ${reticulumMeta.pool}`);

    if (
      qs.get("required_ret_version") &&
      (qs.get("required_ret_version") !== reticulumMeta.version || qs.get("required_ret_pool") !== reticulumMeta.pool)
    ) {
      remountUI({ roomUnavailableReason: ExitReason.versionMismatch });
      setTimeout(() => document.location.reload(), 5000);
      entryManager.exitScene();
      return;
    }
  });

  availableVREntryTypesPromise.then(async availableVREntryTypes => {
    if (isMobileVR) {
      remountUI({
        availableVREntryTypes,
        forcedVREntryType: qsVREntryType || "vr",
        checkingForDeviceAvailability: false
      });

      if (/Oculus/.test(navigator.userAgent) && "getVRDisplays" in navigator) {
        // HACK - The polyfill reports Cardboard as the primary VR display on startup out ahead of
        // Oculus Go on Oculus Browser 5.5.0 beta. This display is cached by A-Frame,
        // so we need to resolve that and get the real VRDisplay before entering as well.
        const displays = await navigator.getVRDisplays();
        const vrDisplay = displays.length && displays[0];
        AFRAME.utils.device.getVRDisplay = () => vrDisplay;
      }
    } else {
      const hasVREntryDevice =
        availableVREntryTypes.cardboard !== VR_DEVICE_AVAILABILITY.no ||
        availableVREntryTypes.generic !== VR_DEVICE_AVAILABILITY.no ||
        availableVREntryTypes.daydream !== VR_DEVICE_AVAILABILITY.no;

      remountUI({
        availableVREntryTypes,
        forcedVREntryType: qsVREntryType || (!hasVREntryDevice ? "2d" : null),
        checkingForDeviceAvailability: false
      });
    }
  });

  const environmentScene = document.querySelector("#environment-scene");
  environmentScene.addEventListener(
    "model-loaded",
    () => {
      // Replace renderer with a noop renderer to reduce bot resource usage.
      if (isBotMode) {
        runBotMode(scene, entryManager);
      }
    },
    { once: true }
  );

  environmentScene.addEventListener("model-loaded", ({ detail: { model } }) => {
    console.log("Environment scene has loaded");

    if (!scene.is("entered")) {
      setupLobbyCamera();
    }

    // This will be run every time the environment is changed (including the first load.)
    remountUI({ environmentSceneLoaded: true });
    scene.emit("environment-scene-loaded", model);

    // Re-bind the teleporter controls collision meshes in case the scene changed.
    document.querySelectorAll("a-entity[teleporter]").forEach(x => x.components["teleporter"].queryCollisionEntities());

    for (const modelEl of environmentScene.children) {
      addAnimationComponents(modelEl);
    }
  });

  // Socket disconnects on refresh but we don't want to show exit scene in that scenario.
  let isReloading = false;
  window.addEventListener("beforeunload", () => (isReloading = true));

  const socket = await connectToReticulum(isDebug);

  socket.onClose(e => {
    // We don't currently have an easy way to distinguish between being kicked (server closes socket)
    // and a variety of other network issues that seem to produce the 1000 closure code, but the
    // latter are probably more common. Either way, we just tell the user they got disconnected.
    const NORMAL_CLOSURE = 1000;

    if (e.code === NORMAL_CLOSURE && !isReloading) {
      entryManager.exitScene();
      remountUI({ roomUnavailableReason: ExitReason.disconnected });
    }
  });

  // Reticulum global channel
  APP.retChannel = socket.channel(`ret`, { hub_id: hubId });
  APP.retChannel
    .join()
    .receive("ok", data => {
      subscriptions.setVapidPublicKey(data.vapid_public_key);
    })
    .receive("error", res => {
      subscriptions.setVapidPublicKey(null);
      console.error(res);
    });

  const pushSubscriptionEndpoint = await subscriptions.getCurrentEndpoint();

  APP.hubChannelParamsForPermsToken = permsToken => {
    return createHubChannelParams({
      profile: store.state.profile,
      pushSubscriptionEndpoint,
      permsToken,
      isMobile,
      isMobileVR,
      isEmbed,
      hubInviteId: qs.get("hub_invite_id"),
      authToken: store.state.credentials && store.state.credentials.token
    });
  };

  const migrateToNewReticulumServer = async ({ ret_version, ret_pool }, shouldAbandonMigration) => {
    console.log(`[reconnect] Reticulum deploy detected v${ret_version} on ${ret_pool}.`);

    const didMatchMeta = await tryGetMatchingMeta({ ret_version, ret_pool }, shouldAbandonMigration);
    if (!didMatchMeta) {
      console.error(`[reconnect] Failed to reconnect. Did not get meta for v${ret_version} on ${ret_pool}.`);
      return;
    }

    console.log("[reconnect] Reconnect in progress. Updated reticulum meta.");
    const oldSocket = APP.retChannel.socket;
    const socket = await connectToReticulum(isDebug, oldSocket.params());
    APP.retChannel = await migrateChannelToSocket(APP.retChannel, socket);
    await hubChannel.migrateToSocket(socket, APP.hubChannelParamsForPermsToken());
    authChannel.setSocket(socket);
    linkChannel.setSocket(socket);

    // Disconnect old socket after a delay to ensure this user is always registered in presence.
    await sleep(10000);
    oldSocket.teardown();
    console.log("[reconnect] Reconnection successful.");
  };

  const onRetDeploy = (function() {
    let pendingNotification = null;
    const hasPendingNotification = function() {
      return !!pendingNotification;
    };

    const handleNextMessage = (function() {
      let isLocked = false;
      return async function handleNextMessage() {
        if (isLocked || !pendingNotification) return;

        isLocked = true;
        const currentNotification = Object.assign({}, pendingNotification);
        pendingNotification = null;
        try {
          await migrateToNewReticulumServer(currentNotification, hasPendingNotification);
        } catch {
          console.error("Failed to migrate to new reticulum server after deploy.", currentNotification);
        } finally {
          isLocked = false;
          handleNextMessage();
        }
      };
    })();

    return function onRetDeploy(deployNotification) {
      // If for some reason we receive multiple deployNotifications, only the
      // most recent one matters. The rest can be overwritten.
      pendingNotification = deployNotification;
      handleNextMessage();
    };
  })();

  APP.retChannel.on("notice", data => {
    if (data.event === "ret-deploy") {
      onRetDeploy(data);
    }
  });

  const messageDispatch = new MessageDispatch(scene, entryManager, hubChannel, remountUI, mediaSearchStore);
  APP.messageDispatch = messageDispatch;
  document.getElementById("avatar-rig").messageDispatch = messageDispatch;

  const oauthFlowPermsToken = Cookies.get(OAUTH_FLOW_PERMS_TOKEN_KEY);
  if (oauthFlowPermsToken) {
    Cookies.remove(OAUTH_FLOW_PERMS_TOKEN_KEY);
  }
  const hubPhxChannel = socket.channel(`hub:${hubId}`, APP.hubChannelParamsForPermsToken(oauthFlowPermsToken));
  hubChannel.channel = hubPhxChannel;
  hubChannel.presence = new Presence(hubPhxChannel);
  const { rawOnJoin, rawOnLeave } = denoisePresence(presenceEventsForHub(events));
  hubChannel.presence.onJoin(rawOnJoin);
  hubChannel.presence.onLeave(rawOnLeave);
  hubChannel.presence.onSync(() => {
    events.trigger(`hub:sync`, { presence: hubChannel.presence });
  });

  events.on(`hub:join`, ({ key, meta }) => {
    scene.emit("presence_updated", {
      sessionId: key,
      profile: meta.profile,
      roles: meta.roles,
      permissions: meta.permissions,
      streaming: meta.streaming,
      recording: meta.recording
    });
  });
  events.on(`hub:join`, ({ key, meta }) => {
    if (
      APP.hideHubPresenceEvents ||
      key === hubChannel.channel.socket.params().session_id ||
      hubChannel.presence.list().length > NOISY_OCCUPANT_COUNT
    ) {
      return;
    }
    messageDispatch.receive({
      type: "join",
      presence: meta.presence,
      name: meta.profile.displayName
    });
  });

  events.on(`hub:leave`, ({ meta }) => {
    if (APP.hideHubPresenceEvents || hubChannel.presence.list().length > NOISY_OCCUPANT_COUNT) {
      return;
    }
    messageDispatch.receive({
      type: "leave",
      name: meta.profile.displayName
    });
  });

  events.on(`hub:change`, ({ key, previous, current }) => {
    if (
      previous.presence === current.presence ||
      current.presence !== "room" ||
      key === hubChannel.channel.socket.params().session_id
    ) {
      return;
    }

    messageDispatch.receive({
      type: "entered",
      presence: current.presence,
      name: current.profile.displayName
    });
  });
  events.on(`hub:change`, ({ previous, current }) => {
    if (previous.profile.displayName !== current.profile.displayName) {
      messageDispatch.receive({
        type: "display_name_changed",
        oldName: previous.profile.displayName,
        newName: current.profile.displayName
      });
    }
  });

  // We need to be able to wait for initial presence syncs across reconnects and socket migrations,
  // so we create this object in the outer scope and assign it a new promise on channel join.
  const presenceSync = {
    promise: null,
    resolve: null
  };
  events.on("hub:sync", () => {
    presenceSync.resolve();
  });
  events.on(`hub:sync`, () => {
    APP.hideHubPresenceEvents = false;
  });
  events.on(`hub:sync`, updateVRHudPresenceCount);
  events.on(`hub:sync`, ({ presence }) => {
    updateSceneCopresentState(presence, scene);
  });
  events.on(`hub:sync`, ({ presence }) => {
    remountUI({
      sessionId: socket.params().session_id,
      presences: presence.state,
      entryDisallowed: !hubChannel.canEnterRoom(uiProps.hub)
    });
  });

  hubPhxChannel
    .join()
    .receive("ok", async data => {
      APP.hideHubPresenceEvents = true;
      presenceSync.promise = new Promise(resolve => {
        presenceSync.resolve = resolve;
      });

      socket.params().session_id = data.session_id;
      socket.params().session_token = data.session_token;

      const permsToken = oauthFlowPermsToken || data.perms_token;
      hubChannel.setPermissionsFromToken(permsToken);

      subscriptions.setHubChannel(hubChannel);
      subscriptions.setSubscribed(data.subscriptions.web_push);

      remountUI({
        hubIsBound: data.hub_requires_oauth,
        initialIsFavorited: data.subscriptions.favorites
      });

      await presenceSync.promise;
      handleHubChannelJoined(entryManager, hubChannel, messageDispatch, data, permsToken, hubChannel, events);
    })
    .receive("error", res => {
      if (res.reason === "closed") {
        entryManager.exitScene();
        remountUI({ roomUnavailableReason: ExitReason.closed });
      } else if (res.reason === "oauth_required") {
        entryManager.exitScene();
        remountUI({ oauthInfo: res.oauth_info, showOAuthScreen: true });
      } else if (res.reason === "join_denied") {
        entryManager.exitScene();
        remountUI({ roomUnavailableReason: ExitReason.denied });
      }

      console.error(res);
    });

  hubPhxChannel.on("message", ({ session_id, type, body, from }) => {
    const getAuthor = () => {
      const userInfo = hubChannel.presence.state[session_id];
      if (from) {
        return from;
      } else if (userInfo) {
        return userInfo.metas[0].profile.displayName;
      } else {
        return "Mystery user";
      }
    };

    const name = getAuthor();
    const maySpawn = scene.is("entered");

    const incomingMessage = {
      name,
      type,
      body,
      maySpawn,
      sessionId: session_id,
      sent: session_id === socket.params().session_id
    };

    if (scene.is("vr-mode")) {
      createInWorldLogMessage(incomingMessage);
    }

    messageDispatch.receive(incomingMessage);
  });

  hubPhxChannel.on("hub_refresh", ({ session_id, hubs, stale_fields }) => {
    const hub = hubs[0];
    const userInfo = hubChannel.presence.state[session_id];
    const displayName = (userInfo && userInfo.metas[0].profile.displayName) || "API";

    window.APP.hub = hub;
    updateUIForHub(hub, hubChannel);

    if (
      stale_fields.includes("scene") ||
      stale_fields.includes("scene_listing") ||
      stale_fields.includes("default_environment_gltf_bundle_url")
    ) {
      const fader = document.getElementById("viewing-camera").components["fader"];

      fader.fadeOut().then(() => {
        scene.emit("reset_scene");
        updateEnvironmentForHub(hub, entryManager);
      });

      messageDispatch.receive({
        type: "scene_changed",
        name: displayName,
        sceneName: hub.scene ? hub.scene.name : "a custom URL"
      });
    }

    if (stale_fields.includes("member_permissions")) {
      hubChannel.fetchPermissions();
    }

    if (stale_fields.includes("name")) {
      const titleParts = document.title.split(" | "); // Assumes title has | trailing site name
      titleParts[0] = hub.name;
      document.title = titleParts.join(" | ");

      // Re-write the slug in the browser history
      const pathParts = history.location.pathname.split("/");
      const oldSlug = pathParts[1];
      const { search, state } = history.location;
      const pathname = history.location.pathname.replace(`/${oldSlug}`, `/${hub.slug}`);

      history.replace({ pathname, search, state });

      messageDispatch.receive({
        type: "hub_name_changed",
        name: displayName,
        hubName: hub.name
      });
    }

    if (hub.entry_mode === "deny") {
      scene.emit("hub_closed");
    }

    scene.emit("hub_updated", { hub });
  });

  hubPhxChannel.on("permissions_updated", () => hubChannel.fetchPermissions());

  hubPhxChannel.on("mute", ({ session_id }) => {
    if (session_id === NAF.clientId) {
      APP.dialog.enableMicrophone(false);
    }
  });

  authChannel.setSocket(socket);
  linkChannel.setSocket(socket);
});<|MERGE_RESOLUTION|>--- conflicted
+++ resolved
@@ -466,12 +466,11 @@
           "model-loaded",
           () => {
             environmentEl.removeEventListener("model-error", sceneErrorHandler);
-<<<<<<< HEAD
 
             envSystem.updateEnvironment(environmentEl);
-=======
+
             console.log(`Scene file update load took ${Math.round(performance.now() - loadStart)}ms`);
->>>>>>> e86006af
+
             traverseMeshesAndAddShapes(environmentEl);
 
             // We've already entered, so move to new spawn point once new environment is loaded
@@ -620,8 +619,8 @@
     while (!scene.components["networked-scene"] || !scene.components["networked-scene"].data) await nextTick();
 
     const loadEnvironmentAndConnect = () => {
-      console.log("Loading environment and connecting to dialog servers")
-      
+      console.log("Loading environment and connecting to dialog servers");
+
       updateEnvironmentForHub(hub, entryManager);
 
       // Disconnect in case this is a re-entry
