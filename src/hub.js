console.log(`Hubs version: ${process.env.BUILD_VERSION || "?"}`);

import "./assets/stylesheets/hub.scss";

import "aframe";
import "./utils/logging";
import { patchWebGLRenderingContext } from "./utils/webgl";
patchWebGLRenderingContext();

import "three/examples/js/loaders/GLTFLoader";
import "networked-aframe/src/index";
import "naf-janus-adapter";
import "aframe-teleport-controls";
import "aframe-input-mapping-component";
import "aframe-billboard-component";
import "aframe-rounded";
import "webrtc-adapter";
import "aframe-slice9-component";
import "aframe-motion-capture-components";
import "./utils/audio-context-fix";
import { getReticulumFetchUrl } from "./utils/phoenix-utils";

import nextTick from "./utils/next-tick";
import trackpad_dpad4 from "./behaviours/trackpad-dpad4";
import trackpad_scrolling from "./behaviours/trackpad-scrolling";
import joystick_dpad4 from "./behaviours/joystick-dpad4";
import msft_mr_axis_with_deadzone from "./behaviours/msft-mr-axis-with-deadzone";
import { PressedMove } from "./activators/pressedmove";
import { ReverseY } from "./activators/reversey";

import "./activators/shortpress";

import "./components/scene-components";
import "./components/wasd-to-analog2d"; //Might be a behaviour or activator in the future
import "./components/mute-mic";
import "./components/bone-mute-state-indicator";
import "./components/bone-visibility";
import "./components/in-world-hud";
import "./components/virtual-gamepad-controls";
import "./components/ik-controller";
import "./components/hand-controls2";
import "./components/character-controller";
import "./components/haptic-feedback";
import "./components/networked-video-player";
import "./components/offset-relative-to";
import "./components/player-info";
import "./components/debug";
import "./components/hand-poses";
import "./components/gltf-bundle";
import "./components/hud-controller";
import "./components/freeze-controller";
import "./components/icon-button";
import "./components/text-button";
import "./components/block-button";
import "./components/visible-while-frozen";
import "./components/stats-plus";
import "./components/networked-avatar";
import "./components/avatar-replay";
import "./components/media-views";
import "./components/pinch-to-move";
import "./components/look-on-mobile";
import "./components/pitch-yaw-rotator";
import "./components/input-configurator";
import "./components/auto-scale-cannon-physics-body";
import "./components/position-at-box-shape-border";
import "./components/remove-networked-object-button";
import "./components/destroy-at-extreme-distances";
import "./components/gamma-factor";
import "./components/visible-to-owner";
import "./components/camera-tool";

import ReactDOM from "react-dom";
import React from "react";
import UIRoot from "./react-components/ui-root";
import HubChannel from "./utils/hub-channel";
import LinkChannel from "./utils/link-channel";
import { connectToReticulum } from "./utils/phoenix-utils";
import { disableiOSZoom } from "./utils/disable-ios-zoom";
import { proxiedUrlFor } from "./utils/media-utils";
import SceneEntryManager from "./scene-entry-manager";

import "./systems/nav";
import "./systems/personal-space-bubble";
import "./systems/app-mode";
import "./systems/exit-on-blur";

import "./gltf-component-mappings";

import { App } from "./App";

window.APP = new App();
window.APP.RENDER_ORDER = {
  HUD_BACKGROUND: 1,
  HUD_ICONS: 2,
  CURSOR: 3
};
const store = window.APP.store;

const qs = new URLSearchParams(location.search);
const isMobile = AFRAME.utils.device.isMobile();

window.APP.quality = qs.get("quality") || isMobile ? "low" : "high";

import "aframe-physics-system";
import "aframe-physics-extras";
import "super-hands";
import "./components/super-networked-interactable";
import "./components/networked-counter";
import "./components/event-repeater";
import "./components/controls-shape-offset";
import "./components/grabbable-toggle";

import "./components/cardboard-controls";

import "./components/cursor-controller";

import "./components/nav-mesh-helper";
import "./systems/tunnel-effect";

import "./components/tools/pen";
import "./components/tools/networked-drawing";
import "./components/tools/drawing-manager";

import registerNetworkSchemas from "./network-schemas";
import { config as inputConfig } from "./input-mappings";
import registerTelemetry from "./telemetry";

import { getAvailableVREntryTypes } from "./utils/vr-caps-detect.js";
import ConcurrentLoadDetector from "./utils/concurrent-load-detector.js";

import qsTruthy from "./utils/qs_truthy";

const isBotMode = qsTruthy("bot");
const isTelemetryDisabled = qsTruthy("disable_telemetry");
const isDebug = qsTruthy("debug");

if (!isBotMode && !isTelemetryDisabled) {
  registerTelemetry();
}

disableiOSZoom();

AFRAME.registerInputBehaviour("trackpad_dpad4", trackpad_dpad4);
AFRAME.registerInputBehaviour("trackpad_scrolling", trackpad_scrolling);
AFRAME.registerInputBehaviour("joystick_dpad4", joystick_dpad4);
AFRAME.registerInputBehaviour("msft_mr_axis_with_deadzone", msft_mr_axis_with_deadzone);
AFRAME.registerInputActivator("pressedmove", PressedMove);
AFRAME.registerInputActivator("reverseY", ReverseY);
AFRAME.registerInputMappings(inputConfig, true);

const concurrentLoadDetector = new ConcurrentLoadDetector();

concurrentLoadDetector.start();

store.init();

function getPlatformUnsupportedReason() {
  if (typeof RTCDataChannelEvent === "undefined") return "no_data_channels";
  return null;
}

function pollForSupportAvailability(callback) {
  const availabilityUrl = getReticulumFetchUrl("/api/v1/support/availability");
  let isSupportAvailable = null;

  const updateIfChanged = () =>
    fetch(availabilityUrl).then(({ ok }) => {
      if (isSupportAvailable === ok) return;
      isSupportAvailable = ok;
      callback(isSupportAvailable);
    });

  updateIfChanged();
  setInterval(updateIfChanged, 30000);
}

function setupLobbyCamera() {
  const camera = document.querySelector("#player-camera");
  const previewCamera = document.querySelector("#environment-scene").object3D.getObjectByName("scene-preview-camera");

  if (previewCamera) {
    camera.object3D.position.copy(previewCamera.position);
    camera.object3D.rotation.copy(previewCamera.rotation);
    camera.object3D.rotation.reorder("YXZ");
    camera.object3D.updateMatrix();
  } else {
    const cameraPos = camera.object3D.position;
    camera.object3D.position.set(cameraPos.x, 2.5, cameraPos.z);
  }

  camera.setAttribute("scene-preview-camera", "positionOnly: true; duration: 60");
  camera.components["pitch-yaw-rotator"].set(camera.object3D.rotation.x, camera.object3D.rotation.y);
}

let uiProps = {};

function mountUI(props = {}) {
  const scene = document.querySelector("a-scene");
  const disableAutoExitOnConcurrentLoad = qsTruthy("allow_multi");
  const forcedVREntryType = qs.get("vr_entry_type");
  const enableScreenSharing = qsTruthy("enable_screen_sharing");

  ReactDOM.render(
    <UIRoot
      {...{
        scene,
        isBotMode,
        concurrentLoadDetector,
        disableAutoExitOnConcurrentLoad,
        forcedVREntryType,
        enableScreenSharing,
        store,
        ...props
      }}
    />,
    document.getElementById("ui-root")
  );
}

function remountUI(props) {
  uiProps = { ...uiProps, ...props };
  mountUI(uiProps);
}

async function handleHubChannelJoined(entryManager, hubChannel, data) {
  const scene = document.querySelector("a-scene");

  if (NAF.connection.isConnected()) {
    // Send complete sync on phoenix re-join.
    NAF.connection.entities.completeSync(null, true);
    return;
  }

  const hub = data.hubs[0];
  const defaultSpaceTopic = hub.topics[0];
  const glbAsset = defaultSpaceTopic.assets.find(a => a.asset_type === "glb");
  const bundleAsset = defaultSpaceTopic.assets.find(a => a.asset_type === "gltf_bundle");
  const sceneUrl = (glbAsset || bundleAsset).src;
  const hasExtension = /\.gltf/i.test(sceneUrl) || /\.glb/i.test(sceneUrl);

  console.log(`Scene URL: ${sceneUrl}`);
  const environmentScene = document.querySelector("#environment-scene");

  if (glbAsset || hasExtension) {
    const gltfEl = document.createElement("a-entity");
    gltfEl.setAttribute("gltf-model-plus", { src: proxiedUrlFor(sceneUrl), useCache: false, inflate: true });
    gltfEl.addEventListener("model-loaded", () => environmentScene.emit("bundleloaded"));
    environmentScene.appendChild(gltfEl);
  } else {
    // TODO kill bundles
    environmentScene.setAttribute("gltf-bundle", `src: ${sceneUrl}`);
  }

  remountUI({ hubId: hub.hub_id, hubName: hub.name, hubEntryCode: hub.entry_code });

  scene.setAttribute("networked-scene", {
    room: hub.hub_id,
    serverURL: process.env.JANUS_SERVER,
    debug: !!isDebug
  });

  while (!scene.components["networked-scene"] || !scene.components["networked-scene"].data) await nextTick();

  scene.components["networked-scene"]
    .connect()
    .then(() => {
      NAF.connection.adapter.reliableTransport = (clientId, dataType, data) => {
        const payload = { dataType, data };

        if (clientId) {
          payload.clientId = clientId;
        }

        hubChannel.channel.push("naf", payload);
      };
    })
    .catch(connectError => {
      // hacky until we get return codes
      const isFull = connectError.error && connectError.error.msg.match(/\bfull\b/i);
      console.error(connectError);
      remountUI({ roomUnavailableReason: isFull ? "full" : "connect_error" });
      entryManager.exitScene();

      return;
    });
}

async function runBotMode(scene, entryManager) {
  const noop = () => {};
  scene.renderer = { setAnimationLoop: noop, render: noop };

  while (!NAF.connection.isConnected()) await nextTick();
  entryManager.enterSceneWhenLoaded(new MediaStream(), false);
}

document.addEventListener("DOMContentLoaded", () => {
  const scene = document.querySelector("a-scene");
  const hubChannel = new HubChannel(store);
  const entryManager = new SceneEntryManager(hubChannel);
  entryManager.init();

  const linkChannel = new LinkChannel(store);

  window.APP.scene = scene;

  registerNetworkSchemas();
  remountUI({ hubChannel, linkChannel, enterScene: entryManager.enterScene, exitScene: entryManager.exitScene });

  pollForSupportAvailability(isSupportAvailable => remountUI({ isSupportAvailable }));

  document.body.addEventListener("connected", () =>
    remountUI({ occupantCount: NAF.connection.adapter.publisher.initialOccupants.length + 1 })
  );

  document.body.addEventListener("clientConnected", () =>
    remountUI({
      occupantCount: Object.keys(NAF.connection.adapter.occupants).length + 1
    })
  );

  document.body.addEventListener("clientDisconnected", () =>
    remountUI({
      occupantCount: Object.keys(NAF.connection.adapter.occupants).length + 1
    })
  );

  const platformUnsupportedReason = getPlatformUnsupportedReason();

  if (platformUnsupportedReason) {
    remountUI({ platformUnsupportedReason });
    entryManager.exitScene();
    return;
  }

  if (qs.get("required_version") && process.env.BUILD_VERSION) {
    const buildNumber = process.env.BUILD_VERSION.split(" ", 1)[0]; // e.g. "123 (abcd5678)"

    if (qs.get("required_version") !== buildNumber) {
      remountUI({ roomUnavailableReason: "version_mismatch" });
      setTimeout(() => document.location.reload(), 5000);
      entryManager.exitScene();
      return;
    }
  }

  getAvailableVREntryTypes().then(availableVREntryTypes => {
    if (availableVREntryTypes.isInHMD) {
      remountUI({ availableVREntryTypes, forcedVREntryType: "vr" });
    } else {
      remountUI({ availableVREntryTypes });
    }
  });

  document.querySelector("#environment-scene").addEventListener("bundleloaded", () => {
    remountUI({ environmentSceneLoaded: true });

<<<<<<< HEAD
  const initialEnvironmentEl = document.createElement("a-entity");
  initialEnvironmentEl.addEventListener("bundleloaded", () => {
    remountUI({ initialEnvironmentLoaded: true });

    for (const modelEl of initialEnvironmentEl.querySelectorAll(":scope > [gltf-model-plus]")) {
      const model = modelEl.object3DMap.mesh;

      if (model && model.animations.length > 0) {
        modelEl.setAttribute("animation-mixer", "");
      }
    }

    // We never want to stop the render loop when were running in "bot" mode.
    if (!isBotMode) {
      // Stop rendering while the UI is up. We restart the render loop in enterScene.
      // Wait a tick plus some margin so that the environments actually render.
      setTimeout(() => scene.renderer.setAnimationLoop(null), 100);
    } else {
      const noop = () => {};
      // Replace renderer with a noop renderer to reduce bot resource usage.
      scene.renderer = { setAnimationLoop: noop, render: noop };
    }
  });
  environmentRoot.appendChild(initialEnvironmentEl);
=======
    setupLobbyCamera();
>>>>>>> 2ecf3fb8

    // Replace renderer with a noop renderer to reduce bot resource usage.
    if (isBotMode) {
      runBotMode(scene, entryManager);
    }
  });

  // Connect to reticulum over phoenix channels to get hub info.
  const hubId = qs.get("hub_id") || document.location.pathname.substring(1).split("/")[0];
  console.log(`Hub ID: ${hubId}`);

  const socket = connectToReticulum(isDebug);
  const channel = socket.channel(`hub:${hubId}`, {});

  channel
    .join()
    .receive("ok", async data => {
      hubChannel.setPhoenixChannel(channel);
      await handleHubChannelJoined(entryManager, hubChannel, data);
    })
    .receive("error", res => {
      if (res.reason === "closed") {
        entryManager.exitScene();
        remountUI({ roomUnavailableReason: "closed" });
      }

      console.error(res);
    });

  channel.on("naf", data => {
    if (!NAF.connection.adapter) return;
    NAF.connection.adapter.onData(data);
  });

  linkChannel.setSocket(socket);
});<|MERGE_RESOLUTION|>--- conflicted
+++ resolved
@@ -351,15 +351,12 @@
     }
   });
 
-  document.querySelector("#environment-scene").addEventListener("bundleloaded", () => {
+  const environmentScene = document.querySelector("#environment-scene");
+
+  environmentScene.addEventListener("bundleloaded", () => {
     remountUI({ environmentSceneLoaded: true });
 
-<<<<<<< HEAD
-  const initialEnvironmentEl = document.createElement("a-entity");
-  initialEnvironmentEl.addEventListener("bundleloaded", () => {
-    remountUI({ initialEnvironmentLoaded: true });
-
-    for (const modelEl of initialEnvironmentEl.querySelectorAll(":scope > [gltf-model-plus]")) {
+    for (const modelEl of environmentScene.querySelectorAll(":scope > [gltf-model-plus]")) {
       const model = modelEl.object3DMap.mesh;
 
       if (model && model.animations.length > 0) {
@@ -367,21 +364,7 @@
       }
     }
 
-    // We never want to stop the render loop when were running in "bot" mode.
-    if (!isBotMode) {
-      // Stop rendering while the UI is up. We restart the render loop in enterScene.
-      // Wait a tick plus some margin so that the environments actually render.
-      setTimeout(() => scene.renderer.setAnimationLoop(null), 100);
-    } else {
-      const noop = () => {};
-      // Replace renderer with a noop renderer to reduce bot resource usage.
-      scene.renderer = { setAnimationLoop: noop, render: noop };
-    }
-  });
-  environmentRoot.appendChild(initialEnvironmentEl);
-=======
     setupLobbyCamera();
->>>>>>> 2ecf3fb8
 
     // Replace renderer with a noop renderer to reduce bot resource usage.
     if (isBotMode) {
