import "./utils/debug-log";

console.log(`Hubs version: ${process.env.BUILD_VERSION || "?"}`);

import "./assets/stylesheets/hub.scss";

import "aframe";
import "./utils/logging";
import { patchWebGLRenderingContext } from "./utils/webgl";
patchWebGLRenderingContext();

import "three/examples/js/loaders/GLTFLoader";
import "networked-aframe/src/index";
import "naf-janus-adapter";
import "aframe-teleport-controls";
import "./components/teleport-controls-matrix-auto-update";
import "aframe-billboard-component";
import "aframe-rounded";
import "webrtc-adapter";
import "aframe-slice9-component";
import "aframe-motion-capture-components";
import "./utils/audio-context-fix";
import "./utils/threejs-positional-audio-updatematrixworld";
import "./utils/threejs-world-update";
import { detectOS, detect } from "detect-browser";
import { getReticulumFetchUrl } from "./utils/phoenix-utils";

import nextTick from "./utils/next-tick";
import { addAnimationComponents } from "./utils/animation";
import { Presence } from "phoenix";

import "./components/scene-components";
import "./components/wasd-to-analog2d"; //Might be a behaviour or activator in the future
import "./components/mute-mic";
import "./components/bone-mute-state-indicator";
import "./components/bone-visibility";
import "./components/in-world-hud";
import "./components/virtual-gamepad-controls";
import "./components/ik-controller";
import "./components/hand-controls2";
import "./components/character-controller";
import "./components/hoverable-visuals";
import "./components/hover-visuals";
import "./components/haptic-feedback";
import "./components/offset-relative-to";
import "./components/player-info";
import "./components/debug";
import "./components/hand-poses";
import "./components/hud-controller";
import "./components/freeze-controller";
import "./components/icon-button";
import "./components/text-button";
import "./components/block-button";
import "./components/kick-button";
import "./components/visible-if-permitted";
import "./components/visibility-while-frozen";
import "./components/stats-plus";
import "./components/networked-avatar";
import "./components/avatar-replay";
import "./components/media-views";
import "./components/pinch-to-move";
import "./components/pitch-yaw-rotator";
import "./components/auto-scale-cannon-physics-body";
import "./components/position-at-box-shape-border";
import "./components/pinnable";
import "./components/pin-networked-object-button";
import "./components/remove-networked-object-button";
import "./components/camera-focus-button";
import "./components/mirror-camera-button";
import "./components/unmute-video-button";
import "./components/destroy-at-extreme-distances";
import "./components/visible-to-owner";
import "./components/camera-tool";
import "./components/scene-sound";
import "./components/emit-state-change";
import "./components/action-to-event";
import "./components/emit-scene-event-on-remove";
import "./components/stop-event-propagation";
import "./components/follow-in-lower-fov";
import "./components/matrix-auto-update";
import "./components/clone-media-button";
import "./components/open-media-button";
import "./components/rotate-object-button";
import "./components/hover-menu";
import "./components/animation";

import ReactDOM from "react-dom";
import React from "react";
import jwtDecode from "jwt-decode";
import { Router, Route } from "react-router-dom";
import { createBrowserHistory } from "history";
import UIRoot from "./react-components/ui-root";
import AuthChannel from "./utils/auth-channel";
import HubChannel from "./utils/hub-channel";
import LinkChannel from "./utils/link-channel";
import { connectToReticulum } from "./utils/phoenix-utils";
import { disableiOSZoom } from "./utils/disable-ios-zoom";
import { proxiedUrlFor } from "./utils/media-utils";
import MessageDispatch from "./message-dispatch";
import SceneEntryManager from "./scene-entry-manager";
import Subscriptions from "./subscriptions";
import { createInWorldLogMessage } from "./react-components/chat-message";

import "./systems/nav";
import "./systems/personal-space-bubble";
import "./systems/app-mode";
import "./systems/permissions";
import "./systems/exit-on-blur";
import "./systems/camera-tools";
import "./systems/userinput/userinput";
import "./systems/camera-mirror";
import "./systems/userinput/userinput-debug";
import "./systems/frame-scheduler";
import "./systems/ui-hotkeys";

import "./gltf-component-mappings";

import { App } from "./App";

window.APP = new App();
window.APP.RENDER_ORDER = {
  HUD_BACKGROUND: 1,
  HUD_ICONS: 2,
  CURSOR: 3
};
const store = window.APP.store;
const mediaSearchStore = window.APP.mediaSearchStore;

const qs = new URLSearchParams(location.search);
const isMobile = AFRAME.utils.device.isMobile() || AFRAME.utils.device.isOculusGo();

THREE.Object3D.DefaultMatrixAutoUpdate = false;
window.APP.quality = qs.get("quality") || isMobile ? "low" : "high";

import "aframe-physics-system";
import "aframe-physics-extras";
import "super-hands";
import "./components/super-networked-interactable";
import "./components/networked-counter";
import "./components/event-repeater";
import "./components/controls-shape-offset";
import "./components/set-yxz-order";
import "./components/set-sounds-invisible";

import "./components/cardboard-controls";

import "./components/cursor-controller";

import "./components/nav-mesh-helper";

import "./components/tools/pen";
import "./components/tools/networked-drawing";
import "./components/tools/drawing-manager";

import registerNetworkSchemas from "./network-schemas";
import registerTelemetry from "./telemetry";
import { warmSerializeElement } from "./utils/serialize-element";

import { getAvailableVREntryTypes } from "./utils/vr-caps-detect.js";
import ConcurrentLoadDetector from "./utils/concurrent-load-detector.js";

import qsTruthy from "./utils/qs_truthy";

const isBotMode = qsTruthy("bot");
const isTelemetryDisabled = qsTruthy("disable_telemetry");
const isDebug = qsTruthy("debug");
const loadingEnvironmentURL =
  "https://hubs-proxy.com/https://uploads-prod.reticulum.io/files/58c034aa-ff17-4d3c-a6cc-c9095bb4822c.glb";

if (!isBotMode && !isTelemetryDisabled) {
  registerTelemetry("/hub", "Room Landing Page");
}

disableiOSZoom();

const concurrentLoadDetector = new ConcurrentLoadDetector();
concurrentLoadDetector.start();

store.init();

function getPlatformUnsupportedReason() {
  if (typeof RTCDataChannelEvent === "undefined") return "no_data_channels";
  return null;
}

function pollForSupportAvailability(callback) {
  const availabilityUrl = getReticulumFetchUrl("/api/v1/support/availability");
  let isSupportAvailable = null;

  const updateIfChanged = () =>
    fetch(availabilityUrl).then(({ ok }) => {
      if (isSupportAvailable === ok) return;
      isSupportAvailable = ok;
      callback(isSupportAvailable);
    });

  updateIfChanged();
  setInterval(updateIfChanged, 30000);
}

function setupLobbyCamera() {
  const camera = document.querySelector("#player-camera");
  const previewCamera = document.querySelector("#environment-scene").object3D.getObjectByName("scene-preview-camera");

  if (previewCamera) {
    camera.object3D.position.copy(previewCamera.position);
    camera.object3D.rotation.copy(previewCamera.rotation);
    camera.object3D.rotation.reorder("YXZ");
  } else {
    const cameraPos = camera.object3D.position;
    camera.object3D.position.set(cameraPos.x, 2.5, cameraPos.z);
  }

  camera.object3D.matrixNeedsUpdate = true;

  camera.setAttribute("scene-preview-camera", "positionOnly: true; duration: 60");
  camera.components["pitch-yaw-rotator"].set(camera.object3D.rotation.x, camera.object3D.rotation.y);
}

let uiProps = {};

// Hub ID and slug are the basename
let routerBaseName = document.location.pathname
  .split("/")
  .slice(0, 2)
  .join("/");

if (document.location.pathname.includes("hub.html")) {
  routerBaseName = "";
}

const history = createBrowserHistory({ basename: routerBaseName });

function mountUI(props = {}) {
  const scene = document.querySelector("a-scene");
  const disableAutoExitOnConcurrentLoad = qsTruthy("allow_multi");
  const forcedVREntryType = qs.get("vr_entry_type");

  ReactDOM.render(
    <Router history={history}>
      <Route
        render={routeProps => (
          <UIRoot
            {...{
              scene,
              isBotMode,
              concurrentLoadDetector,
              disableAutoExitOnConcurrentLoad,
              forcedVREntryType,
              store,
              mediaSearchStore,
              ...props,
              ...routeProps
            }}
          />
        )}
      />
    </Router>,
    document.getElementById("ui-root")
  );
}

function remountUI(props) {
  uiProps = { ...uiProps, ...props };
  mountUI(uiProps);
}

async function updateUIForHub(hub) {
  remountUI({
    hubId: hub.hub_id,
    hubName: hub.name,
    hubScene: hub.scene,
    hubEntryCode: hub.entry_code
  });

  document
    .querySelector("#hud-hub-entry-link")
    .setAttribute("text", { value: `hub.link/${hub.entry_code}`, width: 1.1, align: "center" });
}

async function updateEnvironmentForHub(hub) {
  let sceneUrl;
  let isLegacyBundle; // Deprecated

  const environmentScene = document.querySelector("#environment-scene");
  const sceneEl = document.querySelector("a-scene");

  if (hub.scene) {
    isLegacyBundle = false;
    sceneUrl = hub.scene.model_url;
  } else {
    const defaultSpaceTopic = hub.topics[0];
    const glbAsset = defaultSpaceTopic.assets.find(a => a.asset_type === "glb");
    const bundleAsset = defaultSpaceTopic.assets.find(a => a.asset_type === "gltf_bundle");
    sceneUrl = (glbAsset || bundleAsset).src;
    const hasExtension = /\.gltf/i.test(sceneUrl) || /\.glb/i.test(sceneUrl);
    isLegacyBundle = !(glbAsset || hasExtension);
  }

  if (isLegacyBundle) {
    // Deprecated
    const res = await fetch(sceneUrl);
    const data = await res.json();
    const baseURL = new URL(THREE.LoaderUtils.extractUrlBase(sceneUrl), window.location.href);
    sceneUrl = new URL(data.assets[0].src, baseURL).href;
  } else {
    sceneUrl = proxiedUrlFor(sceneUrl);
  }

  console.log(`Scene URL: ${sceneUrl}`);

  let environmentEl = null;

  if (environmentScene.childNodes.length === 0) {
    const environmentEl = document.createElement("a-entity");
    environmentEl.setAttribute("gltf-model-plus", { src: sceneUrl, useCache: false, inflate: true });

    environmentScene.appendChild(environmentEl);
  } else {
    // Change environment
    environmentEl = environmentScene.childNodes[0];

    // Clear the three.js image cache and load the loading environment before switching to the new one.
    THREE.Cache.clear();

    environmentEl.addEventListener(
      "model-loaded",
      () => {
        if (sceneEl.is("entered")) {
          // We've already entered, so move to new spawn point once new environment is loaded
          environmentEl.addEventListener(
            "model-loaded",
            () => document.querySelector("#player-rig").components["spawn-controller"].moveToSpawnPoint(),
            { once: true }
          );
        }

        environmentEl.setAttribute("gltf-model-plus", { src: sceneUrl });
      },
      { once: true }
    );

    environmentEl.setAttribute("gltf-model-plus", { src: loadingEnvironmentURL });
  }
}

async function handleHubChannelJoined(entryManager, hubChannel, messageDispatch, data) {
  const scene = document.querySelector("a-scene");
  const isRejoin = NAF.connection.isConnected();

  if (isRejoin) {
    // Slight hack, to ensure correct presence state we need to re-send the entry event
    // on re-join. Ideally this would be updated into the channel socket state but this
    // would require significant changes to the hub channel events and socket management.
    hubChannel.sendEntryEvent();

    // Send complete sync on phoenix re-join.
    NAF.connection.entities.completeSync(null, true);
    return;
  }

  const hub = data.hubs[0];

  console.log(`Janus host: ${hub.host}`);
  const objectsScene = document.querySelector("#objects-scene");
  const objectsUrl = getReticulumFetchUrl(`/${hub.hub_id}/objects.gltf`);
  const objectsEl = document.createElement("a-entity");
  objectsEl.setAttribute("gltf-model-plus", { src: objectsUrl, useCache: false, inflate: true });

  if (!isBotMode) {
    objectsScene.appendChild(objectsEl);
  }

  updateEnvironmentForHub(hub);
  updateUIForHub(hub);

  remountUI({
    onSendMessage: messageDispatch.dispatch,
    onMediaSearchResultEntrySelected: entry => scene.emit("action_selected_media_result_entry", entry)
  });

  scene.addEventListener("action_selected_media_result_entry", e => {
    const entry = e.detail;
    if (entry.type !== "scene_listing") return;
    if (!hubChannel.permissions.update_hub) return;

    hubChannel.updateScene(entry.url);
  });

  scene.addEventListener("scene_media_selected", e => {
    hubChannel.updateScene(e.detail);
  });

  // Wait for scene objects to load before connecting, so there is no race condition on network state.
  const connectToScene = async () => {
    scene.setAttribute("networked-scene", {
      room: hub.hub_id,
      serverURL: `wss://${hub.host}`,
      debug: !!isDebug
    });

    while (!scene.components["networked-scene"] || !scene.components["networked-scene"].data) await nextTick();
    scene.components["networked-scene"]
      .connect()
      .then(() => {
        let newHostPollInterval = null;

        scene.emit("didConnectToNetworkedScene");
        // When reconnecting, update the server URL if necessary
        NAF.connection.adapter.setReconnectionListeners(
          () => {
            if (newHostPollInterval) return;

            newHostPollInterval = setInterval(async () => {
              const currentServerURL = NAF.connection.adapter.serverUrl;
              const newHubHost = await hubChannel.getHost();
              const newServerURL = `wss://${newHubHost}`;

              if (currentServerURL !== newServerURL) {
                console.log("Connecting to new Janus server " + newServerURL);
                scene.setAttribute("networked-scene", { serverURL: newServerURL });
                NAF.connection.adapter.serverUrl = newServerURL;
              }
            }, 1000);
          },
          () => {
            clearInterval(newHostPollInterval);
            newHostPollInterval = null;
          },
          null
        );

        NAF.connection.adapter.reliableTransport = (clientId, dataType, data) => {
          const payload = { dataType, data };

          if (clientId) {
            payload.clientId = clientId;
          }

          hubChannel.channel.push("naf", payload);
        };
      })
      .catch(connectError => {
        // hacky until we get return codes
        const isFull = connectError.error && connectError.error.msg.match(/\bfull\b/i);
        console.error(connectError);
        remountUI({ roomUnavailableReason: isFull ? "full" : "connect_error" });
        entryManager.exitScene();

        return;
      });
  };

  if (!isBotMode) {
    objectsEl.addEventListener("model-loaded", async el => {
      if (el.target !== objectsEl) return;
      connectToScene();
    });
  } else {
    connectToScene();
  }
}

async function runBotMode(scene, entryManager) {
  const noop = () => {};
  scene.renderer = { setAnimationLoop: noop, render: noop };

  while (!NAF.connection.isConnected()) await nextTick();
  entryManager.enterSceneWhenLoaded(new MediaStream(), false);
}

document.addEventListener("DOMContentLoaded", async () => {
  warmSerializeElement();

  // HACK: On Safari for iOS & MacOS, if mic permission is not granted, subscriber webrtc negotiation fails.
  const detectedOS = detectOS(navigator.userAgent);
  const browser = detect();
  if (["iOS", "Mac OS"].includes(detectedOS) && ["safari", "ios"].includes(browser.name)) {
    try {
      await navigator.mediaDevices.getUserMedia({ audio: true });
    } catch (e) {
      remountUI({ showSafariMicDialog: true });
      return;
    }
  }

  const hubId = qs.get("hub_id") || document.location.pathname.substring(1).split("/")[0];
  console.log(`Hub ID: ${hubId}`);

  const subscriptions = new Subscriptions(hubId);

  if (navigator.serviceWorker) {
    try {
      navigator.serviceWorker
        .register("/hub.service.js")
        .then(() => {
          navigator.serviceWorker.ready
            .then(registration => subscriptions.setRegistration(registration))
            .catch(() => subscriptions.setRegistrationFailed());
        })
        .catch(() => subscriptions.setRegistrationFailed());
    } catch (e) {
      subscriptions.setRegistrationFailed();
    }
  }

  const scene = document.querySelector("a-scene");
  scene.removeAttribute("keyboard-shortcuts"); // Remove F and ESC hotkeys from aframe
  scene.setAttribute("shadow", { enabled: window.APP.quality !== "low" }); // Disable shadows on low quality

  const authChannel = new AuthChannel(store);
  const hubChannel = new HubChannel(store);
<<<<<<< HEAD

  const entryManager = new SceneEntryManager(hubChannel, authChannel);
=======
  const availableVREntryTypes = await getAvailableVREntryTypes();
  const entryManager = new SceneEntryManager(hubChannel, authChannel, availableVREntryTypes);
>>>>>>> 33a37833
  entryManager.onRequestAuthentication = (
    signInMessageId,
    signInCompleteMessageId,
    signInContinueTextId,
    onContinueAfterSignIn
  ) => {
    remountUI({
      showSignInDialog: true,
      signInMessageId,
      signInCompleteMessageId,
      signInContinueTextId,
      onContinueAfterSignIn: () => {
        remountUI({ showSignInDialog: false });
        onContinueAfterSignIn();
      }
    });
  };
  entryManager.init();

  const linkChannel = new LinkChannel(store);

  window.APP.scene = scene;
  window.APP.hubChannel = hubChannel;

  scene.addEventListener("enter-vr", () => {
    document.body.classList.add("vr-mode");

    if (!scene.is("entered")) {
      // If VR headset is activated, refreshing page will fire vrdisplayactivate
      // which puts A-Frame in VR mode, so exit VR mode whenever it is attempted
      // to be entered and we haven't entered the room yet.
      console.log("Pre-emptively exiting VR mode.");
      scene.exitVR();
    }
  });

  scene.addEventListener("exit-vr", () => document.body.classList.remove("vr-mode"));

  registerNetworkSchemas();

  remountUI({
    authChannel,
    hubChannel,
    linkChannel,
    subscriptions,
    enterScene: entryManager.enterScene,
    exitScene: entryManager.exitScene,
    initialIsSubscribed: subscriptions.isSubscribed()
  });

  scene.addEventListener("action_focus_chat", () => {
    const chatFocusTarget = document.querySelector(".chat-focus-target");
    chatFocusTarget && chatFocusTarget.focus();
  });

  pollForSupportAvailability(isSupportAvailable => remountUI({ isSupportAvailable }));

  const platformUnsupportedReason = getPlatformUnsupportedReason();

  if (platformUnsupportedReason) {
    remountUI({ platformUnsupportedReason });
    entryManager.exitScene();
    return;
  }

  if (qs.get("required_version") && process.env.BUILD_VERSION) {
    const buildNumber = process.env.BUILD_VERSION.split(" ", 1)[0]; // e.g. "123 (abcd5678)"

    if (qs.get("required_version") !== buildNumber) {
      remountUI({ roomUnavailableReason: "version_mismatch" });
      setTimeout(() => document.location.reload(), 5000);
      entryManager.exitScene();
      return;
    }
  }

  if (availableVREntryTypes.isInHMD) {
    remountUI({ availableVREntryTypes, forcedVREntryType: "vr" });

    if (/Oculus/.test(navigator.userAgent)) {
      // HACK - The polyfill reports Cardboard as the primary VR display on startup out ahead of Oculus Go on Oculus Browser 5.5.0 beta. This display is cached by A-Frame,
      // so we need to resolve that and get the real VRDisplay before entering as well.
      const displays = await navigator.getVRDisplays();
      const vrDisplay = displays.length && displays[0];
      AFRAME.utils.device.getVRDisplay = () => vrDisplay;
    }
  } else {
    remountUI({ availableVREntryTypes });
  }

  const environmentScene = document.querySelector("#environment-scene");

  const onFirstEnvironmentLoad = () => {
    setupLobbyCamera();

    // Replace renderer with a noop renderer to reduce bot resource usage.
    if (isBotMode) {
      runBotMode(scene, entryManager);
    }

    environmentScene.removeEventListener("model-loaded", onFirstEnvironmentLoad);
  };

  environmentScene.addEventListener("model-loaded", onFirstEnvironmentLoad);

  environmentScene.addEventListener("model-loaded", () => {
    // This will be run every time the environment is changed (including the first load.)
    remountUI({ environmentSceneLoaded: true });

    // Re-bind the teleporter controls collision meshes in case the scene changed.
    document
      .querySelectorAll("a-entity[teleport-controls]")
      .forEach(x => x.components["teleport-controls"].queryCollisionEntities());

    for (const modelEl of environmentScene.children) {
      addAnimationComponents(modelEl);
    }
  });

  const socket = connectToReticulum(isDebug);

  socket.onClose(e => {
    // The socket should close normally if the server has explicitly killed it.
    const NORMAL_CLOSURE = 1000;
    if (e.code === NORMAL_CLOSURE) {
      entryManager.exitScene();
      remountUI({ roomUnavailableReason: "kicked" });
    }
  });

  remountUI({ sessionId: socket.params().session_id });

  // Hub local channel
  const context = {
    mobile: isMobile,
    hmd: availableVREntryTypes.isInHMD
  };

  // Reticulum global channel
  const retPhxChannel = socket.channel(`ret`, { hub_id: hubId });
  retPhxChannel
    .join()
    .receive("ok", async data => subscriptions.setVapidPublicKey(data.vapid_public_key))
    .receive("error", res => {
      subscriptions.setVapidPublicKey(null);
      console.error(res);
    });

  const pushSubscriptionEndpoint = await subscriptions.getCurrentEndpoint();
  const joinPayload = { profile: store.state.profile, push_subscription_endpoint: pushSubscriptionEndpoint, context };
  const { token } = store.state.credentials;
  if (token) {
    console.log(`Logged into account ${jwtDecode(token).sub}`);
    joinPayload.auth_token = token;
  }
  const hubPhxChannel = socket.channel(`hub:${hubId}`, joinPayload);

  const presenceLogEntries = [];
  const addToPresenceLog = entry => {
    entry.key = Date.now().toString();

    presenceLogEntries.push(entry);
    remountUI({ presenceLogEntries });
    scene.emit(`presence-log-${entry.type}`);

    // Fade out and then remove
    setTimeout(() => {
      entry.expired = true;
      remountUI({ presenceLogEntries });

      setTimeout(() => {
        presenceLogEntries.splice(presenceLogEntries.indexOf(entry), 1);
        remountUI({ presenceLogEntries });
      }, 5000);
    }, 20000);
  };

  const messageDispatch = new MessageDispatch(
    scene,
    entryManager,
    hubChannel,
    addToPresenceLog,
    remountUI,
    mediaSearchStore
  );

  hubPhxChannel
    .join()
    .receive("ok", async data => {
      hubChannel.setPhoenixChannel(hubPhxChannel);
      hubChannel.setPermissionsFromToken(data.perms_token);
      scene.addEventListener("adapter-ready", ({ detail: adapter }) => {
        adapter.setClientId(socket.params().session_id);
        adapter.setJoinToken(data.perms_token);
      });
      subscriptions.setHubChannel(hubChannel);
      subscriptions.setSubscribed(data.subscriptions.web_push);
      remountUI({ initialIsSubscribed: subscriptions.isSubscribed() });
      await handleHubChannelJoined(entryManager, hubChannel, messageDispatch, data);
    })
    .receive("error", res => {
      if (res.reason === "closed") {
        entryManager.exitScene();
        remountUI({ roomUnavailableReason: "closed" });
      }

      console.error(res);
    });

  const hubPhxPresence = new Presence(hubPhxChannel);

  let isInitialSync = true;
  const vrHudPresenceCount = document.querySelector("#hud-presence-count");

  hubPhxPresence.onSync(() => {
    remountUI({ presences: hubPhxPresence.state });
    const occupantCount = Object.entries(hubPhxPresence.state).length;
    vrHudPresenceCount.setAttribute("text", "value", occupantCount.toString());

    if (!isInitialSync) return;
    // Wire up join/leave event handlers after initial sync.
    isInitialSync = false;

    hubPhxPresence.onJoin((sessionId, current, info) => {
      const meta = info.metas[info.metas.length - 1];

      if (current) {
        // Change to existing presence
        const isSelf = sessionId === socket.params().session_id;
        const currentMeta = current.metas[0];

        if (!isSelf && currentMeta.presence !== meta.presence && meta.profile.displayName) {
          addToPresenceLog({
            type: "entered",
            presence: meta.presence,
            name: meta.profile.displayName
          });
        }

        if (currentMeta.profile && meta.profile && currentMeta.profile.displayName !== meta.profile.displayName) {
          addToPresenceLog({
            type: "display_name_changed",
            oldName: currentMeta.profile.displayName,
            newName: meta.profile.displayName
          });
        }
      } else {
        // New presence
        const meta = info.metas[0];

        if (meta.presence && meta.profile.displayName) {
          addToPresenceLog({
            type: "join",
            presence: meta.presence,
            name: meta.profile.displayName
          });
        }
      }
    });

    hubPhxPresence.onLeave((sessionId, current, info) => {
      if (current && current.metas.length > 0) return;

      const meta = info.metas[0];

      if (meta.profile.displayName) {
        addToPresenceLog({
          type: "leave",
          name: meta.profile.displayName
        });
      }
    });
  });

  hubPhxChannel.on("naf", data => {
    if (!NAF.connection.adapter) return;
    NAF.connection.adapter.onData(data);
  });

  hubPhxChannel.on("message", ({ session_id, type, body, from }) => {
    const getAuthor = () => {
      const userInfo = hubPhxPresence.state[session_id];
      if (from) {
        return from;
      } else if (userInfo) {
        return userInfo.metas[0].profile.displayName;
      } else {
        return "Mystery user";
      }
    };

    const name = getAuthor();
    const maySpawn = scene.is("entered");

    const incomingMessage = { name, type, body, maySpawn };

    if (scene.is("vr-mode")) {
      createInWorldLogMessage(incomingMessage);
    }

    addToPresenceLog(incomingMessage);
  });

  hubPhxChannel.on("hub_refresh", ({ session_id, hubs, stale_fields }) => {
    const hub = hubs[0];
    const userInfo = hubPhxPresence.state[session_id];

    updateUIForHub(hub);

    if (stale_fields.includes("scene")) {
      updateEnvironmentForHub(hub);

      addToPresenceLog({
        type: "scene_changed",
        name: userInfo.metas[0].profile.displayName,
        sceneName: hub.scene ? hub.scene.name : "a custom URL"
      });
    }

    if (stale_fields.includes("name")) {
      const titleParts = document.title.split(" | "); // Assumes title has | trailing site name
      titleParts[0] = hub.name;
      document.title = titleParts.join(" | ");

      // Re-write the slug in the browser history
      const pathParts = history.location.pathname.split("/");
      const oldSlug = pathParts[1];
      const { search, state } = history.location;
      const pathname = history.location.pathname.replace(`/${oldSlug}`, `/${hub.slug}`);

      history.replace({ pathname, search, state });

      addToPresenceLog({
        type: "hub_name_changed",
        name: userInfo.metas[0].profile.displayName,
        hubName: hub.name
      });
    }
  });

  authChannel.setSocket(socket);
  linkChannel.setSocket(socket);
});<|MERGE_RESOLUTION|>--- conflicted
+++ resolved
@@ -510,13 +510,8 @@
 
   const authChannel = new AuthChannel(store);
   const hubChannel = new HubChannel(store);
-<<<<<<< HEAD
-
-  const entryManager = new SceneEntryManager(hubChannel, authChannel);
-=======
   const availableVREntryTypes = await getAvailableVREntryTypes();
   const entryManager = new SceneEntryManager(hubChannel, authChannel, availableVREntryTypes);
->>>>>>> 33a37833
   entryManager.onRequestAuthentication = (
     signInMessageId,
     signInCompleteMessageId,
