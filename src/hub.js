--- conflicted
+++ resolved
@@ -16,14 +16,11 @@
 import "aframe-rounded";
 import "webrtc-adapter";
 import "aframe-slice9-component";
-<<<<<<< HEAD
 import addBlitFrameBufferFunction from "./utils/threejs-blit-framebuffer";
-=======
 import "./utils/audio-context-fix";
 import "./utils/threejs-positional-audio-updatematrixworld";
 import "./utils/threejs-world-update";
 import patchThreeAllocations from "./utils/threejs-allocation-patches";
->>>>>>> 4a4ea5b9
 import { detectOS, detect } from "detect-browser";
 import {
   getReticulumFetchUrl,
@@ -644,11 +641,8 @@
   const onSceneLoaded = () => {
     const physicsSystem = scene.systems.physics;
     physicsSystem.setDebug(isDebug || physicsSystem.data.debug);
-<<<<<<< HEAD
     addBlitFrameBufferFunction();
-=======
     patchThreeAllocations();
->>>>>>> 4a4ea5b9
   };
 
   if (scene.hasLoaded) {
