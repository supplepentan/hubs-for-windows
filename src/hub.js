import "./assets/stylesheets/hub.scss";
import moment from "moment-timezone";
import uuid from "uuid/v4";
import queryString from "query-string";
import { Socket } from "phoenix";

import { patchWebGLRenderingContext } from "./utils/webgl";
patchWebGLRenderingContext();

import "aframe-xr";
import "./vendor/GLTFLoader";
import "networked-aframe";
import "naf-janus-adapter";
import "aframe-teleport-controls";
import "aframe-input-mapping-component";
import "aframe-billboard-component";
import "aframe-rounded";
import "webrtc-adapter";

import trackpad_dpad4 from "./behaviours/trackpad-dpad4";
import joystick_dpad4 from "./behaviours/joystick-dpad4";
import { PressedMove } from "./activators/pressedmove";
import { ReverseY } from "./activators/reversey";
import "./activators/shortpress";

import "./components/wasd-to-analog2d"; //Might be a behaviour or activator in the future
import "./components/mute-mic";
import "./components/audio-feedback";
import "./components/bone-mute-state-indicator";
import "./components/bone-visibility";
import "./components/in-world-hud";
import "./components/virtual-gamepad-controls";
import "./components/ik-controller";
import "./components/hand-controls2";
import "./components/character-controller";
import "./components/haptic-feedback";
import "./components/networked-video-player";
import "./components/offset-relative-to";
import "./components/water";
import "./components/skybox";
import "./components/layers";
import "./components/spawn-controller";
import "./components/hide-when-quality";
import "./components/player-info";
import "./components/debug";
import "./components/animation-mixer";
import "./components/loop-animation";
import "./components/hand-poses";
import "./components/gltf-model-plus";
import "./components/gltf-bundle";
import "./components/hud-controller";

import ReactDOM from "react-dom";
import React from "react";
import UIRoot from "./react-components/ui-root";
import HubChannel from "./utils/hub-channel";

import "./systems/personal-space-bubble";
import "./systems/app-mode";
import "./systems/exit-on-blur";

import "./gltf-component-mappings";

import { App } from "./App";

window.APP = new App();

const qs = queryString.parse(location.search);
const isMobile = AFRAME.utils.device.isMobile();

if (qs.quality) {
  window.APP.quality = qs.quality;
} else {
  window.APP.quality = isMobile ? "low" : "high";
}

import "aframe-physics-system";
import "aframe-physics-extras";
import "aframe-extras/src/pathfinding";
import "super-hands";
import "./components/super-networked-interactable";
import "./components/networked-counter";
import "./components/super-spawner";
import "./components/super-cursor";
import "./components/event-repeater";

import "./components/nav-mesh-helper";

import registerNetworkSchemas from "./network-schemas";
import { inGameActions, config as inputConfig } from "./input-mappings";
import registerTelemetry from "./telemetry";
import Store from "./storage/store";

import { generateDefaultProfile, generateRandomName } from "./utils/identity.js";
import { getAvailableVREntryTypes } from "./utils/vr-caps-detect.js";
import ConcurrentLoadDetector from "./utils/concurrent-load-detector.js";

function qsTruthy(param) {
  const val = qs[param];
  // if the param exists but is not set (e.g. "?foo&bar"), its value is null.
  return val === null || /1|on|true/i.test(val);
}

registerTelemetry();

AFRAME.registerInputBehaviour("trackpad_dpad4", trackpad_dpad4);
AFRAME.registerInputBehaviour("joystick_dpad4", joystick_dpad4);
AFRAME.registerInputActivator("pressedmove", PressedMove);
AFRAME.registerInputActivator("reverseY", ReverseY);
AFRAME.registerInputMappings(inputConfig, true);

const store = new Store();
const concurrentLoadDetector = new ConcurrentLoadDetector();
const hubChannel = new HubChannel(store);

concurrentLoadDetector.start();

// Always layer in any new default profile bits
store.update({ profile: { ...generateDefaultProfile(), ...(store.state.profile || {}) } });

// Regenerate name to encourage users to change it.
if (!store.state.profile.has_changed_name) {
  store.update({ profile: { display_name: generateRandomName() } });
}

async function exitScene() {
<<<<<<< HEAD
  if (NAF.connection.adapter && NAF.connection.adapter.localMediaStream) {
    NAF.connection.adapter.localMediaStream.getTracks().forEach(t => t.stop());
  }
=======
  hubChannel.disconnect();
>>>>>>> fb036eb9
  const scene = document.querySelector("a-scene");
  scene.renderer.animate(null); // Stop animation loop, TODO A-Frame should do this
  document.body.removeChild(scene);
}

function applyProfileFromStore(playerRig) {
  const displayName = store.state.profile.display_name;
  playerRig.setAttribute("player-info", {
    displayName,
    avatarSrc: "#" + (store.state.profile.avatar_id || "botdefault")
  });
  document.querySelector("a-scene").emit("username-changed", { username: displayName });
}

async function enterScene(mediaStream, enterInVR, janusRoomId) {
  const scene = document.querySelector("a-scene");
  const playerRig = document.querySelector("#player-rig");
  document.querySelector("a-scene canvas").classList.remove("blurred");
  scene.render();

  if (enterInVR) {
    scene.enterVR();
  }

  AFRAME.registerInputActions(inGameActions, "default");

  document.querySelector("#player-camera").setAttribute("look-controls", "");

  scene.setAttribute("networked-scene", {
    room: janusRoomId,
    serverURL: process.env.JANUS_SERVER
  });

  if (!qsTruthy("no_stats")) {
    scene.setAttribute("stats", true);
  }

  if (isMobile || qsTruthy("mobile")) {
    playerRig.setAttribute("virtual-gamepad-controls", {});
  }

  const applyProfileOnPlayerRig = applyProfileFromStore.bind(null, playerRig);
  applyProfileOnPlayerRig();
  store.addEventListener("statechanged", applyProfileOnPlayerRig);

  const avatarScale = parseInt(qs.avatar_scale, 10);

  if (avatarScale) {
    playerRig.setAttribute("scale", { x: avatarScale, y: avatarScale, z: avatarScale });
  }

  const videoTracks = mediaStream.getVideoTracks();
  let sharingScreen = videoTracks.length > 0;

  const screenEntityId = `${NAF.clientId}-screen`;
  let screenEntity = document.getElementById(screenEntityId);

  scene.addEventListener("action_share_screen", () => {
    sharingScreen = !sharingScreen;
    if (sharingScreen) {
      for (const track of videoTracks) {
        mediaStream.addTrack(track);
      }
    } else {
      for (const track of mediaStream.getVideoTracks()) {
        mediaStream.removeTrack(track);
      }
    }
    NAF.connection.adapter.setLocalMediaStream(mediaStream);
    screenEntity.setAttribute("visible", sharingScreen);
  });

  if (!qsTruthy("offline")) {
    document.body.addEventListener("connected", () => {
      hubChannel.sendEntryEvent().then(() => {
        store.update({ lastEnteredAt: moment().toJSON() });
      });
    });

    scene.components["networked-scene"].connect();

    if (mediaStream) {
      NAF.connection.adapter.setLocalMediaStream(mediaStream);

      if (screenEntity) {
        screenEntity.setAttribute("visible", sharingScreen);
      } else if (sharingScreen) {
        const sceneEl = document.querySelector("a-scene");
        screenEntity = document.createElement("a-entity");
        screenEntity.id = screenEntityId;
        screenEntity.setAttribute("offset-relative-to", {
          target: "#player-camera",
          offset: "0 0 -2",
          on: "action_share_screen"
        });
        screenEntity.setAttribute("networked", { template: "#video-template" });
        sceneEl.appendChild(screenEntity);
      }
    }
  }
}

function mountUI(scene, props = {}) {
  const disableAutoExitOnConcurrentLoad = qsTruthy("allow_multi");
  const forcedVREntryType = qs.vr_entry_type || null;
  const enableScreenSharing = qsTruthy("enable_screen_sharing");
  const htmlPrefix = document.body.dataset.htmlPrefix || "";
  const showProfileEntry = !store.state.profile.has_changed_name;

  ReactDOM.render(
    <UIRoot
      {...{
        scene,
        enterScene,
        exitScene,
        concurrentLoadDetector,
        disableAutoExitOnConcurrentLoad,
        forcedVREntryType,
        enableScreenSharing,
        store,
        htmlPrefix,
        showProfileEntry,
        ...props
      }}
    />,
    document.getElementById("ui-root")
  );
}

const onReady = async () => {
  const scene = document.querySelector("a-scene");
  document.querySelector("a-scene canvas").classList.add("blurred");
  window.APP.scene = scene;

  registerNetworkSchemas();

  mountUI(scene);

  let modifiedProps = {};
  const remountUI = props => {
    modifiedProps = { ...modifiedProps, ...props };
    mountUI(scene, modifiedProps);
  };

  getAvailableVREntryTypes().then(availableVREntryTypes => {
    remountUI({ availableVREntryTypes });
  });

  const environmentRoot = document.querySelector("#environment-root");

  const initialEnvironmentEl = document.createElement("a-entity");
  initialEnvironmentEl.addEventListener("bundleloaded", () => {
    remountUI({ initialEnvironmentLoaded: true });
    // Wait a tick plus some margin so that the environments actually render.
    setTimeout(() => scene.renderer.animate(null), 100);
  });
  environmentRoot.appendChild(initialEnvironmentEl);

  if (qs.room) {
    // If ?room is set, this is `yarn start`, so just use a default environment and query string room.
    remountUI({ janusRoomId: qs.room && !isNaN(parseInt(qs.room)) ? parseInt(qs.room) : 1 });
    initialEnvironmentEl.setAttribute("gltf-bundle", {
      src: "https://asset-bundles-prod.reticulum.io/rooms/meetingroom/MeetingRoom.bundle.json"
      // src: "https://asset-bundles-prod.reticulum.io/rooms/theater/TheaterMeshes.bundle.json"
      // src: "https://asset-bundles-prod.reticulum.io/rooms/atrium/AtriumMeshes.bundle.json"
      // src: "https://asset-bundles-prod.reticulum.io/rooms/courtyard/CourtyardMeshes.bundle.json"
    });
    return;
  }

  // Connect to reticulum over phoenix channels to get hub info.
  const hubId = qs.hub_id || document.location.pathname.substring(1).split("/")[0];
  console.log(`Hub ID: ${hubId}`);

  const socketProtocol = document.location.protocol === "https:" ? "wss:" : "ws:";
  const socketPort = qs.phx_port || document.location.port;
  const socketHost = qs.phx_host || document.location.hostname;
  const socketUrl = `${socketProtocol}//${socketHost}${socketPort ? `:${socketPort}` : ""}/socket`;
  console.log(`Phoenix Channel URL: ${socketUrl}`);

  const socket = new Socket(socketUrl, { params: { session_id: uuid() } });
  socket.connect();

  const channel = socket.channel(`hub:${hubId}`, {});

  channel
    .join()
    .receive("ok", data => {
      const hub = data.hubs[0];
      const defaultSpaceTopic = hub.topics[0];
      const gltfBundleUrl = defaultSpaceTopic.assets.find(a => a.asset_type === "gltf_bundle").src;
      remountUI({ janusRoomId: defaultSpaceTopic.janus_room_id });
      initialEnvironmentEl.setAttribute("gltf-bundle", `src: ${gltfBundleUrl}`);
      hubChannel.setPhoenixChannel(channel);
    })
    .receive("error", res => console.error(res));
};

document.addEventListener("DOMContentLoaded", onReady);<|MERGE_RESOLUTION|>--- conflicted
+++ resolved
@@ -124,13 +124,10 @@
 }
 
 async function exitScene() {
-<<<<<<< HEAD
   if (NAF.connection.adapter && NAF.connection.adapter.localMediaStream) {
     NAF.connection.adapter.localMediaStream.getTracks().forEach(t => t.stop());
   }
-=======
   hubChannel.disconnect();
->>>>>>> fb036eb9
   const scene = document.querySelector("a-scene");
   scene.renderer.animate(null); // Stop animation loop, TODO A-Frame should do this
   document.body.removeChild(scene);
