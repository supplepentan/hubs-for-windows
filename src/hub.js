--- conflicted
+++ resolved
@@ -132,20 +132,12 @@
 
 import { getAvailableVREntryTypes, VR_DEVICE_AVAILABILITY } from "./utils/vr-caps-detect.js";
 import ConcurrentLoadDetector from "./utils/concurrent-load-detector.js";
-<<<<<<< HEAD
 
 import "./components/tools/pen";
 import "./components/tools/networked-drawing";
 import "./components/tools/drawing-manager";
 
-function qsTruthy(param) {
-  const val = qs.get(param);
-  // if the param exists but is not set (e.g. "?foo&bar"), its value is the empty string.
-  return val === "" || /1|on|true/i.test(val);
-}
-=======
 import qsTruthy from "./utils/qs_truthy";
->>>>>>> 306c8be2
 
 const isBotMode = qsTruthy("bot");
 const isTelemetryDisabled = qsTruthy("disable_telemetry");
