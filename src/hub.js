--- conflicted
+++ resolved
@@ -302,11 +302,10 @@
       NAF.connection.entities.completeSync(ev.detail.clientId);
     });
 
-<<<<<<< HEAD
     const offset = { x: 0, y: 0, z: -1.5 };
-    const addMedia = mediaUrl => {
+    const addMedia = url => {
       const scene = AFRAME.scenes[0];
-      if (mediaUrl.endsWith(".gltf") || mediaUrl.endsWith(".glb")) {
+      if (url.endsWith(".gltf") || url.endsWith(".glb")) {
         const model = document.createElement("a-entity");
         model.id = "interactable-model-" + Date.now();
         model.setAttribute("reposition-relative-to-target", {
@@ -314,25 +313,17 @@
           target: "#player-camera",
           offset: offset
         });
-        model.setAttribute("gltf-model-plus", "src", mediaUrl);
+        model.setAttribute("gltf-model-plus", "src", url);
         model.setAttribute("auto-box-collider", { resize: true });
         model.setAttribute("networked", { template: "#interactable-model" });
         scene.appendChild(model);
       } else {
         const image = document.createElement("a-entity");
         image.id = "interactable-image-" + Date.now();
-        image.setAttribute("image-plus", "src", mediaUrl);
+        image.setAttribute("image-plus", "src", url);
         image.setAttribute("networked", { template: "#interactable-image" });
         scene.appendChild(image);
       }
-=======
-    const addMedia = url => {
-      const image = document.createElement("a-entity");
-      image.id = "interactable-image-" + Date.now();
-      image.setAttribute("image-plus", "src", url);
-      image.setAttribute("networked", { template: "#interactable-image" });
-      scene.appendChild(image);
->>>>>>> 1ad02a5f
     };
 
     scene.addEventListener("add_media", e => {
