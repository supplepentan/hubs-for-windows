--- conflicted
+++ resolved
@@ -38,10 +38,7 @@
     const loc = document.location;
     this.shareLink = `${loc.protocol}//${loc.host}${loc.pathname}`;
     this.onKeyDown = this.onKeyDown.bind(this);
-<<<<<<< HEAD
     this.onContainerClicked = this.onContainerClicked.bind(this);
-=======
->>>>>>> ab967024
   }
 
   componentDidMount() {
@@ -64,19 +61,11 @@
     }
   };
 
-<<<<<<< HEAD
-=======
-  onAddMediaClicked = () => {
-    this.props.onAddMedia(this.state.addMediaUrl);
-    this.props.onCloseDialog();
-  };
-
   onCustomSceneClicked = () => {
     this.props.onCustomScene(this.state.customSceneUrl);
     this.props.onCloseDialog();
   };
 
->>>>>>> ab967024
   shareLinkClicked = () => {
     navigator.share({
       title: document.title,
@@ -92,13 +81,9 @@
   state = {
     mailingListEmail: "",
     mailingListPrivacy: false,
-<<<<<<< HEAD
-    copyLinkButtonText: "Copy"
-=======
     copyLinkButtonText: "Copy",
     addMediaUrl: "",
     customSceneUrl: ""
->>>>>>> ab967024
   };
 
   signUpForMailingList = async e => {
@@ -213,32 +198,7 @@
         break;
       case InfoDialog.dialogTypes.add_media:
         dialogTitle = "Add Media";
-<<<<<<< HEAD
         dialogBody = <MediaToolsDialog onAddMedia={this.props.onAddMedia} onCloseDialog={this.props.onCloseDialog} />;
-=======
-        dialogBody = (
-          <div>
-            <div>Tip: You can paste media URLs directly into Hubs with ctrl+v</div>
-            <form onSubmit={this.onAddMediaClicked}>
-              <div className="add-media-form">
-                <input
-                  type="url"
-                  placeholder="Image, Video, or GLTF URL"
-                  className="add-media-form__link_field"
-                  value={this.state.addMediaUrl}
-                  onChange={e => this.setState({ addMediaUrl: e.target.value })}
-                  required
-                />
-                <div className="add-media-form__buttons">
-                  <button className="add-media-form__action-button">
-                    <span>Add</span>
-                  </button>
-                </div>
-              </div>
-            </form>
-          </div>
-        );
->>>>>>> ab967024
         break;
       case InfoDialog.dialogTypes.custom_scene:
         dialogTitle = "Use Custom Scene";
