import React, { Component } from "react";
import PropTypes from "prop-types";
import classNames from "classnames";
import { FontAwesomeIcon } from "@fortawesome/react-fontawesome";
import { faTimes } from "@fortawesome/free-solid-svg-icons/faTimes";
import { IntlProvider, addLocaleData } from "react-intl";
import en from "react-intl/locale-data/en";

import styles from "../assets/stylesheets/preferences-screen.scss";
import { lang, messages } from "../utils/i18n";
import { PreferenceListItem, PREFERENCE_LIST_ITEM_TYPE } from "./preference-list-item";

addLocaleData([...en]);

const isMobile = AFRAME.utils.device.isMobile() || AFRAME.utils.device.isMobileVR();

export default class PreferencesScreen extends Component {
  static propTypes = {
    onClose: PropTypes.func,
    store: PropTypes.object
  };

  UNSAFE_componentWillMount() {
    window.APP.preferenceScreenIsVisible = true;
  }
  componentWillUnmount() {
    window.APP.preferenceScreenIsVisible = false;
  }

  render() {
    const preferenceListItem = props => {
      return (
        <PreferenceListItem
          key={props.key}
          store={this.props.store}
          storeKey={props.key}
          prefType={props.prefType}
          min={props.min}
          max={props.max}
          currentValue={props.currentValue}
          onChange={props.onChange}
          options={props.options}
          defaultNumber={props.defaultNumber}
          defaultString={props.defaultString}
          defaultBool={props.defaultBool}
        />
      );
    };
    // TODO: Add search text field and sort rows by fuzzy search
    const general = [
      { key: "muteMicOnEntry", prefType: PREFERENCE_LIST_ITEM_TYPE.CHECK_BOX, defaultBool: false },
      { key: "onlyShowNametagsInFreeze", prefType: PREFERENCE_LIST_ITEM_TYPE.CHECK_BOX, defaultBool: false },
      {
        key: "globalVoiceVolume",
        prefType: PREFERENCE_LIST_ITEM_TYPE.NUMBER_WITH_RANGE,
        min: 0,
        max: 200,
        defaultNumber: 100
      },
      {
        key: "globalMediaVolume",
        prefType: PREFERENCE_LIST_ITEM_TYPE.NUMBER_WITH_RANGE,
        min: 0,
        max: 200,
        defaultNumber: 100
      },
      { key: "disableSoundEffects", prefType: PREFERENCE_LIST_ITEM_TYPE.CHECK_BOX, defaultBool: false },
      {
        key: "snapRotationDegrees",
        prefType: PREFERENCE_LIST_ITEM_TYPE.NUMBER_WITH_RANGE,
        min: 0,
        max: 90,
        defaultNumber: 45
      },
      { key: "disableMovement", prefType: PREFERENCE_LIST_ITEM_TYPE.CHECK_BOX, defaultBool: false },
      { key: "disableBackwardsMovement", prefType: PREFERENCE_LIST_ITEM_TYPE.CHECK_BOX, defaultBool: false },
      { key: "disableStrafing", prefType: PREFERENCE_LIST_ITEM_TYPE.CHECK_BOX, defaultBool: false },
      { key: "disableTeleporter", prefType: PREFERENCE_LIST_ITEM_TYPE.CHECK_BOX, defaultBool: false },
      {
        key: "movementSpeedModifier",
        prefType: PREFERENCE_LIST_ITEM_TYPE.NUMBER_WITH_RANGE,
        min: 0,
        max: 2,
        defaultNumber: 1
      }
    ].map(preferenceListItem);

    const touchscreen = [
      { key: "enableOnScreenJoystickLeft", prefType: PREFERENCE_LIST_ITEM_TYPE.CHECK_BOX, defaultBool: false },
      { key: "enableOnScreenJoystickRight", prefType: PREFERENCE_LIST_ITEM_TYPE.CHECK_BOX, defaultBool: false }
    ].map(preferenceListItem);

    const advanced = [
      { key: "maxResolution", prefType: PREFERENCE_LIST_ITEM_TYPE.MAX_RESOLUTION },
      {
        key: "materialQualitySetting",
        prefType: PREFERENCE_LIST_ITEM_TYPE.SELECT,
        options: [{ value: "low", text: "Low" }, { value: "high", text: "High" }],
        defaultString: isMobile ? "low" : "high"
      },
      { key: "disableAutoPixelRatio", prefType: PREFERENCE_LIST_ITEM_TYPE.CHECK_BOX, defaultBool: false },
      { key: "allowMultipleHubsInstances", prefType: PREFERENCE_LIST_ITEM_TYPE.CHECK_BOX, defaultBool: false },
      { key: "disableIdleDetection", prefType: PREFERENCE_LIST_ITEM_TYPE.CHECK_BOX, defaultBool: false },
<<<<<<< HEAD
      { key: "preferMobileObjectInfoPanel", prefType: PREFERENCE_LIST_ITEM_TYPE.CHECK_BOX, defaultBool: false }
=======
      { key: "disableEchoCancellation", prefType: PREFERENCE_LIST_ITEM_TYPE.CHECK_BOX, defaultBool: false },
      { key: "disableNoiseSuppression", prefType: PREFERENCE_LIST_ITEM_TYPE.CHECK_BOX, defaultBool: false },
      { key: "disableAutoGainControl", prefType: PREFERENCE_LIST_ITEM_TYPE.CHECK_BOX, defaultBool: false }
>>>>>>> b87aac81
    ].map(preferenceListItem);

    return (
      <IntlProvider locale={lang} messages={messages}>
        <div className={classNames(styles.preferencesPanel)}>
          <div className={classNames(styles.panelMargin)}>
            <button autoFocus className={classNames(styles.closeButton)} onClick={e => this.props.onClose(e)}>
              <i>
                <FontAwesomeIcon icon={faTimes} />
              </i>
            </button>

            <div className={classNames(styles.contentContainer)}>
              <div className={classNames(styles.sectionBar)}>
                <div className={classNames(styles.sectionTitle)}>
                  <span>General</span>
                </div>
              </div>
              <div className={classNames(styles.scrollingContent)}>{general}</div>
              <div className={classNames(styles.sectionBar)}>
                <div className={classNames(styles.sectionTitle)}>
                  <span>Touchscreen</span>
                </div>
              </div>
              <div className={classNames(styles.scrollingContent)}>{touchscreen}</div>
              <div className={classNames(styles.sectionBar)}>
                <div className={classNames(styles.sectionTitle)}>
                  <span>Advanced</span>
                </div>
              </div>
              <div className={classNames(styles.scrollingContent)}>{advanced}</div>
            </div>
          </div>
        </div>
      </IntlProvider>
    );
  }
}<|MERGE_RESOLUTION|>--- conflicted
+++ resolved
@@ -101,13 +101,10 @@
       { key: "disableAutoPixelRatio", prefType: PREFERENCE_LIST_ITEM_TYPE.CHECK_BOX, defaultBool: false },
       { key: "allowMultipleHubsInstances", prefType: PREFERENCE_LIST_ITEM_TYPE.CHECK_BOX, defaultBool: false },
       { key: "disableIdleDetection", prefType: PREFERENCE_LIST_ITEM_TYPE.CHECK_BOX, defaultBool: false },
-<<<<<<< HEAD
-      { key: "preferMobileObjectInfoPanel", prefType: PREFERENCE_LIST_ITEM_TYPE.CHECK_BOX, defaultBool: false }
-=======
+      { key: "preferMobileObjectInfoPanel", prefType: PREFERENCE_LIST_ITEM_TYPE.CHECK_BOX, defaultBool: false },
       { key: "disableEchoCancellation", prefType: PREFERENCE_LIST_ITEM_TYPE.CHECK_BOX, defaultBool: false },
       { key: "disableNoiseSuppression", prefType: PREFERENCE_LIST_ITEM_TYPE.CHECK_BOX, defaultBool: false },
       { key: "disableAutoGainControl", prefType: PREFERENCE_LIST_ITEM_TYPE.CHECK_BOX, defaultBool: false }
->>>>>>> b87aac81
     ].map(preferenceListItem);
 
     return (
