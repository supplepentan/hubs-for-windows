import React from "react";
import PropTypes from "prop-types";
import { LoadingScreenLayout } from "../layout/LoadingScreenLayout";
import { Spinner } from "../misc/Spinner";
import { useRandomMessageTransition } from "./useRandomMessageTransition";
import { Column } from "../layout/Column";

export function LoadingScreen({ logoSrc, message, infoMessages }) {
  const infoMessage = useRandomMessageTransition(infoMessages);

  return (
<<<<<<< HEAD
    <div className={styles.loadingScreen}>
      <Column center gap="lg" className={styles.center}>
        <img className={styles.logo} src={logoSrc} />
        <Spinner />
        <p>{message}</p>
      </Column>
      <Column center className={styles.bottom}>
        <h3>{infoMessage.heading}</h3>
        <p>{infoMessage.message}</p>
      </Column>
    </div>
=======
    <LoadingScreenLayout
      logoSrc={logoSrc}
      center={
        <>
          <Spinner />
          <p>{message}</p>
        </>
      }
      bottom={
        <>
          <h3>{infoMessage.heading}</h3>
          <p>{infoMessage.message}</p>
        </>
      }
    />
>>>>>>> bc44377c
  );
}

LoadingScreen.propTypes = {
  logoSrc: PropTypes.string,
  message: PropTypes.node,
  infoMessages: PropTypes.arrayOf(
    PropTypes.shape({
      heading: PropTypes.node.isRequired,
      message: PropTypes.node.isRequired
    })
  )
};

LoadingScreen.defaultProps = {
  infoMessages: []
};<|MERGE_RESOLUTION|>--- conflicted
+++ resolved
@@ -3,25 +3,11 @@
 import { LoadingScreenLayout } from "../layout/LoadingScreenLayout";
 import { Spinner } from "../misc/Spinner";
 import { useRandomMessageTransition } from "./useRandomMessageTransition";
-import { Column } from "../layout/Column";
 
 export function LoadingScreen({ logoSrc, message, infoMessages }) {
   const infoMessage = useRandomMessageTransition(infoMessages);
 
   return (
-<<<<<<< HEAD
-    <div className={styles.loadingScreen}>
-      <Column center gap="lg" className={styles.center}>
-        <img className={styles.logo} src={logoSrc} />
-        <Spinner />
-        <p>{message}</p>
-      </Column>
-      <Column center className={styles.bottom}>
-        <h3>{infoMessage.heading}</h3>
-        <p>{infoMessage.message}</p>
-      </Column>
-    </div>
-=======
     <LoadingScreenLayout
       logoSrc={logoSrc}
       center={
@@ -37,7 +23,6 @@
         </>
       }
     />
->>>>>>> bc44377c
   );
 }
 
