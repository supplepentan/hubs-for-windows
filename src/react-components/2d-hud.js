--- conflicted
+++ resolved
@@ -51,8 +51,6 @@
     activeTip: PropTypes.string,
     history: PropTypes.object,
     onToggleMute: PropTypes.func,
-
-    onEmojiChange: PropTypes.func,
     onToggleFreeze: PropTypes.func,
     onSpawnPen: PropTypes.func,
     onSpawnCamera: PropTypes.func,
@@ -284,11 +282,7 @@
                 [styles.active]: this.props.hasActiveCamera,
                 [styles.disabled]: this.state.cameraDisabled
               })}
-<<<<<<< HEAD
-              //title={`Camera${this.state.cameraDisabled ? " Disabled" : ""}`}
-=======
               title={`Camera${this.state.cameraDisabled ? " Disabled" : ""}`}
->>>>>>> 06de1700
               onClick={this.state.cameraDisabled ? noop : this.props.onSpawnCamera}
             />
           </div>
