--- conflicted
+++ resolved
@@ -7,11 +7,7 @@
 import uiStyles from "../assets/stylesheets/ui-root.scss";
 import { WithHoverSound } from "./wrap-with-audio";
 import { FormattedMessage } from "react-intl";
-<<<<<<< HEAD
-import { Link } from "react-router-dom";
-=======
 import StateLink from "./state-link";
->>>>>>> e7676087
 
 const browser = detect();
 
@@ -167,11 +163,7 @@
   }
 }
 
-<<<<<<< HEAD
-const BottomHUD = ({ showPhotoPicker, onMediaPicked }) => (
-=======
 const BottomHUD = ({ showPhotoPicker, onMediaPicked, history }) => (
->>>>>>> e7676087
   <div className={cx(styles.container, styles.column, styles.bottom, styles.unselectable)}>
     {showPhotoPicker ? (
       <div className={cx(uiStyles.uiInteractive, styles.panel, styles.up)}>
@@ -196,17 +188,11 @@
     )}
     <div>
       <WithHoverSound>
-<<<<<<< HEAD
-        <Link
-          className={cx(uiStyles.uiInteractive, styles.iconButton, styles.large, styles.createObject)}
-          to="/create"
-=======
         <StateLink
           className={cx(uiStyles.uiInteractive, styles.iconButton, styles.large, styles.createObject)}
           stateKey="modal"
           stateValue="create"
           history={history}
->>>>>>> e7676087
           title={"Create Object"}
         />
       </WithHoverSound>
