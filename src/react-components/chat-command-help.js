import React, { Component } from "react";
import PropTypes from "prop-types";
import styles from "../assets/stylesheets/chat-command-help.scss";
import { FormattedMessage } from "react-intl";

export default class ChatCommandHelp extends Component {
  static propTypes = {
    matchingPrefix: PropTypes.string
  };

  render() {
<<<<<<< HEAD
    const commands = ["help", "leave", "fly", "grow", "shrink", "duck", "debug"];
=======
    const commands = ["help", "leave", "fly", "grow", "shrink", "duck", "scene <scene url>", "rename <new name>"];
>>>>>>> 00f1e2c9

    return (
      <div className={styles.commandHelp}>
        {commands.map(
          c =>
            (this.props.matchingPrefix === "" ||
              c.split(" ")[0].startsWith(this.props.matchingPrefix.split(" ")[0])) && (
              <div className={styles.entry} key={c}>
                <div className={styles.command}>/{c}</div>
                <div>
                  <FormattedMessage id={`commands.${c.split(" ")[0]}`} />
                </div>
              </div>
            )
        )}
      </div>
    );
  }
}<|MERGE_RESOLUTION|>--- conflicted
+++ resolved
@@ -9,11 +9,17 @@
   };
 
   render() {
-<<<<<<< HEAD
-    const commands = ["help", "leave", "fly", "grow", "shrink", "duck", "debug"];
-=======
-    const commands = ["help", "leave", "fly", "grow", "shrink", "duck", "scene <scene url>", "rename <new name>"];
->>>>>>> 00f1e2c9
+    const commands = [
+      "help",
+      "leave",
+      "fly",
+      "grow",
+      "shrink",
+      "duck",
+      "debug",
+      "scene <scene url>",
+      "rename <new name>"
+    ];
 
     return (
       <div className={styles.commandHelp}>
