--- conflicted
+++ resolved
@@ -32,16 +32,8 @@
 import PresenceLog from "./presence-log.js";
 import PreloadOverlay from "./preload-overlay.js";
 import { showFullScreenIfAvailable, showFullScreenIfWasFullScreen } from "../utils/fullscreen";
-<<<<<<< HEAD
-import { exit2DInterstitialAndEnterVR, isIn2DInterstitial } from "../utils/vr-interstitial";
+import { handleExitTo2DInterstitial, exit2DInterstitialAndEnterVR, isIn2DInterstitial } from "../utils/vr-interstitial";
 import maskEmail from "../utils/mask-email";
-import { resetTips } from "../systems/tips";
-
-import { faTimes } from "@fortawesome/free-solid-svg-icons/faTimes";
-import { FontAwesomeIcon } from "@fortawesome/react-fontawesome";
-=======
-import { handleExitTo2DInterstitial, exit2DInterstitialAndEnterVR, isIn2DInterstitial } from "../utils/vr-interstitial";
->>>>>>> bad1e6ef
 
 import qsTruthy from "../utils/qs_truthy";
 import { LoadingScreenContainer } from "./room/LoadingScreenContainer";
@@ -423,14 +415,8 @@
         this.showNonHistoriedDialog(RoomSignInModalContainer, {
           step: SignInStep.complete,
           message: getMessages()[signInCompleteMessageId],
-<<<<<<< HEAD
-          continueText: getMessages()[signInContinueTextId],
           onClose: onContinueAfterSignIn || this.closeDialog,
           onContinue: onContinueAfterSignIn || this.closeDialog
-=======
-          onClose: onContinueAfterSignIn,
-          onContinue: onContinueAfterSignIn
->>>>>>> bad1e6ef
         });
       },
       onClose: onContinueAfterSignIn
