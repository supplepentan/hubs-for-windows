import React, { Component } from "react";
import PropTypes from "prop-types";
import classNames from "classnames";
import copy from "copy-to-clipboard";
import { VR_DEVICE_AVAILABILITY } from "../utils/vr-caps-detect";
import { IntlProvider, FormattedMessage, addLocaleData } from "react-intl";
import en from "react-intl/locale-data/en";
import MovingAverage from "moving-average";
import screenfull from "screenfull";
import styles from "../assets/stylesheets/ui-root.scss";
import entryStyles from "../assets/stylesheets/entry.scss";
import { AudioContext, WithHoverSound } from "./wrap-with-audio";

import { lang, messages } from "../utils/i18n";
import AutoExitWarning from "./auto-exit-warning";
import {
  TwoDEntryButton,
  DeviceEntryButton,
  GenericEntryButton,
  DaydreamEntryButton,
  SafariEntryButton
} from "./entry-buttons.js";
import ProfileEntryPanel from "./profile-entry-panel";
import HelpDialog from "./help-dialog.js";
import SafariDialog from "./safari-dialog.js";
import WebVRRecommendDialog from "./webvr-recommend-dialog.js";
import InviteTeamDialog from "./invite-team-dialog.js";
import InviteDialog from "./invite-dialog.js";
import LinkDialog from "./link-dialog.js";
import CreateObjectDialog from "./create-object-dialog.js";
import PresenceLog from "./presence-log.js";
import PresenceList from "./presence-list.js";
import TwoDHUD from "./2d-hud";
import { faUsers } from "@fortawesome/free-solid-svg-icons/faUsers";

import { FontAwesomeIcon } from "@fortawesome/react-fontawesome";
import { faQuestion } from "@fortawesome/free-solid-svg-icons/faQuestion";
import { faChevronDown } from "@fortawesome/free-solid-svg-icons/faChevronDown";
import { faChevronUp } from "@fortawesome/free-solid-svg-icons/faChevronUp";

addLocaleData([...en]);

const ENTRY_STEPS = {
  start: "start",
  device: "device",
  mic_grant: "mic_grant",
  mic_granted: "mic_granted",
  audio_setup: "audio_setup",
  finished: "finished"
};

// This is a list of regexes that match the microphone labels of HMDs.
//
// If entering VR mode, and if any of these regexes match an audio device,
// the user will be prevented from entering VR until one of those devices is
// selected as the microphone.
//
// Note that this doesn't have to be exhaustive: if no devices match any regex
// then we rely upon the user to select the proper mic.
const HMD_MIC_REGEXES = [/\Wvive\W/i, /\Wrift\W/i];

async function grantedMicLabels() {
  const mediaDevices = await navigator.mediaDevices.enumerateDevices();
  return mediaDevices.filter(d => d.label && d.kind === "audioinput").map(d => d.label);
}

const AUTO_EXIT_TIMER_SECONDS = 10;

class UIRoot extends Component {
  static propTypes = {
    enterScene: PropTypes.func,
    exitScene: PropTypes.func,
    onSendMessage: PropTypes.func,
    concurrentLoadDetector: PropTypes.object,
    disableAutoExitOnConcurrentLoad: PropTypes.bool,
    forcedVREntryType: PropTypes.string,
    enableScreenSharing: PropTypes.bool,
    isBotMode: PropTypes.bool,
    store: PropTypes.object,
    scene: PropTypes.object,
    hubChannel: PropTypes.object,
    linkChannel: PropTypes.object,
    hubEntryCode: PropTypes.number,
    availableVREntryTypes: PropTypes.object,
    environmentSceneLoaded: PropTypes.bool,
    roomUnavailableReason: PropTypes.string,
    platformUnsupportedReason: PropTypes.string,
    hubId: PropTypes.string,
    hubName: PropTypes.string,
    isSupportAvailable: PropTypes.bool,
    presenceLogEntries: PropTypes.array,
    presences: PropTypes.object,
    sessionId: PropTypes.string
  };

  state = {
    entryStep: ENTRY_STEPS.start,
    enterInVR: false,
    dialog: null,
    showInviteDialog: false,
    showLinkDialog: false,
    showPresenceList: false,
    linkCode: null,
    linkCodeCancel: null,
    miniInviteActivated: false,

    shareScreen: false,
    requestedScreen: false,
    mediaStream: null,
    videoTrack: null,
    audioTrack: null,
    entryPanelCollapsed: false,

    toneInterval: null,
    tonePlaying: false,

    micLevel: 0,
    micDevices: [],
    micUpdateInterval: null,

    profileNamePending: "Hello",

    autoExitTimerStartedAt: null,
    autoExitTimerInterval: null,
    secondsRemainingBeforeAutoExit: Infinity,

    muted: false,
    frozen: false,
    spacebubble: true,

    exited: false,

    showProfileEntry: false,
    pendingMessage: ""
  };

  componentDidMount() {
    this.props.concurrentLoadDetector.addEventListener("concurrentload", this.onConcurrentLoad);
    this.micLevelMovingAverage = MovingAverage(100);
    this.props.scene.addEventListener("loaded", this.onSceneLoaded);
    this.props.scene.addEventListener("stateadded", this.onAframeStateChanged);
    this.props.scene.addEventListener("stateremoved", this.onAframeStateChanged);
    this.props.scene.addEventListener("exit", this.exit);
    const scene = this.props.scene;
    this.setState({
      audioContext: {
        playSound: sound => {
          scene.emit(sound);
        },
        onMouseLeave: () => {
          //          scene.emit("play_sound-hud_mouse_leave");
        }
      }
    });
  }

  componentWillUnmount() {
    this.props.scene.removeEventListener("loaded", this.onSceneLoaded);
    this.props.scene.removeEventListener("exit", this.exit);
  }

  onSceneLoaded = () => {
    this.setState({ sceneLoaded: true });
  };

  // TODO: we need to come up with a cleaner way to handle the shared state between aframe and react than emmitting events and setting state on the scene
  onAframeStateChanged = e => {
    if (!(e.detail === "muted" || e.detail === "frozen" || e.detail === "spacebubble")) return;
    this.setState({
      [e.detail]: this.props.scene.is(e.detail)
    });
  };

  toggleMute = () => {
    this.props.scene.emit("action_mute");
  };

  toggleFreeze = () => {
    this.props.scene.emit("action_freeze");
  };

  toggleSpaceBubble = () => {
    this.props.scene.emit("action_space_bubble");
  };

  spawnPen = () => {
    this.props.scene.emit("spawn_pen");
  };

  handleStartEntry = () => {
    const promptForNameAndAvatarBeforeEntry = !this.props.store.state.activity.hasChangedName;

    if (promptForNameAndAvatarBeforeEntry) {
      this.setState({ showProfileEntry: true });
    }

    if (!this.props.forcedVREntryType) {
      this.goToEntryStep(ENTRY_STEPS.device);
    } else if (this.props.forcedVREntryType.startsWith("daydream")) {
      this.enterDaydream();
    } else if (this.props.forcedVREntryType.startsWith("vr")) {
      this.enterVR();
    } else if (this.props.forcedVREntryType.startsWith("2d")) {
      this.enter2D();
    }
  };

  goToEntryStep = entryStep => {
    this.setState({ entryStep: entryStep, showInviteDialog: false });
  };

  playTestTone = () => {
    const toneClip = document.querySelector("#test-tone");
    toneClip.currentTime = 0;
    toneClip.play();
    clearTimeout(this.testToneTimeout);
    this.setState({ tonePlaying: true });
    const toneLength = 1393;
    this.testToneTimeout = setTimeout(() => {
      this.setState({ tonePlaying: false });
    }, toneLength);
  };

  stopTestTone = () => {
    const toneClip = document.querySelector("#test-tone");
    toneClip.pause();
    toneClip.currentTime = 0;
    this.setState({ tonePlaying: false });
  };

  onConcurrentLoad = () => {
    if (this.props.disableAutoExitOnConcurrentLoad) return;

    const autoExitTimerInterval = setInterval(() => {
      let secondsRemainingBeforeAutoExit = Infinity;

      if (this.state.autoExitTimerStartedAt) {
        const secondsSinceStart = (new Date() - this.state.autoExitTimerStartedAt) / 1000;
        secondsRemainingBeforeAutoExit = Math.max(0, Math.floor(AUTO_EXIT_TIMER_SECONDS - secondsSinceStart));
      }

      this.setState({ secondsRemainingBeforeAutoExit });
      this.checkForAutoExit();
    }, 500);

    this.setState({ autoExitTimerStartedAt: new Date(), autoExitTimerInterval });
  };

  checkForAutoExit = () => {
    if (this.state.secondsRemainingBeforeAutoExit !== 0) return;
    this.endAutoExitTimer();
    this.exit();
  };

  exit = () => {
    this.props.exitScene();
    this.setState({ exited: true });
  };

  isWaitingForAutoExit = () => {
    return this.state.secondsRemainingBeforeAutoExit <= AUTO_EXIT_TIMER_SECONDS;
  };

  endAutoExitTimer = () => {
    clearInterval(this.state.autoExitTimerInterval);
    this.setState({
      autoExitTimerStartedAt: null,
      autoExitTimerInterval: null,
      secondsRemainingBeforeAutoExit: Infinity
    });
  };

  hasGrantedMicPermissions = async () => {
    if (this.state.requestedScreen) {
      // There is no way to tell if you've granted mic permissions in a previous session if we've
      // already prompted for screen sharing permissions, so we have to assume that we've never granted permissions.
      // Fortunately, if you *have* granted permissions permanently, there won't be a second browser prompt, but we
      // can't determine that before hand.
      // See https://bugzilla.mozilla.org/show_bug.cgi?id=1449783 for a potential solution in the future.
      return false;
    } else {
      // If we haven't requested the screen in this session, check if we've granted permissions in a previous session.
      return (await grantedMicLabels()).length > 0;
    }
  };

  performDirectEntryFlow = async enterInVR => {
    this.setState({ enterInVR });

    const hasGrantedMic = await this.hasGrantedMicPermissions();

    if (hasGrantedMic) {
      await this.setMediaStreamToDefault();
      this.beginOrSkipAudioSetup();
    } else {
      this.goToEntryStep(ENTRY_STEPS.mic_grant);
    }
  };

  enter2D = async () => {
    await this.performDirectEntryFlow(false);
  };

  enterVR = async () => {
    if (this.props.availableVREntryTypes.generic !== VR_DEVICE_AVAILABILITY.maybe) {
      await this.performDirectEntryFlow(true);
    } else {
      this.showWebVRRecommendDialog();
    }
  };

  enterDaydream = async () => {
    await this.performDirectEntryFlow(true);
  };

  micDeviceChanged = async ev => {
    const constraints = { audio: { deviceId: { exact: [ev.target.value] } } };
    await this.fetchAudioTrack(constraints);
    await this.setupNewMediaStream();
  };

  setMediaStreamToDefault = async () => {
    let hasAudio = false;
    const { lastUsedMicDeviceId } = this.props.store.state.settings;

    // Try to fetch last used mic, if there was one.
    if (lastUsedMicDeviceId) {
      hasAudio = await this.fetchAudioTrack({ audio: { deviceId: { ideal: lastUsedMicDeviceId } } });
    } else {
      hasAudio = await this.fetchAudioTrack({ audio: true });
    }

    await this.setupNewMediaStream();

    return { hasAudio };
  };

  setStateAndRequestScreen = async e => {
    const checked = e.target.checked;
    await this.setState({ requestedScreen: true, shareScreen: checked });
    if (checked) {
      this.fetchVideoTrack({
        video: {
          mediaSource: "screen",
          // Work around BMO 1449832 by calculating the width. This will break for multi monitors if you share anything
          // other than your current monitor that has a different aspect ratio.
          width: 720 * (screen.width / screen.height),
          height: 720,
          frameRate: 30
        }
      });
    } else {
      this.setState({ videoTrack: null });
    }
  };

  fetchVideoTrack = async constraints => {
    const mediaStream = await navigator.mediaDevices.getUserMedia(constraints);
    this.setState({ videoTrack: mediaStream.getVideoTracks()[0] });
  };

  fetchAudioTrack = async constraints => {
    if (this.state.audioTrack) {
      this.state.audioTrack.stop();
    }

    try {
      const mediaStream = await navigator.mediaDevices.getUserMedia(constraints);
      this.setState({ audioTrack: mediaStream.getAudioTracks()[0] });
      return true;
    } catch (e) {
      // Error fetching audio track, most likely a permission denial.
      this.setState({ audioTrack: null });
      return false;
    }
  };

  setupNewMediaStream = async () => {
    const mediaStream = new MediaStream();

    await this.fetchMicDevices();

    if (this.state.videoTrack) {
      mediaStream.addTrack(this.state.videoTrack);
    }

    // we should definitely have an audioTrack at this point unless they denied mic access
    if (this.state.audioTrack) {
      mediaStream.addTrack(this.state.audioTrack);

      const AudioContext = window.AudioContext || window.webkitAudioContext;
      const micLevelAudioContext = new AudioContext();
      const micSource = micLevelAudioContext.createMediaStreamSource(mediaStream);
      const analyser = micLevelAudioContext.createAnalyser();
      analyser.fftSize = 32;
      const levels = new Uint8Array(analyser.frequencyBinCount);

      micSource.connect(analyser);

      const micUpdateInterval = setInterval(() => {
        analyser.getByteTimeDomainData(levels);
        let v = 0;
        for (let x = 0; x < levels.length; x++) {
          v = Math.max(levels[x] - 128, v);
        }
        const level = v / 128.0;
        // Multiplier to increase visual indicator.
        const multiplier = 6;
        // We use a moving average to smooth out the visual animation or else it would twitch too fast for
        // the css renderer to keep up.
        this.micLevelMovingAverage.push(Date.now(), level * multiplier);
        const average = this.micLevelMovingAverage.movingAverage();
        this.setState(state => {
          if (Math.abs(average - state.micLevel) > 0.0001) {
            return { micLevel: average };
          }
        });
      }, 50);

      const micDeviceId = this.micDeviceIdForMicLabel(this.micLabelForMediaStream(mediaStream));

      if (micDeviceId) {
        this.props.store.update({ settings: { lastUsedMicDeviceId: micDeviceId } });
      }

      this.setState({ micLevelAudioContext, micUpdateInterval });
    }

    this.setState({ mediaStream });
  };

  onMicGrantButton = async () => {
    if (this.state.entryStep == ENTRY_STEPS.mic_grant) {
      const { hasAudio } = await this.setMediaStreamToDefault();

      if (hasAudio) {
        this.goToEntryStep(ENTRY_STEPS.mic_granted);
      } else {
        this.beginOrSkipAudioSetup();
      }
    } else {
      this.beginOrSkipAudioSetup();
    }
  };

  onProfileFinished = () => {
    this.setState({ showProfileEntry: false });
    this.props.hubChannel.sendProfileUpdate();
  };

  beginOrSkipAudioSetup = () => {
    if (!this.props.forcedVREntryType || !this.props.forcedVREntryType.endsWith("_now")) {
      this.goToEntryStep(ENTRY_STEPS.audio_setup);
    } else {
      setTimeout(this.onAudioReadyButton, 3000); // Need to wait otherwise input doesn't work :/
    }
  };

  fetchMicDevices = () => {
    return new Promise(resolve => {
      navigator.mediaDevices.enumerateDevices().then(mediaDevices => {
        this.setState(
          {
            micDevices: mediaDevices
              .filter(d => d.kind === "audioinput")
              .map(d => ({ deviceId: d.deviceId, label: d.label }))
          },
          resolve
        );
      });
    });
  };

  shouldShowHmdMicWarning = () => {
    if (AFRAME.utils.device.isMobile()) return false;
    if (!this.state.enterInVR) return false;
    if (!this.hasHmdMicrophone()) return false;

    return !HMD_MIC_REGEXES.find(r => this.selectedMicLabel().match(r));
  };

  hasHmdMicrophone = () => {
    return !!this.state.micDevices.find(d => HMD_MIC_REGEXES.find(r => d.label.match(r)));
  };

  micLabelForMediaStream = mediaStream => {
    return (mediaStream && mediaStream.getAudioTracks().length > 0 && mediaStream.getAudioTracks()[0].label) || "";
  };

  selectedMicLabel = () => {
    return this.micLabelForMediaStream(this.state.mediaStream);
  };

  micDeviceIdForMicLabel = label => {
    return this.state.micDevices.filter(d => d.label === label).map(d => d.deviceId)[0];
  };

  selectedMicDeviceId = () => {
    return this.micDeviceIdForMicLabel(this.selectedMicLabel());
  };

  onAudioReadyButton = () => {
    if (AFRAME.utils.device.isMobile() && !this.state.enterInVR && screenfull.enabled) {
      screenfull.request();
    }

    this.props.enterScene(this.state.mediaStream, this.state.enterInVR, this.props.hubId);

    const mediaStream = this.state.mediaStream;

    if (mediaStream) {
      if (mediaStream.getAudioTracks().length > 0) {
        console.log(`Using microphone: ${mediaStream.getAudioTracks()[0].label}`);
      }

      if (mediaStream.getVideoTracks().length > 0) {
        console.log("Screen sharing enabled.");
      }
    }

    this.stopTestTone();
    clearTimeout(this.testToneTimeout);

    if (this.state.micLevelAudioContext) {
      this.state.micLevelAudioContext.close();
      clearInterval(this.state.micUpdateInterval);
    }

    this.goToEntryStep(ENTRY_STEPS.finished);
  };

  attemptLink = async () => {
    this.setState({ showLinkDialog: true });
    const { code, cancel, onFinished } = await this.props.linkChannel.generateCode();
    this.setState({ linkCode: code, linkCodeCancel: cancel });
    onFinished.then(() => this.setState({ showLinkDialog: false, linkCode: null, linkCodeCancel: null }));
  };

  showInviteDialog = () => {
    this.setState({ showInviteDialog: true });
  };

  toggleInviteDialog = async () => {
    this.setState({ showInviteDialog: !this.state.showInviteDialog });
  };

  createObject = media => {
    this.props.scene.emit("add_media", media);
  };

  closeDialog = () => {
    this.setState({ dialog: null });
  };

  showHelpDialog() {
    this.setState({
      dialog: <HelpDialog onClose={this.closeDialog} />
    });
  }

  showSafariDialog() {
    this.setState({
      dialog: <SafariDialog onClose={this.closeDialog} />
    });
  }

  showInviteTeamDialog() {
    this.setState({
      dialog: <InviteTeamDialog hubChannel={this.props.hubChannel} onClose={this.closeDialog} />
    });
  }

  showCreateObjectDialog() {
    this.setState({
      dialog: <CreateObjectDialog onCreate={this.createObject} onClose={this.closeDialog} />
    });
  }

  showWebVRRecommendDialog() {
    this.setState({
      dialog: <WebVRRecommendDialog onClose={this.closeDialog} />
    });
  }

  onMiniInviteClicked = () => {
    const link = "https://hub.link/" + this.props.hubId;

    this.setState({ miniInviteActivated: true });
    setTimeout(() => {
      this.setState({ miniInviteActivated: false });
    }, 5000);

    if (navigator.share) {
      navigator.share({ title: document.title, url: link });
    } else {
      copy(link);
    }
  };

  sendMessage = e => {
    e.preventDefault();
    this.props.onSendMessage(this.state.pendingMessage);
    this.setState({ pendingMessage: "" });
  };

  occupantCount = () => {
    return this.props.presences ? Object.entries(this.props.presences).length : 0;
  };

  renderExitedPane = () => {
    let subtitle = null;
    if (this.props.roomUnavailableReason === "closed") {
      // TODO i18n, due to links and markup
      subtitle = (
        <div>
          Sorry, this room is no longer available.
          <p />A room may be closed if we receive reports that it violates our{" "}
          <WithHoverSound>
            <a target="_blank" rel="noreferrer noopener" href="https://github.com/mozilla/hubs/blob/master/TERMS.md">
              Terms of Use
            </a>
          </WithHoverSound>
          .<br />
          If you have questions, contact us at{" "}
          <WithHoverSound>
            <a href="mailto:hubs@mozilla.com">hubs@mozilla.com</a>
          </WithHoverSound>
          .<p />
          If you&apos;d like to run your own server, hubs&apos;s source code is available on{" "}
          <WithHoverSound>
            <a href="https://github.com/mozilla/hubs">GitHub</a>
          </WithHoverSound>
          .
        </div>
      );
    } else if (this.props.platformUnsupportedReason === "no_data_channels") {
      // TODO i18n, due to links and markup
      subtitle = (
        <div>
          Your browser does not support{" "}
          <WithHoverSound>
            <a
              href="https://developer.mozilla.org/en-US/docs/Web/API/RTCPeerConnection/createDataChannel#Browser_compatibility"
              rel="noreferrer noopener"
            >
              WebRTC Data Channels
            </a>
          </WithHoverSound>
          , which is required to use Hubs.
          <br />
          If you&quot;d like to use Hubs with Oculus or SteamVR, you can{" "}
          <WithHoverSound>
            <a href="https://www.mozilla.org/firefox" rel="noreferrer noopener">
              Download Firefox
            </a>
          </WithHoverSound>
          .
        </div>
      );
    } else {
      const reason = this.props.roomUnavailableReason || this.props.platformUnsupportedReason;
      const exitSubtitleId = `exit.subtitle.${this.state.exited ? "exited" : reason}`;
      subtitle = (
        <div>
          <FormattedMessage id={exitSubtitleId} />
          <p />
          {this.props.roomUnavailableReason && (
            <div>
              You can also{" "}
              <WithHoverSound>
                <a href="/">create a new room</a>.
              </WithHoverSound>
            </div>
          )}
        </div>
      );
    }

    return (
      <IntlProvider locale={lang} messages={messages}>
        <div className="exited-panel">
          <img className="exited-panel__logo" src="../assets/images/logo.svg" />
          <div className="exited-panel__subtitle">{subtitle}</div>
        </div>
      </IntlProvider>
    );
  };

  renderBotMode = () => {
    return (
      <div className="loading-panel">
        <img className="loading-panel__logo" src="../assets/images/logo.svg" />
        <input type="file" id="bot-audio-input" accept="audio/*" />
        <input type="file" id="bot-data-input" accept="application/json" />
      </div>
    );
  };

  renderLoader = () => {
    return (
      <IntlProvider locale={lang} messages={messages}>
        <div className="loading-panel">
          <div className="loader-wrap">
            <div className="loader">
              <div className="loader-center" />
            </div>
          </div>

          <img className="loading-panel__logo" src="../assets/images/hub-preview-light-no-shadow.png" />
        </div>
      </IntlProvider>
    );
  };

  renderEntryStartPanel = () => {
    return (
      <div className={entryStyles.entryPanel}>
        <div className={entryStyles.name}>{this.props.hubName}</div>

        <div className={entryStyles.center}>
<<<<<<< HEAD
          <WithHoverSound>
            <div onClick={() => this.setState({ showProfileEntry: true })} className={entryStyles.profileName}>
              <img src="../assets/images/account.svg" className={entryStyles.profileIcon} />
              <div title={this.props.store.state.profile.displayName}>{this.props.store.state.profile.displayName}</div>
            </div>
          </WithHoverSound>
=======
          <div onClick={() => this.setState({ showProfileEntry: true })} className={entryStyles.profileName}>
            <img src="../assets/images/account.svg" className={entryStyles.profileIcon} />
            <div title={this.props.store.state.profile.displayName}>{this.props.store.state.profile.displayName}</div>
          </div>

          <form onSubmit={this.sendMessage}>
            <div className={styles.messageEntry}>
              <input
                className={styles.messageEntryInput}
                value={this.state.pendingMessage}
                onFocus={e => e.target.select()}
                onChange={e => this.setState({ pendingMessage: e.target.value })}
                placeholder="Send a message..."
              />
              <input className={styles.messageEntrySubmit} type="submit" value="send" />
            </div>
          </form>
>>>>>>> cd4424b9
        </div>

        <div className={entryStyles.buttonContainer}>
          <WithHoverSound>
            <button
              className={classNames([entryStyles.actionButton, entryStyles.wideButton])}
              onClick={() => this.handleStartEntry()}
            >
              <FormattedMessage id="entry.enter-room" />
            </button>
          </WithHoverSound>
        </div>
      </div>
    );
  };

  renderDevicePanel = () => {
    // Only screen sharing in desktop firefox since other browsers/platforms will ignore the "screen" media constraint and will attempt to share your webcam instead!
    const isFireFox = /firefox/i.test(navigator.userAgent);
    const isNonMobile = !AFRAME.utils.device.isMobile();

    const screenSharingCheckbox =
      this.props.enableScreenSharing && isNonMobile && isFireFox && this.renderScreensharing();

    return (
      <div className={entryStyles.entryPanel}>
        <div className={entryStyles.title}>
          <FormattedMessage id="entry.choose-device" />
        </div>

        <div className={entryStyles.buttonContainer}>
          {this.props.availableVREntryTypes.screen === VR_DEVICE_AVAILABILITY.yes && (
            <TwoDEntryButton onClick={this.enter2D} />
          )}
          {this.props.availableVREntryTypes.safari === VR_DEVICE_AVAILABILITY.maybe && (
            <SafariEntryButton onClick={this.showSafariDialog} />
          )}
          {this.props.availableVREntryTypes.generic !== VR_DEVICE_AVAILABILITY.no && (
            <GenericEntryButton onClick={this.enterVR} />
          )}
          {this.props.availableVREntryTypes.daydream === VR_DEVICE_AVAILABILITY.yes && (
            <DaydreamEntryButton onClick={this.enterDaydream} subtitle={null} />
          )}
          <DeviceEntryButton onClick={() => this.attemptLink()} isInHMD={this.props.availableVREntryTypes.isInHMD} />
          {this.props.availableVREntryTypes.cardboard !== VR_DEVICE_AVAILABILITY.no && (
            <WithHoverSound>
              <div className={entryStyles.secondary} onClick={this.enterVR}>
                <FormattedMessage id="entry.cardboard" />
              </div>
            </WithHoverSound>
          )}
          {screenSharingCheckbox}
        </div>
      </div>
    );
  };

  renderScreensharing = () => {
    return (
      <label className={entryStyles.screenSharing}>
        <input
          className={entryStyles.checkbox}
          type="checkbox"
          value={this.state.shareScreen}
          onChange={this.setStateAndRequestScreen}
        />
        <FormattedMessage id="entry.enable-screen-sharing" />
      </label>
    );
  };

  renderMicPanel = () => {
    return (
      <div className="mic-grant-panel">
        <div className="mic-grant-panel__grant-container">
          <div className="mic-grant-panel__title">
            <FormattedMessage
              id={this.state.entryStep == ENTRY_STEPS.mic_grant ? "audio.grant-title" : "audio.granted-title"}
            />
          </div>
          <div className="mic-grant-panel__subtitle">
            <FormattedMessage
              id={this.state.entryStep == ENTRY_STEPS.mic_grant ? "audio.grant-subtitle" : "audio.granted-subtitle"}
            />
          </div>
          <div className="mic-grant-panel__button-container">
            {this.state.entryStep == ENTRY_STEPS.mic_grant ? (
              <WithHoverSound>
                <button className="mic-grant-panel__button" onClick={this.onMicGrantButton}>
                  <img src="../assets/images/mic_denied.png" srcSet="../assets/images/mic_denied@2x.png 2x" />
                </button>
              </WithHoverSound>
            ) : (
              <WithHoverSound>
                <button className="mic-grant-panel__button" onClick={this.onMicGrantButton}>
                  <img src="../assets/images/mic_granted.png" srcSet="../assets/images/mic_granted@2x.png 2x" />
                </button>
              </WithHoverSound>
            )}
          </div>
          <div className="mic-grant-panel__next-container">
            <WithHoverSound>
              <button className={classNames("mic-grant-panel__next")} onClick={this.onMicGrantButton}>
                <FormattedMessage id="audio.granted-next" />
              </button>
            </WithHoverSound>
          </div>
        </div>
      </div>
    );
  };

  renderAudioSetupPanel = () => {
    const maxLevelHeight = 111;
    const micClip = {
      clip: `rect(${maxLevelHeight - Math.floor(this.state.micLevel * maxLevelHeight)}px, 111px, 111px, 0px)`
    };
    const speakerClip = { clip: `rect(${this.state.tonePlaying ? 0 : maxLevelHeight}px, 111px, 111px, 0px)` };
    const subtitleId = AFRAME.utils.device.isMobile() ? "audio.subtitle-mobile" : "audio.subtitle-desktop";
    return (
      <div className="audio-setup-panel">
        <div>
          <div className="audio-setup-panel__title">
            <FormattedMessage id="audio.title" />
          </div>
          <div className="audio-setup-panel__subtitle">
            {(AFRAME.utils.device.isMobile() || this.state.enterInVR) && <FormattedMessage id={subtitleId} />}
          </div>
          <div className="audio-setup-panel__levels">
            <div className="audio-setup-panel__levels__icon">
              <img
                src="../assets/images/level_background.png"
                srcSet="../assets/images/level_background@2x.png 2x"
                className="audio-setup-panel__levels__icon-part"
              />
              <img
                src="../assets/images/level_fill.png"
                srcSet="../assets/images/level_fill@2x.png 2x"
                className="audio-setup-panel__levels__icon-part"
                style={micClip}
              />
              {this.state.audioTrack ? (
                <img
                  src="../assets/images/mic_level.png"
                  srcSet="../assets/images/mic_level@2x.png 2x"
                  className="audio-setup-panel__levels__icon-part"
                />
              ) : (
                <img
                  src="../assets/images/mic_denied.png"
                  srcSet="../assets/images/mic_denied@2x.png 2x"
                  className="audio-setup-panel__levels__icon-part"
                />
              )}
            </div>
            <WithHoverSound>
              <div className="audio-setup-panel__levels__icon" onClick={this.playTestTone}>
                <img
                  src="../assets/images/level_background.png"
                  srcSet="../assets/images/level_background@2x.png 2x"
                  className="audio-setup-panel__levels__icon-part"
                />
                <img
                  src="../assets/images/level_fill.png"
                  srcSet="../assets/images/level_fill@2x.png 2x"
                  className="audio-setup-panel__levels__icon-part"
                  style={speakerClip}
                />
                <img
                  src="../assets/images/speaker_level.png"
                  srcSet="../assets/images/speaker_level@2x.png 2x"
                  className="audio-setup-panel__levels__icon-part"
                />
              </div>
            </WithHoverSound>
          </div>
          {this.state.audioTrack && (
            <div className="audio-setup-panel__device-chooser">
              <WithHoverSound>
                <select
                  className="audio-setup-panel__device-chooser__dropdown"
                  value={this.selectedMicDeviceId()}
                  onChange={this.micDeviceChanged}
                >
                  {this.state.micDevices.map(d => (
                    <option key={d.deviceId} value={d.deviceId}>
                      &nbsp;&nbsp;&nbsp;&nbsp;&nbsp;
                      {d.label}
                    </option>
                  ))}
                </select>
              </WithHoverSound>
              <img
                className="audio-setup-panel__device-chooser__mic-icon"
                src="../assets/images/mic_small.png"
                srcSet="../assets/images/mic_small@2x.png 2x"
              />
              <img
                className="audio-setup-panel__device-chooser__dropdown-arrow"
                src="../assets/images/dropdown_arrow.png"
                srcSet="../assets/images/dropdown_arrow@2x.png 2x"
              />
            </div>
          )}
          {this.shouldShowHmdMicWarning() && (
            <div className="audio-setup-panel__hmd-mic-warning">
              <img
                src="../assets/images/warning_icon.png"
                srcSet="../assets/images/warning_icon@2x.png 2x"
                className="audio-setup-panel__hmd-mic-warning__icon"
              />
              <span className="audio-setup-panel__hmd-mic-warning__label">
                <FormattedMessage id="audio.hmd-mic-warning" />
              </span>
            </div>
          )}
        </div>
        <div className="audio-setup-panel__enter-button-container">
          <WithHoverSound>
            <button className="audio-setup-panel__enter-button" onClick={this.onAudioReadyButton}>
              <FormattedMessage id="audio.enter-now" />
            </button>
          </WithHoverSound>
        </div>
      </div>
    );
  };

  render() {
    const isExited = this.state.exited || this.props.roomUnavailableReason || this.props.platformUnsupportedReason;
    const isLoading = !this.props.environmentSceneLoaded || !this.props.availableVREntryTypes || !this.props.hubId;

    if (isExited) return this.renderExitedPane();
    if (isLoading) return this.renderLoader();
    if (this.props.isBotMode) return this.renderBotMode();

    const startPanel = this.state.entryStep === ENTRY_STEPS.start && this.renderEntryStartPanel();
    const devicePanel = this.state.entryStep === ENTRY_STEPS.device && this.renderDevicePanel();

    const micPanel =
      (this.state.entryStep === ENTRY_STEPS.mic_grant || this.state.entryStep === ENTRY_STEPS.mic_granted) &&
      this.renderMicPanel();

    const audioSetupPanel = this.state.entryStep === ENTRY_STEPS.audio_setup && this.renderAudioSetupPanel();

    // Dialog is empty if coll
    let dialogContents = null;

    if (this.state.entryPanelCollapsed && !this.isWaitingForAutoExit()) {
      dialogContents = (
        <div className={entryStyles.entryDialog}>
          <div>&nbsp;</div>
          <WithHoverSound>
            <button onClick={() => this.setState({ entryPanelCollapsed: false })} className={entryStyles.expand}>
              <i>
                <FontAwesomeIcon icon={faChevronUp} />
              </i>
            </button>
          </WithHoverSound>
        </div>
      );
    } else {
      dialogContents = this.isWaitingForAutoExit() ? (
        <AutoExitWarning
          secondsRemaining={this.state.secondsRemainingBeforeAutoExit}
          onCancel={this.endAutoExitTimer}
        />
      ) : (
        <div className={entryStyles.entryDialog}>
          {!this.state.entryPanelCollapsed && (
            <WithHoverSound>
              <button onClick={() => this.setState({ entryPanelCollapsed: true })} className={entryStyles.collapse}>
                <i>
                  <FontAwesomeIcon icon={faChevronDown} />
                </i>
              </button>
            </WithHoverSound>
          )}
          {startPanel}
          {devicePanel}
          {micPanel}
          {audioSetupPanel}
        </div>
      );
    }

    const dialogBoxContentsClassNames = classNames({
      [styles.uiInteractive]: !this.state.dialog,
      [styles.uiDialogBoxContents]: true,
      [styles.backgrounded]: this.state.showProfileEntry
    });

    const entryFinished = this.state.entryStep === ENTRY_STEPS.finished;
    const showVREntryButton = entryFinished && this.props.availableVREntryTypes.isInHMD;

    return (
      <IntlProvider locale={lang} messages={messages}>
        <AudioContext.Provider value={this.state.audioContext}>
          <div className={styles.ui}>
            {this.state.dialog}

<<<<<<< HEAD
            {this.state.showProfileEntry && (
              <ProfileEntryPanel finished={this.onProfileFinished} store={this.props.store} />
            )}

            {(!entryFinished || this.isWaitingForAutoExit()) && (
              <div className={styles.uiDialog}>
                <div className={dialogBoxContentsClassNames}>{dialogContents}</div>
              </div>
            )}

            <div
              className={classNames({
                [styles.inviteContainer]: true,
                [styles.inviteContainerBelowHud]: entryFinished,
                [styles.inviteContainerInverted]: this.state.showInviteDialog
              })}
            >
              {!showVREntryButton && (
                <WithHoverSound>
                  <button
                    className={classNames({
                      [styles.hideSmallScreens]: this.props.occupantCount > 1 && entryFinished
                    })}
                    onClick={() => this.toggleInviteDialog()}
                  >
                    <FormattedMessage id="entry.invite-others-nag" />
                  </button>
                </WithHoverSound>
              )}
              {!showVREntryButton &&
                this.props.occupantCount > 1 &&
                entryFinished && (
                  <WithHoverSound>
                    <button onClick={this.onMiniInviteClicked} className={styles.inviteMiniButton}>
                      <span>
                        {this.state.miniInviteActivated
                          ? navigator.share
                            ? "sharing..."
                            : "copied!"
                          : "hub.link/" + this.props.hubEntryCode}
                      </span>
                    </button>
                  </WithHoverSound>
                )}
              {showVREntryButton && (
                <WithHoverSound>
                  <button onClick={() => this.props.scene.enterVR()}>
                    <FormattedMessage id="entry.return-to-vr" />
=======
          {this.state.showProfileEntry && (
            <ProfileEntryPanel finished={this.onProfileFinished} store={this.props.store} />
          )}

          {(!entryFinished || this.isWaitingForAutoExit()) && (
            <div className={styles.uiDialog}>
              <PresenceLog entries={this.props.presenceLogEntries || []} />
              <div className={dialogBoxContentsClassNames}>{dialogContents}</div>
            </div>
          )}

          {entryFinished && <PresenceLog inRoom={true} entries={this.props.presenceLogEntries || []} />}
          {entryFinished && (
            <form onSubmit={this.sendMessage}>
              <div className={styles.messageEntryInRoom}>
                <input
                  className={classNames([styles.messageEntryInput, styles.messageEntryInputInRoom])}
                  value={this.state.pendingMessage}
                  onFocus={e => e.target.select()}
                  onChange={e => {
                    e.stopPropagation();
                    this.setState({ pendingMessage: e.target.value });
                  }}
                  placeholder="Send a message..."
                />
                <input
                  className={classNames([styles.messageEntrySubmit, styles.messageEntrySubmitInRoom])}
                  type="submit"
                  value="send"
                />
              </div>
            </form>
          )}

          <div
            className={classNames({
              [styles.inviteContainer]: true,
              [styles.inviteContainerBelowHud]: entryFinished,
              [styles.inviteContainerInverted]: this.state.showInviteDialog
            })}
          >
            {!showVREntryButton && (
              <button
                className={classNames({ [styles.hideSmallScreens]: this.occupantCount() > 1 && entryFinished })}
                onClick={() => this.toggleInviteDialog()}
              >
                <FormattedMessage id="entry.invite-others-nag" />
              </button>
            )}
            {!showVREntryButton &&
              this.occupantCount() > 1 &&
              entryFinished && (
                <button onClick={this.onMiniInviteClicked} className={styles.inviteMiniButton}>
                  <span>
                    {this.state.miniInviteActivated
                      ? navigator.share
                        ? "sharing..."
                        : "copied!"
                      : "hub.link/" + this.props.hubId}
                  </span>
                </button>
              )}
            {showVREntryButton && (
              <button onClick={() => this.props.scene.enterVR()}>
                <FormattedMessage id="entry.return-to-vr" />
              </button>
            )}
            {this.state.showInviteDialog && (
              <InviteDialog
                allowShare={!this.props.availableVREntryTypes.isInHMD}
                entryCode={this.props.hubEntryCode}
                hubId={this.props.hubId}
                onClose={() => this.setState({ showInviteDialog: false })}
              />
            )}
          </div>

          {this.state.showLinkDialog && (
            <LinkDialog
              linkCode={this.state.linkCode}
              onClose={() => {
                this.state.linkCodeCancel();
                this.setState({ showLinkDialog: false, linkCode: null, linkCodeCancel: null });
              }}
            />
          )}

          <button onClick={() => this.showHelpDialog()} className={styles.helpIcon}>
            <i>
              <FontAwesomeIcon icon={faQuestion} />
            </i>
          </button>

          <div
            onClick={() => this.setState({ showPresenceList: !this.state.showPresenceList })}
            className={classNames({
              [styles.presenceInfo]: true,
              [styles.presenceInfoSelected]: this.state.showPresenceList
            })}
          >
            <FontAwesomeIcon icon={faUsers} />
            <span className={styles.occupantCount}>{this.occupantCount()}</span>
          </div>

          {this.state.showPresenceList && (
            <PresenceList presences={this.props.presences} sessionId={this.props.sessionId} />
          )}

          {this.state.entryStep === ENTRY_STEPS.finished ? (
            <div>
              <TwoDHUD.TopHUD
                muted={this.state.muted}
                frozen={this.state.frozen}
                spacebubble={this.state.spacebubble}
                onToggleMute={this.toggleMute}
                onToggleFreeze={this.toggleFreeze}
                onToggleSpaceBubble={this.toggleSpaceBubble}
                onSpawnPen={this.spawnPen}
                onSpawnCamera={() => this.props.scene.emit("action_spawn_camera")}
              />
              {this.props.isSupportAvailable && (
                <div className={styles.nagCornerButton}>
                  <button onClick={() => this.showInviteTeamDialog()}>
                    <FormattedMessage id="entry.invite-team-nag" />
>>>>>>> cd4424b9
                  </button>
                </WithHoverSound>
              )}
              {this.state.showInviteDialog && (
                <InviteDialog
                  allowShare={!this.props.availableVREntryTypes.isInHMD}
                  entryCode={this.props.hubEntryCode}
                  onClose={() => this.setState({ showInviteDialog: false })}
                />
              )}
            </div>

            {this.state.showLinkDialog && (
              <LinkDialog
                linkCode={this.state.linkCode}
                onClose={() => {
                  this.state.linkCodeCancel();
                  this.setState({ showLinkDialog: false, linkCode: null, linkCodeCancel: null });
                }}
              />
            )}

            <WithHoverSound>
              <button onClick={() => this.showHelpDialog()} className={styles.helpIcon}>
                <i>
                  <FontAwesomeIcon icon={faQuestion} />
                </i>
              </button>
            </WithHoverSound>

            <WithHoverSound>
              <div className={styles.presenceInfo}>
                <FontAwesomeIcon icon={faUsers} />
                <span className={styles.occupantCount}>{this.props.occupantCount || "-"}</span>
              </div>
            </WithHoverSound>

            {this.state.entryStep === ENTRY_STEPS.finished ? (
              <div>
                <TwoDHUD.TopHUD
                  muted={this.state.muted}
                  frozen={this.state.frozen}
                  spacebubble={this.state.spacebubble}
                  onToggleMute={this.toggleMute}
                  onToggleFreeze={this.toggleFreeze}
                  onToggleSpaceBubble={this.toggleSpaceBubble}
                  onSpawnPen={this.spawnPen}
                  onSpawnCamera={() => this.props.scene.emit("action_spawn_camera")}
                />
                {this.props.isSupportAvailable && (
                  <div className={styles.nagCornerButton}>
                    <WithHoverSound>
                      <button onClick={() => this.showInviteTeamDialog()}>
                        <FormattedMessage id="entry.invite-team-nag" />
                      </button>
                    </WithHoverSound>
                  </div>
                )}
                {!this.isWaitingForAutoExit() && (
                  <TwoDHUD.BottomHUD
                    onCreateObject={() => this.showCreateObjectDialog()}
                    showPhotoPicker={AFRAME.utils.device.isMobile()}
                    onMediaPicked={this.createObject}
                  />
                )}
              </div>
            ) : null}
          </div>
        </AudioContext.Provider>
      </IntlProvider>
    );
  }
}

export default UIRoot;<|MERGE_RESOLUTION|>--- conflicted
+++ resolved
@@ -718,18 +718,12 @@
         <div className={entryStyles.name}>{this.props.hubName}</div>
 
         <div className={entryStyles.center}>
-<<<<<<< HEAD
           <WithHoverSound>
             <div onClick={() => this.setState({ showProfileEntry: true })} className={entryStyles.profileName}>
               <img src="../assets/images/account.svg" className={entryStyles.profileIcon} />
               <div title={this.props.store.state.profile.displayName}>{this.props.store.state.profile.displayName}</div>
             </div>
           </WithHoverSound>
-=======
-          <div onClick={() => this.setState({ showProfileEntry: true })} className={entryStyles.profileName}>
-            <img src="../assets/images/account.svg" className={entryStyles.profileIcon} />
-            <div title={this.props.store.state.profile.displayName}>{this.props.store.state.profile.displayName}</div>
-          </div>
 
           <form onSubmit={this.sendMessage}>
             <div className={styles.messageEntry}>
@@ -740,10 +734,11 @@
                 onChange={e => this.setState({ pendingMessage: e.target.value })}
                 placeholder="Send a message..."
               />
-              <input className={styles.messageEntrySubmit} type="submit" value="send" />
+              <WithHoverSound>
+                <input className={styles.messageEntrySubmit} type="submit" value="send" />
+              </WithHoverSound>
             </div>
           </form>
->>>>>>> cd4424b9
         </div>
 
         <div className={entryStyles.buttonContainer}>
@@ -789,11 +784,9 @@
           )}
           <DeviceEntryButton onClick={() => this.attemptLink()} isInHMD={this.props.availableVREntryTypes.isInHMD} />
           {this.props.availableVREntryTypes.cardboard !== VR_DEVICE_AVAILABILITY.no && (
-            <WithHoverSound>
-              <div className={entryStyles.secondary} onClick={this.enterVR}>
-                <FormattedMessage id="entry.cardboard" />
-              </div>
-            </WithHoverSound>
+            <div className={entryStyles.secondary} onClick={this.enterVR}>
+              <FormattedMessage id="entry.cardboard" />
+            </div>
           )}
           {screenSharingCheckbox}
         </div>
@@ -1045,15 +1038,38 @@
           <div className={styles.ui}>
             {this.state.dialog}
 
-<<<<<<< HEAD
             {this.state.showProfileEntry && (
               <ProfileEntryPanel finished={this.onProfileFinished} store={this.props.store} />
             )}
 
             {(!entryFinished || this.isWaitingForAutoExit()) && (
               <div className={styles.uiDialog}>
+                <PresenceLog entries={this.props.presenceLogEntries || []} />
                 <div className={dialogBoxContentsClassNames}>{dialogContents}</div>
               </div>
+            )}
+
+            {entryFinished && <PresenceLog inRoom={true} entries={this.props.presenceLogEntries || []} />}
+            {entryFinished && (
+              <form onSubmit={this.sendMessage}>
+                <div className={styles.messageEntryInRoom}>
+                  <input
+                    className={classNames([styles.messageEntryInput, styles.messageEntryInputInRoom])}
+                    value={this.state.pendingMessage}
+                    onFocus={e => e.target.select()}
+                    onChange={e => {
+                      e.stopPropagation();
+                      this.setState({ pendingMessage: e.target.value });
+                    }}
+                    placeholder="Send a message..."
+                  />
+                  <input
+                    className={classNames([styles.messageEntrySubmit, styles.messageEntrySubmitInRoom])}
+                    type="submit"
+                    value="send"
+                  />
+                </div>
+              </form>
             )}
 
             <div
@@ -1066,9 +1082,7 @@
               {!showVREntryButton && (
                 <WithHoverSound>
                   <button
-                    className={classNames({
-                      [styles.hideSmallScreens]: this.props.occupantCount > 1 && entryFinished
-                    })}
+                    className={classNames({ [styles.hideSmallScreens]: this.occupantCount() > 1 && entryFinished })}
                     onClick={() => this.toggleInviteDialog()}
                   >
                     <FormattedMessage id="entry.invite-others-nag" />
@@ -1076,7 +1090,7 @@
                 </WithHoverSound>
               )}
               {!showVREntryButton &&
-                this.props.occupantCount > 1 &&
+                this.occupantCount() > 1 &&
                 entryFinished && (
                   <WithHoverSound>
                     <button onClick={this.onMiniInviteClicked} className={styles.inviteMiniButton}>
@@ -1085,7 +1099,7 @@
                           ? navigator.share
                             ? "sharing..."
                             : "copied!"
-                          : "hub.link/" + this.props.hubEntryCode}
+                          : "hub.link/" + this.props.hubId}
                       </span>
                     </button>
                   </WithHoverSound>
@@ -1094,132 +1108,6 @@
                 <WithHoverSound>
                   <button onClick={() => this.props.scene.enterVR()}>
                     <FormattedMessage id="entry.return-to-vr" />
-=======
-          {this.state.showProfileEntry && (
-            <ProfileEntryPanel finished={this.onProfileFinished} store={this.props.store} />
-          )}
-
-          {(!entryFinished || this.isWaitingForAutoExit()) && (
-            <div className={styles.uiDialog}>
-              <PresenceLog entries={this.props.presenceLogEntries || []} />
-              <div className={dialogBoxContentsClassNames}>{dialogContents}</div>
-            </div>
-          )}
-
-          {entryFinished && <PresenceLog inRoom={true} entries={this.props.presenceLogEntries || []} />}
-          {entryFinished && (
-            <form onSubmit={this.sendMessage}>
-              <div className={styles.messageEntryInRoom}>
-                <input
-                  className={classNames([styles.messageEntryInput, styles.messageEntryInputInRoom])}
-                  value={this.state.pendingMessage}
-                  onFocus={e => e.target.select()}
-                  onChange={e => {
-                    e.stopPropagation();
-                    this.setState({ pendingMessage: e.target.value });
-                  }}
-                  placeholder="Send a message..."
-                />
-                <input
-                  className={classNames([styles.messageEntrySubmit, styles.messageEntrySubmitInRoom])}
-                  type="submit"
-                  value="send"
-                />
-              </div>
-            </form>
-          )}
-
-          <div
-            className={classNames({
-              [styles.inviteContainer]: true,
-              [styles.inviteContainerBelowHud]: entryFinished,
-              [styles.inviteContainerInverted]: this.state.showInviteDialog
-            })}
-          >
-            {!showVREntryButton && (
-              <button
-                className={classNames({ [styles.hideSmallScreens]: this.occupantCount() > 1 && entryFinished })}
-                onClick={() => this.toggleInviteDialog()}
-              >
-                <FormattedMessage id="entry.invite-others-nag" />
-              </button>
-            )}
-            {!showVREntryButton &&
-              this.occupantCount() > 1 &&
-              entryFinished && (
-                <button onClick={this.onMiniInviteClicked} className={styles.inviteMiniButton}>
-                  <span>
-                    {this.state.miniInviteActivated
-                      ? navigator.share
-                        ? "sharing..."
-                        : "copied!"
-                      : "hub.link/" + this.props.hubId}
-                  </span>
-                </button>
-              )}
-            {showVREntryButton && (
-              <button onClick={() => this.props.scene.enterVR()}>
-                <FormattedMessage id="entry.return-to-vr" />
-              </button>
-            )}
-            {this.state.showInviteDialog && (
-              <InviteDialog
-                allowShare={!this.props.availableVREntryTypes.isInHMD}
-                entryCode={this.props.hubEntryCode}
-                hubId={this.props.hubId}
-                onClose={() => this.setState({ showInviteDialog: false })}
-              />
-            )}
-          </div>
-
-          {this.state.showLinkDialog && (
-            <LinkDialog
-              linkCode={this.state.linkCode}
-              onClose={() => {
-                this.state.linkCodeCancel();
-                this.setState({ showLinkDialog: false, linkCode: null, linkCodeCancel: null });
-              }}
-            />
-          )}
-
-          <button onClick={() => this.showHelpDialog()} className={styles.helpIcon}>
-            <i>
-              <FontAwesomeIcon icon={faQuestion} />
-            </i>
-          </button>
-
-          <div
-            onClick={() => this.setState({ showPresenceList: !this.state.showPresenceList })}
-            className={classNames({
-              [styles.presenceInfo]: true,
-              [styles.presenceInfoSelected]: this.state.showPresenceList
-            })}
-          >
-            <FontAwesomeIcon icon={faUsers} />
-            <span className={styles.occupantCount}>{this.occupantCount()}</span>
-          </div>
-
-          {this.state.showPresenceList && (
-            <PresenceList presences={this.props.presences} sessionId={this.props.sessionId} />
-          )}
-
-          {this.state.entryStep === ENTRY_STEPS.finished ? (
-            <div>
-              <TwoDHUD.TopHUD
-                muted={this.state.muted}
-                frozen={this.state.frozen}
-                spacebubble={this.state.spacebubble}
-                onToggleMute={this.toggleMute}
-                onToggleFreeze={this.toggleFreeze}
-                onToggleSpaceBubble={this.toggleSpaceBubble}
-                onSpawnPen={this.spawnPen}
-                onSpawnCamera={() => this.props.scene.emit("action_spawn_camera")}
-              />
-              {this.props.isSupportAvailable && (
-                <div className={styles.nagCornerButton}>
-                  <button onClick={() => this.showInviteTeamDialog()}>
-                    <FormattedMessage id="entry.invite-team-nag" />
->>>>>>> cd4424b9
                   </button>
                 </WithHoverSound>
               )}
@@ -1227,6 +1115,7 @@
                 <InviteDialog
                   allowShare={!this.props.availableVREntryTypes.isInHMD}
                   entryCode={this.props.hubEntryCode}
+                  hubId={this.props.hubId}
                   onClose={() => this.setState({ showInviteDialog: false })}
                 />
               )}
@@ -1251,11 +1140,21 @@
             </WithHoverSound>
 
             <WithHoverSound>
-              <div className={styles.presenceInfo}>
+              <div
+                onClick={() => this.setState({ showPresenceList: !this.state.showPresenceList })}
+                className={classNames({
+                  [styles.presenceInfo]: true,
+                  [styles.presenceInfoSelected]: this.state.showPresenceList
+                })}
+              >
                 <FontAwesomeIcon icon={faUsers} />
-                <span className={styles.occupantCount}>{this.props.occupantCount || "-"}</span>
+                <span className={styles.occupantCount}>{this.occupantCount()}</span>
               </div>
             </WithHoverSound>
+
+            {this.state.showPresenceList && (
+              <PresenceList presences={this.props.presences} sessionId={this.props.sessionId} />
+            )}
 
             {this.state.entryStep === ENTRY_STEPS.finished ? (
               <div>
