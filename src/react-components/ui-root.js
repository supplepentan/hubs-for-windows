--- conflicted
+++ resolved
@@ -154,13 +154,10 @@
     signInContinueTextId: PropTypes.string,
     onContinueAfterSignIn: PropTypes.func,
     showSafariMicDialog: PropTypes.bool,
-<<<<<<< HEAD
     showOAuthDialog: PropTypes.bool,
     oauthInfo: PropTypes.array,
-=======
     isCursorHoldingPen: PropTypes.bool,
     hasActiveCamera: PropTypes.bool,
->>>>>>> 0bb11ed6
     onMediaSearchResultEntrySelected: PropTypes.func,
     activeTips: PropTypes.object,
     location: PropTypes.object,
@@ -1363,11 +1360,15 @@
     const rootStyles = {
       [styles.ui]: true,
       "ui-root": true,
-      "in-modal-or-overlay": this.isInModalOrOverlay(),
-      [styles.messageEntryOnTop]: this.state.messageEntryOnTop
+      "in-modal-or-overlay": this.isInModalOrOverlay()
     };
 
-    if (this.props.showOAuthDialog) return <div className={classNames(rootStyles)}><OAuthDialog closable={false} oauthInfo={this.props.oauthInfo} /></div>;
+    if (this.props.showOAuthDialog)
+      return (
+        <div className={classNames(rootStyles)}>
+          <OAuthDialog closable={false} oauthInfo={this.props.oauthInfo} />
+        </div>
+      );
     if (isExited) return this.renderExitedPane();
     if (isLoading) return this.renderLoader();
     if (this.props.isBotMode) return this.renderBotMode();
@@ -1413,15 +1414,6 @@
     const pendingMessageTextareaHeight = textRows * 28 + "px";
     const pendingMessageFieldHeight = textRows * 28 + 20 + "px";
 
-<<<<<<< HEAD
-=======
-    const rootStyles = {
-      [styles.ui]: true,
-      "ui-root": true,
-      "in-modal-or-overlay": this.isInModalOrOverlay()
-    };
-
->>>>>>> 0bb11ed6
     const presenceLogEntries = this.props.presenceLogEntries || [];
 
     const mediaSource = this.props.mediaSearchStore.getUrlMediaSource(this.props.history.location);
