--- conflicted
+++ resolved
@@ -478,8 +478,8 @@
     this.exit();
   };
 
-  exit = reason => {
-    this.props.exitScene(reason);
+  exit = () => {
+    this.props.exitScene();
     this.setState({ exited: true });
   };
 
@@ -887,7 +887,7 @@
       );
     } else {
       const reason = this.props.roomUnavailableReason || this.props.platformUnsupportedReason;
-      const exitSubtitleId = `exit.subtitle.${reason || "exited"}`;
+      const exitSubtitleId = `exit.subtitle.${this.state.exited ? "exited" : reason}`;
       subtitle = (
         <div>
           <FormattedMessage id={exitSubtitleId} />
@@ -1566,82 +1566,6 @@
                   )}
                 </div>
               )}
-<<<<<<< HEAD
-            {entered &&
-              !this.state.frozen && (
-                <form onSubmit={this.sendMessage}>
-                  <div
-                    className={classNames({
-                      [styles.messageEntryInRoom]: true,
-                      [styles.messageEntryOnMobile]: isMobile
-                    })}
-                    style={{ height: pendingMessageFieldHeight }}
-                  >
-                    {this.state.pendingMessage.startsWith("/") && (
-                      <ChatCommandHelp
-                        onTop={this.state.messageEntryOnTop}
-                        matchingPrefix={this.state.pendingMessage.substring(1)}
-                      />
-                    )}
-                    <input
-                      id="message-entry-media-input"
-                      type="file"
-                      style={{ display: "none" }}
-                      accept={isMobile ? "image/*" : "*"}
-                      multiple
-                      onChange={e => {
-                        for (const file of e.target.files) {
-                          this.createObject(file);
-                        }
-                      }}
-                    />
-                    <label
-                      htmlFor="message-entry-media-input"
-                      title={"Upload"}
-                      className={classNames([
-                        styles.messageEntryButton,
-                        styles.messageEntryButtonInRoom,
-                        styles.messageEntryUpload
-                      ])}
-                    >
-                      <i>
-                        <FontAwesomeIcon icon={isMobile ? faCamera : faPlus} />
-                      </i>
-                    </label>
-                    <textarea
-                      style={{ height: pendingMessageTextareaHeight }}
-                      className={classNames([
-                        styles.messageEntryInput,
-                        styles.messageEntryInputInRoom,
-                        "chat-focus-target"
-                      ])}
-                      value={this.state.pendingMessage}
-                      rows={textRows}
-                      onFocus={e => {
-                        handleTextFieldFocus(e.target);
-                        this.setState({ messageEntryOnTop: isMobile });
-                      }}
-                      onBlur={() => {
-                        handleTextFieldBlur();
-                        this.setState({ messageEntryOnTop: false });
-                      }}
-                      onChange={e => {
-                        e.stopPropagation();
-                        this.setState({ pendingMessage: e.target.value });
-                      }}
-                      onKeyDown={e => {
-                        if (e.key === "Enter" && !e.shiftKey) {
-                          this.sendMessage(e);
-                        } else if (e.key === "Enter" && e.shiftKey && e.ctrlKey) {
-                          spawnChatMessage(e.target.value);
-                          this.setState({ pendingMessage: "" });
-                        } else if (e.key === "Escape") {
-                          e.target.blur();
-                        }
-                      }}
-                      placeholder="Send to room..."
-                    />
-=======
             {entered && (
               <form onSubmit={this.sendMessage}>
                 <div
@@ -1735,51 +1659,11 @@
               </form>
             )}
 
-            <div
-              className={classNames({
-                [styles.inviteContainer]: true,
-                [styles.inviteContainerBelowHud]: entered,
-                [styles.inviteContainerInverted]: this.state.showInviteDialog
-              })}
-            >
-              {!showVREntryButton &&
-                (!this.props.activeTips || !this.props.activeTips.top) && (
-                  <WithHoverSound>
->>>>>>> 3251c259
-                    <button
-                      className={classNames([styles.messageEntrySpawn])}
-                      onClick={() => {
-                        if (this.state.pendingMessage.length > 0) {
-                          spawnChatMessage(this.state.pendingMessage);
-                          this.setState({ pendingMessage: "" });
-                        } else {
-                          this.pushHistoryState("modal", "create");
-                        }
-                      }}
-                    />
-                    <button
-                      type="submit"
-                      className={classNames([
-                        styles.messageEntryButton,
-                        styles.messageEntryButtonInRoom,
-                        styles.messageEntrySubmit
-                      ])}
-                    >
-                      <i>
-                        <FontAwesomeIcon icon={faPaperPlane} />
-                      </i>
-                    </button>
-<<<<<<< HEAD
-                  </div>
-                </form>
-              )}
-
-            {entered &&
-              this.state.frozen && (
-                <button className={styles.leaveButton} onClick={() => this.exit("left")}>
-                  <FormattedMessage id="entry.leave-room" />
-                </button>
-              )}
+            {this.state.frozen && (
+              <button className={styles.leaveButton} onClick={() => this.exit("left")}>
+                <FormattedMessage id="entry.leave-room" />
+              </button>
+            )}
 
             {!this.state.frozen && (
               <div
@@ -1790,7 +1674,7 @@
                 })}
               >
                 {!showVREntryButton &&
-                  !this.props.activeTips.top && (
+                  (!this.props.activeTips || !this.props.activeTips.top) && (
                     <WithHoverSound>
                       <button
                         className={classNames({ [styles.hideSmallScreens]: this.occupantCount() > 1 && entered })}
@@ -1802,7 +1686,7 @@
                   )}
                 {!showVREntryButton &&
                   this.occupantCount() > 1 &&
-                  !this.props.activeTips.top &&
+                  (!this.props.activeTips || !this.props.activeTips.top) &&
                   entered && (
                     <WithHoverSound>
                       <button onClick={this.onMiniInviteClicked} className={styles.inviteMiniButton}>
@@ -1817,14 +1701,6 @@
                     </WithHoverSound>
                   )}
                 {showVREntryButton && (
-=======
-                  </WithHoverSound>
-                )}
-              {!showVREntryButton &&
-                this.occupantCount() > 1 &&
-                (!this.props.activeTips || !this.props.activeTips.top) &&
-                entered && (
->>>>>>> 3251c259
                   <WithHoverSound>
                     <button onClick={() => this.props.scene.enterVR()}>
                       <FormattedMessage id="entry.enter-in-vr" />
