import React, { Component, useEffect } from "react";
import PropTypes from "prop-types";
import classNames from "classnames";
import copy from "copy-to-clipboard";
import { FormattedMessage } from "react-intl";
import screenfull from "screenfull";

import configs from "../utils/configs";
import { VR_DEVICE_AVAILABILITY } from "../utils/vr-caps-detect";
import { canShare } from "../utils/share";
import styles from "../assets/stylesheets/ui-root.scss";
import styleUtils from "./styles/style-utils.scss";
import { ReactAudioContext } from "./wrap-with-audio";
import {
  pushHistoryState,
  clearHistoryState,
  popToBeginningOfHubHistory,
  navigateToPriorPage,
  sluglessPath
} from "../utils/history";
import StateRoute from "./state-route.js";
import { getPresenceProfileForSession, hubUrl } from "../utils/phoenix-utils";
import { getMicrophonePresences } from "../utils/microphone-presence";
import { getCurrentStreamer } from "../utils/component-utils";
import { isIOS } from "../utils/is-mobile";

import ProfileEntryPanel from "./profile-entry-panel";
import MediaBrowserContainer from "./media-browser";

import EntryStartPanel from "./entry-start-panel.js";
import AvatarEditor from "./avatar-editor";
import PreferencesScreen from "./preferences-screen.js";
import { PresenceLog } from "./presence-log.js";
import PreloadOverlay from "./preload-overlay.js";
import RTCDebugPanel from "./debug-panel/RtcDebugPanel.js";
import { showFullScreenIfAvailable, showFullScreenIfWasFullScreen } from "../utils/fullscreen";
import { handleExitTo2DInterstitial, exit2DInterstitialAndEnterVR, isIn2DInterstitial } from "../utils/vr-interstitial";
import maskEmail from "../utils/mask-email";

import qsTruthy from "../utils/qs_truthy";
import { LoadingScreenContainer } from "./room/LoadingScreenContainer";

import { RoomLayoutContainer } from "./room/RoomLayoutContainer";
import roomLayoutStyles from "./layout/RoomLayout.scss";
import { useAccessibleOutlineStyle } from "./input/useAccessibleOutlineStyle";
import { ToolbarButton } from "./input/ToolbarButton";
import { RoomEntryModal } from "./room/RoomEntryModal";
import { EnterOnDeviceModal } from "./room/EnterOnDeviceModal";
import { MicSetupModalContainer } from "./room/MicSetupModalContainer";
import { InvitePopoverContainer } from "./room/InvitePopoverContainer";
import { MoreMenuPopoverButton, CompactMoreMenuButton, MoreMenuContextProvider } from "./room/MoreMenuPopover";
import { ChatSidebarContainer, ChatContextProvider, ChatToolbarButtonContainer } from "./room/ChatSidebarContainer";
import { ContentMenu, PeopleMenuButton, ObjectsMenuButton, ECSDebugMenuButton } from "./room/ContentMenu";
import { ReactComponent as CameraIcon } from "./icons/Camera.svg";
import { ReactComponent as AvatarIcon } from "./icons/Avatar.svg";
import { ReactComponent as AddIcon } from "./icons/Add.svg";
import { ReactComponent as DeleteIcon } from "./icons/Delete.svg";
import { ReactComponent as FavoritesIcon } from "./icons/Favorites.svg";
import { ReactComponent as StarOutlineIcon } from "./icons/StarOutline.svg";
import { ReactComponent as StarIcon } from "./icons/Star.svg";
import { ReactComponent as SettingsIcon } from "./icons/Settings.svg";
import { ReactComponent as WarningCircleIcon } from "./icons/WarningCircle.svg";
import { ReactComponent as HomeIcon } from "./icons/Home.svg";
import { ReactComponent as TextDocumentIcon } from "./icons/TextDocument.svg";
import { ReactComponent as SupportIcon } from "./icons/Support.svg";
import { ReactComponent as ShieldIcon } from "./icons/Shield.svg";
import { ReactComponent as DiscordIcon } from "./icons/Discord.svg";
import { ReactComponent as VRIcon } from "./icons/VR.svg";
import { ReactComponent as LeaveIcon } from "./icons/Leave.svg";
import { ReactComponent as EnterIcon } from "./icons/Enter.svg";
import { ReactComponent as InviteIcon } from "./icons/Invite.svg";
import { PeopleSidebarContainer, userFromPresence } from "./room/PeopleSidebarContainer";
import { ObjectListProvider } from "./room/useObjectList";
import { ObjectsSidebarContainer } from "./room/ObjectsSidebarContainer";
import { ObjectMenuContainer } from "./room/ObjectMenuContainer";
import { useCssBreakpoints } from "react-use-css-breakpoints";
import { PlacePopoverContainer } from "./room/PlacePopoverContainer";
import { SharePopoverContainer } from "./room/SharePopoverContainer";
import { AudioPopoverContainer } from "./room/AudioPopoverContainer";
import { ReactionPopoverContainer } from "./room/ReactionPopoverContainer";
import { SafariMicModal } from "./room/SafariMicModal";
import { RoomSignInModalContainer } from "./auth/RoomSignInModalContainer";
import { SignInStep } from "./auth/SignInModal";
import { LeaveReason, LeaveRoomModal } from "./room/LeaveRoomModal";
import { RoomSidebar } from "./room/RoomSidebar";
import { RoomSettingsSidebarContainer } from "./room/RoomSettingsSidebarContainer";
import { AutoExitWarningModal, AutoExitReason } from "./room/AutoExitWarningModal";
import { ExitReason } from "./room/ExitedRoomScreen";
import { UserProfileSidebarContainer } from "./room/UserProfileSidebarContainer";
import { CloseRoomModal } from "./room/CloseRoomModal";
import { WebVRUnsupportedModal } from "./room/WebVRUnsupportedModal";
import { TweetModalContainer } from "./room/TweetModalContainer";
import { TipContainer, FullscreenTip, RecordModeTip } from "./room/TipContainer";
import { SpectatingLabel } from "./room/SpectatingLabel";
import { SignInMessages } from "./auth/SignInModal";
import { MediaDevicesEvents } from "../utils/media-devices-utils";
import { TERMS, PRIVACY } from "../constants";
import { ECSDebugSidebarContainer } from "./debug-panel/ECSSidebar";
import { NotificationsContainer } from "./room/NotificationsContainer";
import { usePermissions } from "./room/usePermissions";

const avatarEditorDebug = qsTruthy("avatarEditorDebug");

const IN_ROOM_MODAL_ROUTER_PATHS = ["/media"];
const IN_ROOM_MODAL_QUERY_VARS = ["media_source"];

const LOBBY_MODAL_ROUTER_PATHS = ["/media/scenes", "/media/avatars", "/media/favorites"];
const LOBBY_MODAL_QUERY_VARS = ["media_source"];
const LOBBY_MODAL_QUERY_VALUES = ["scenes", "avatars", "favorites"];

async function grantedMicLabels() {
  const mediaDevices = await navigator.mediaDevices.enumerateDevices();
  return mediaDevices.filter(d => d.label && d.kind === "audioinput").map(d => d.label);
}

const isSmallScreen = window.innerWidth < 450;
const isMobile = AFRAME.utils.device.isMobile();
const isMobileVR = AFRAME.utils.device.isMobileVR();
const AUTO_EXIT_TIMER_SECONDS = 10;

class UIRoot extends Component {
  willCompileAndUploadMaterials = false;

  static propTypes = {
    enterScene: PropTypes.func,
    exitScene: PropTypes.func,
    onSendMessage: PropTypes.func,
    disableAutoExitOnIdle: PropTypes.bool,
    forcedVREntryType: PropTypes.string,
    isBotMode: PropTypes.bool,
    store: PropTypes.object,
    mediaSearchStore: PropTypes.object,
    scene: PropTypes.object,
    authChannel: PropTypes.object,
    hubChannel: PropTypes.object,
    linkChannel: PropTypes.object,
    hub: PropTypes.object,
    availableVREntryTypes: PropTypes.object,
    checkingForDeviceAvailability: PropTypes.bool,
    environmentSceneLoaded: PropTypes.bool,
    entryDisallowed: PropTypes.bool,
    roomUnavailableReason: PropTypes.string,
    hubIsBound: PropTypes.bool,
    isSupportAvailable: PropTypes.bool,
    presenceLogEntries: PropTypes.array,
    presences: PropTypes.object,
    sessionId: PropTypes.string,
    subscriptions: PropTypes.object,
    initialIsFavorited: PropTypes.bool,
    showSignInDialog: PropTypes.bool,
    signInMessage: PropTypes.object,
    onContinueAfterSignIn: PropTypes.func,
    showSafariMicDialog: PropTypes.bool,
    onMediaSearchResultEntrySelected: PropTypes.func,
    onAvatarSaved: PropTypes.func,
    location: PropTypes.object,
    history: PropTypes.object,
    showInterstitialPrompt: PropTypes.bool,
    onInterstitialPromptClicked: PropTypes.func,
    performConditionalSignIn: PropTypes.func,
    hide: PropTypes.bool,
    showPreload: PropTypes.bool,
    onPreloadLoadClicked: PropTypes.func,
    embed: PropTypes.bool,
    onLoaded: PropTypes.func,
    activeObject: PropTypes.object,
    selectedObject: PropTypes.object,
    breakpoint: PropTypes.string,
    canVoiceChat: PropTypes.bool
  };

  state = {
    enterInVR: false,
    entered: false,
    entering: false,
    dialog: null,
    showShareDialog: false,
    linkCode: null,
    linkCodeCancel: null,
    miniInviteActivated: false,

    didConnectToNetworkedScene: false,
    noMoreLoadingUpdates: false,
    hideLoader: false,
    showPrefs: false,
    watching: false,
    isStreaming: false,
    isRecordingMode: false,

    waitingOnAudio: false,
    audioTrackClone: null,

    autoExitTimerStartedAt: null,
    autoExitTimerInterval: null,
    autoExitReason: null,
    secondsRemainingBeforeAutoExit: Infinity,

    signedIn: false,
    videoShareMediaSource: null,
    showVideoShareFailed: false,

    objectInfo: null,
    objectSrc: "",
    sidebarId: null,
    presenceCount: 0,
    chatInputEffect: () => {}
  };

  constructor(props) {
    super(props);

    props.mediaSearchStore.setHistory(props.history);

    // An exit handler that discards event arguments and can be cleaned up.
    this.exitEventHandler = () => this.props.exitScene();
    this.mediaDevicesManager = APP.mediaDevicesManager;
  }

  componentDidUpdate(prevProps) {
    const { hubChannel, showSignInDialog } = this.props;
    if (hubChannel) {
      const { signedIn } = hubChannel;
      if (signedIn !== this.state.signedIn) {
        this.setState({ signedIn });
      }
    }
    if (prevProps.showSignInDialog !== showSignInDialog) {
      if (showSignInDialog) {
        this.showContextualSignInDialog();
      } else {
        this.closeDialog();
      }
    }
    if (!this.willCompileAndUploadMaterials && this.state.noMoreLoadingUpdates) {
      this.willCompileAndUploadMaterials = true;
      // We want to ensure that react and the browser have had the chance to render / update.
      // See https://stackoverflow.com/a/34999925 , although our solution flipped setTimeout and requestAnimationFrame
      window.requestAnimationFrame(() => {
        window.setTimeout(() => {
          if (!this.props.isBotMode) {
            try {
              this.props.scene.renderer.compile(this.props.scene.object3D, this.props.scene.camera);
              this.props.scene.object3D.traverse(obj => {
                if (!obj.material) {
                  return;
                }
                const materials = Array.isArray(obj.material) ? obj.material : [obj.material];
                for (const material of materials) {
                  for (const prop in material) {
                    if (material[prop] && material[prop].isTexture) {
                      this.props.scene.renderer.initTexture(material[prop]);
                    }
                  }
                }
              });
            } catch (e) {
              console.error(e);
              this.props.exitScene(ExitReason.sceneError); // https://github.com/mozilla/hubs/issues/1950
            }
          }

          if (!this.state.hideLoader) {
            this.setState({ hideLoader: true });
          }
        }, 0);
      });
    }

    if (!this.props.selectedObject || !prevProps.selectedObject) {
      const sceneEl = this.props.scene;

      if (this.props.selectedObject) {
        sceneEl.classList.add(roomLayoutStyles.sceneSmFullScreen);
      } else {
        sceneEl.classList.remove(roomLayoutStyles.sceneSmFullScreen);
      }
    }

    if (this.state.presenceCount != this.occupantCount()) {
      this.setState({ presenceCount: this.occupantCount() });
    }
  }

  onConcurrentLoad = () => {
    if (qsTruthy("allow_multi") || this.props.store.state.preferences.allowMultipleHubsInstances) return;
    this.startAutoExitTimer(AutoExitReason.concurrentSession);
  };

  onIdleDetected = () => {
    if (
      this.props.disableAutoExitOnIdle ||
      this.state.isStreaming ||
      this.props.store.state.preferences.disableIdleDetection
    )
      return;
    this.startAutoExitTimer(AutoExitReason.idle);
  };

  onActivityDetected = () => {
    if (this.state.autoExitTimerInterval) {
      this.endAutoExitTimer();
    }
  };

  componentDidMount() {
    window.addEventListener("concurrentload", this.onConcurrentLoad);
    window.addEventListener("idle_detected", this.onIdleDetected);
    window.addEventListener("activity_detected", this.onActivityDetected);
    window.addEventListener("focus_chat", this.onFocusChat);
    document.querySelector(".a-canvas").addEventListener("mouseup", () => {
      if (this.state.showShareDialog) {
        this.setState({ showShareDialog: false });
      }
    });

    this.props.scene.addEventListener("loaded", this.onSceneLoaded);
    this.props.scene.addEventListener("share_video_enabled", this.onShareVideoEnabled);
    this.props.scene.addEventListener("share_video_disabled", this.onShareVideoDisabled);
    this.props.scene.addEventListener("share_video_failed", this.onShareVideoFailed);
    this.props.scene.addEventListener("exit", this.exitEventHandler);
    this.props.scene.addEventListener("action_exit_watch", () => {
      if (this.state.hide) {
        this.setState({ hide: false, hideUITip: false });
      } else {
        this.setState({ watching: false });
      }
    });
    this.props.scene.addEventListener("action_toggle_ui", () =>
      this.setState({ hide: !this.state.hide, hideUITip: false })
    );
    this.props.scene.addEventListener("action_toggle_record", () => {
      const cursor = document.querySelector("#right-cursor");
      if (this.state.isRecordingMode) {
        // If isRecordingMode is true then toggle it off.
        cursor.object3D.children[1].material.visible = true;
        this.setState({ hide: false, hideUITip: false, isRecordingMode: false });
        document.querySelector(".rs-fps-counter").style.visibility = "visible";
        document.querySelector(".rs-base").style.visibility = "visible";
      } else {
        cursor.object3D.children[1].material.visible = false;
        this.setState({ hide: true, hideUITip: true, isRecordingMode: true });
        document.querySelector(".rs-fps-counter").style.visibility = "hidden";
        document.querySelector(".rs-base").style.visibility = "hidden";
      }
    });
    this.props.scene.addEventListener("devicechange", () => {
      this.forceUpdate();
    });

    const scene = this.props.scene;

    const unsubscribe = this.props.history.listen((location, action) => {
      const state = location.state;

      // If we just hit back into the entry flow, just go back to the page before the room landing page.
      if (action === "POP" && state && state.entry_step && this.state.entered) {
        unsubscribe();
        navigateToPriorPage(this.props.history);
        return;
      }
    });

    // If we refreshed the page with any state history (eg if we were in the entry flow
    // or had a modal/overlay open) just reset everything to the beginning of the flow by
    // erasing all history that was accumulated for this room (including across refreshes.)
    //
    // We don't do this for the media browser case, since we want to be able to share
    // links to the browser pages
    if (this.props.history.location.state && !sluglessPath(this.props.history.location).startsWith("/media")) {
      popToBeginningOfHubHistory(this.props.history);
    }

    this.setState({
      audioContext: {
        playSound: sound => {
          scene.emit(sound);
        },
        onMouseLeave: () => {
          //          scene.emit("play_sound-hud_mouse_leave");
        }
      }
    });

    if (this.props.forcedVREntryType && this.props.forcedVREntryType.endsWith("_now")) {
      this.props.scene.addEventListener(
        "loading_finished",
        () => {
          console.log("Loading has finished. Checking for forced room entry");
          setTimeout(() => this.handleForceEntry(), 1000);
        },
        { once: true }
      );
    }

    this.playerRig = scene.querySelector("#avatar-rig");

    scene.addEventListener("action_media_tweet", this.onTweet);
  }

  UNSAFE_componentWillMount() {
    this.props.store.addEventListener("statechanged", this.storeUpdated);
  }

  componentWillUnmount() {
    this.props.scene.removeEventListener("loaded", this.onSceneLoaded);
    this.props.scene.removeEventListener("exit", this.exitEventHandler);
    this.props.scene.removeEventListener("share_video_enabled", this.onShareVideoEnabled);
    this.props.scene.removeEventListener("share_video_disabled", this.onShareVideoDisabled);
    this.props.scene.removeEventListener("share_video_failed", this.onShareVideoFailed);
    this.props.scene.removeEventListener("action_media_tweet", this.onTweet);
    this.props.store.removeEventListener("statechanged", this.storeUpdated);
    window.removeEventListener("concurrentload", this.onConcurrentLoad);
    window.removeEventListener("idle_detected", this.onIdleDetected);
    window.removeEventListener("activity_detected", this.onActivityDetected);
    window.removeEventListener("focus_chat", this.onFocusChat);
  }

  storeUpdated = () => {
    this.forceUpdate();
  };

  showContextualSignInDialog = () => {
    const { signInMessage, authChannel, onContinueAfterSignIn } = this.props;
    this.showNonHistoriedDialog(RoomSignInModalContainer, {
      step: SignInStep.submit,
      message: signInMessage,
      onSubmitEmail: async email => {
        const { authComplete } = await authChannel.startAuthentication(email, this.props.hubChannel);

        this.showNonHistoriedDialog(RoomSignInModalContainer, {
          step: SignInStep.waitForVerification,
          onClose: onContinueAfterSignIn || this.closeDialog
        });

        await authComplete;

        this.setState({ signedIn: true });
        this.showNonHistoriedDialog(RoomSignInModalContainer, {
          step: SignInStep.complete,
          onClose: onContinueAfterSignIn || this.closeDialog,
          onContinue: onContinueAfterSignIn || this.closeDialog
        });
      },
      onClose: onContinueAfterSignIn || this.closeDialog
    });
  };

  updateSubscribedState = () => {
    const isSubscribed = this.props.subscriptions && this.props.subscriptions.isSubscribed();
    this.setState({ isSubscribed });
  };

  toggleFavorited = () => {
    this.props.performConditionalSignIn(
      () => this.props.hubChannel.signedIn,
      () => {
        const isFavorited = this.isFavorited();

        this.props.hubChannel[isFavorited ? "unfavorite" : "favorite"]();
        this.setState({ isFavorited: !isFavorited });
      },
      SignInMessages.favoriteRoom
    );
  };

  isFavorited = () => {
    return this.state.isFavorited !== undefined ? this.state.isFavorited : this.props.initialIsFavorited;
  };

  onLoadingFinished = () => {
    console.log("UI root loading has finished");
    this.setState({ noMoreLoadingUpdates: true });
    this.props.scene.emit("loading_finished");

    if (this.props.onLoaded) {
      this.props.onLoaded();
    }
  };

  onSceneLoaded = () => {
    console.log("UI root scene has loaded");
    this.setState({ sceneLoaded: true });
  };

  onShareVideoEnabled = e => {
    this.setState({ videoShareMediaSource: e.detail.source });
  };

  onShareVideoDisabled = () => {
    this.setState({ videoShareMediaSource: null });
  };

  onShareVideoFailed = () => {
    this.setState({ showVideoShareFailed: true });
  };

  shareVideo = mediaSource => {
    this.props.scene.emit(`action_share_${mediaSource}`);
  };

  endShareVideo = () => {
    this.props.scene.emit(MediaDevicesEvents.VIDEO_SHARE_ENDED);
  };

  spawnPen = () => {
    this.props.scene.emit("penButtonPressed");
  };

  onSubscribeChanged = async () => {
    if (!this.props.subscriptions) return;

    await this.props.subscriptions.toggle();
    this.updateSubscribedState();
  };

  handleForceEntry = () => {
    console.log("Forced entry type: " + this.props.forcedVREntryType);

    if (!this.props.forcedVREntryType) return;

    if (this.props.forcedVREntryType.startsWith("daydream")) {
      this.enterDaydream();
    } else if (this.props.forcedVREntryType.startsWith("vr")) {
      this.enterVR();
    } else if (this.props.forcedVREntryType.startsWith("2d")) {
      this.enter2D();
    }
  };

  startAutoExitTimer = autoExitReason => {
    if (this.state.autoExitTimerInterval) return;

    const autoExitTimerInterval = setInterval(() => {
      let secondsRemainingBeforeAutoExit = Infinity;

      if (this.state.autoExitTimerStartedAt) {
        const secondsSinceStart = (new Date() - this.state.autoExitTimerStartedAt) / 1000;
        secondsRemainingBeforeAutoExit = Math.max(0, Math.floor(AUTO_EXIT_TIMER_SECONDS - secondsSinceStart));
      }

      this.setState({ secondsRemainingBeforeAutoExit });
      this.checkForAutoExit();
    }, 500);

    this.setState({ autoExitTimerStartedAt: new Date(), autoExitTimerInterval, autoExitReason });
  };

  checkForAutoExit = () => {
    if (this.state.secondsRemainingBeforeAutoExit !== 0) return;
    this.endAutoExitTimer();
    this.props.exitScene();
  };

  isWaitingForAutoExit = () => {
    return this.state.secondsRemainingBeforeAutoExit <= AUTO_EXIT_TIMER_SECONDS;
  };

  endAutoExitTimer = () => {
    clearInterval(this.state.autoExitTimerInterval);
    this.setState({
      autoExitTimerStartedAt: null,
      autoExitTimerInterval: null,
      autoExitReason: null,
      secondsRemainingBeforeAutoExit: Infinity
    });
  };

  performDirectEntryFlow = async enterInVR => {
    this.setState({ enterInVR, waitingOnAudio: true });

    const hasGrantedMic = (await grantedMicLabels()).length > 0;

    if (hasGrantedMic) {
      if (!this.mediaDevicesManager.isMicShared) {
        await this.mediaDevicesManager.startMicShare({});
      }
      this.beginOrSkipAudioSetup();
    } else {
      this.onRequestMicPermission();
      this.pushHistoryState("entry_step", "audio");
    }

    this.setState({ waitingOnAudio: false });
  };

  enter2D = async () => {
    console.log("Entering in 2D mode");
    await this.performDirectEntryFlow(false);
  };

  enterVR = async () => {
    console.log("Entering in VR mode");
    if (this.props.forcedVREntryType || this.props.availableVREntryTypes.generic !== VR_DEVICE_AVAILABILITY.maybe) {
      await this.performDirectEntryFlow(true);
    } else {
      this.showNonHistoriedDialog(WebVRUnsupportedModal);
    }
  };

  enterDaydream = async () => {
    console.log("Entering in Daydream mode");
    await this.performDirectEntryFlow(true);
  };

  onRequestMicPermission = async () => {
    if (this.props.canVoiceChat) {
      await this.mediaDevicesManager.startMicShare({});
    }
  };

  beginOrSkipAudioSetup = () => {
    const skipAudioSetup = this.props.forcedVREntryType && this.props.forcedVREntryType.endsWith("_now");
    if (skipAudioSetup) {
      console.log(`Skipping audio setup (forcedVREntryType = ${this.props.forcedVREntryType})`);
      this.onAudioReadyButton();
    } else {
      console.log(`Starting audio setup`);
      this.pushHistoryState("entry_step", "audio");
    }
  };

  shouldShowFullScreen = () => {
    // Disable full screen on iOS, since Safari's fullscreen mode does not let you prevent native pinch-to-zoom gestures.
    return (isMobile || AFRAME.utils.device.isMobileVR()) && !isIOS() && !this.state.enterInVR && screenfull.enabled;
  };

  onAudioReadyButton = async () => {
    if (!this.state.enterInVR) {
      await showFullScreenIfAvailable();
    }

    // Push the new history state before going into VR, otherwise menu button will take us back
    clearHistoryState(this.props.history);

    const muteOnEntry = this.props.store.state.preferences.muteMicOnEntry;
    await this.props.enterScene(this.state.enterInVR, muteOnEntry);

    this.setState({ entered: true, entering: false, showShareDialog: false });

    if (this.mediaDevicesManager.isMicShared) {
      console.log(`Using microphone: ${this.mediaDevicesManager.selectedMicLabel}`);
    }

    if (this.mediaDevicesManager.isVideoShared) {
      console.log("Screen sharing enabled.");
    }
  };

  attemptLink = async () => {
    this.pushHistoryState("entry_step", "device");
    const { code, cancel, onFinished } = await this.props.linkChannel.generateCode();
    this.setState({ linkCode: code, linkCodeCancel: cancel });
    onFinished.then(() => {
      this.setState({ log: false, linkCode: null, linkCodeCancel: null });
      this.props.exitScene();
    });
  };

  toggleShareDialog = async () => {
    this.props.store.update({ activity: { hasOpenedShare: true } });
    this.setState({ showShareDialog: !this.state.showShareDialog });
  };

  closeDialog = () => {
    if (this.state.dialog) {
      this.setState({ dialog: null });
    }

    if (isIn2DInterstitial()) {
      exit2DInterstitialAndEnterVR();
    } else {
      showFullScreenIfWasFullScreen();
    }
  };

  showNonHistoriedDialog = (DialogClass, props = {}) => {
    this.setState({
      dialog: <DialogClass {...{ onClose: this.closeDialog, ...props }} />
    });
  };

  toggleStreamerMode = () => {
    const isStreaming = !this.state.isStreaming;
    this.props.scene.systems["hubs-systems"].characterController.fly = isStreaming;

    if (isStreaming) {
      this.props.hubChannel.beginStreaming();
    } else {
      this.props.hubChannel.endStreaming();
    }

    this.setState({ isStreaming });
  };

  renderDialog = (DialogClass, props = {}) => <DialogClass {...{ onClose: this.closeDialog, ...props }} />;

  signOut = async () => {
    await this.props.authChannel.signOut(this.props.hubChannel);
    this.setState({ signedIn: false });
  };

  onMiniInviteClicked = () => {
    const link = `https://${configs.SHORTLINK_DOMAIN}/${this.props.hub.hub_id}`;

    this.setState({ miniInviteActivated: true });
    setTimeout(() => {
      this.setState({ miniInviteActivated: false });
    }, 5000);

    if (canShare()) {
      navigator.share({ title: document.title, url: link });
    } else {
      copy(link);
    }
  };

  sendMessage = msg => {
    this.props.onSendMessage(msg);
  };

  occupantCount = () => {
    return this.props.presences ? Object.entries(this.props.presences).length : 0;
  };

  hasEmbedPresence = () => {
    if (!this.props.presences) {
      return false;
    } else {
      for (const p of Object.values(this.props.presences)) {
        for (const m of p.metas) {
          if (m.context && m.context.embed) {
            return true;
          }
        }
      }
    }

    return false;
  };

  onTweet = ({ detail }) => {
    handleExitTo2DInterstitial(true, () => {}).then(() => {
      this.props.performConditionalSignIn(
        () => this.props.hubChannel.signedIn,
        () => {
          this.showNonHistoriedDialog(TweetModalContainer, {
            hubChannel: this.props.hubChannel,
            isAdmin: configs.isAdmin(),
            ...detail
          });
        },
        SignInMessages.tweet
      );
    });
  };

  onChangeScene = () => {
    this.props.performConditionalSignIn(
      () => this.props.hubChannel.can("update_hub"),
      () => {
        showFullScreenIfAvailable();
        this.props.mediaSearchStore.sourceNavigateWithNoNav("scenes", "use");
      },
      SignInMessages.changeScene
    );
  };

  pushHistoryState = (k, v) => pushHistoryState(this.props.history, k, v);

  setSidebar(sidebarId, otherState) {
    this.setState({ sidebarId, chatInputEffect: () => {}, selectedUserId: null, ...otherState });
  }

  toggleSidebar(sidebarId, otherState) {
    this.setState(({ sidebarId: curSidebarId }) => {
      const nextSidebarId = curSidebarId === sidebarId ? null : sidebarId;

      return {
        sidebarId: nextSidebarId,
        selectedUserId: null,
        ...otherState
      };
    });
  }

  onFocusChat = e => {
    this.setSidebar("chat", {
      chatInputEffect: input => {
        input.focus();
        input.value = e.detail.prefix;
      }
    });
  };

  renderInterstitialPrompt = () => {
    return (
      <div className={styles.interstitial} onClick={() => this.props.onInterstitialPromptClicked()}>
        <div>
          <FormattedMessage id="ui-root.interstitial-prompt" defaultMessage="Continue" />
        </div>
      </div>
    );
  };

  renderBotMode = () => {
    return (
      <div className="loading-panel">
        <img className="loading-panel__logo" src={configs.image("logo")} />
        <input type="file" id="bot-audio-input" accept="audio/*" />
        <input type="file" id="bot-data-input" accept="application/json" />
      </div>
    );
  };

  onEnteringCanceled = () => {
    this.props.hubChannel.sendEnteringCancelledEvent();
    this.setState({ entering: false });
  };

  renderEntryStartPanel = () => {
    const { hasAcceptedProfile, hasChangedName } = this.props.store.state.activity;
    const promptForNameAndAvatarBeforeEntry = this.props.hubIsBound ? !hasAcceptedProfile : !hasChangedName;

    // TODO: What does onEnteringCanceled do?
    return (
      <>
        <RoomEntryModal
          roomName={this.props.hub.name}
          showJoinRoom={!this.state.waitingOnAudio && !this.props.entryDisallowed}
          onJoinRoom={() => {
            if (promptForNameAndAvatarBeforeEntry || !this.props.forcedVREntryType) {
              this.setState({ entering: true });
              this.props.hubChannel.sendEnteringEvent();

              if (promptForNameAndAvatarBeforeEntry) {
                this.pushHistoryState("entry_step", "profile");
              } else {
                this.onRequestMicPermission();
                this.pushHistoryState("entry_step", "audio");
              }
            } else {
              this.handleForceEntry();
            }
          }}
          showEnterOnDevice={!this.state.waitingOnAudio && !this.props.entryDisallowed && !isMobileVR}
          onEnterOnDevice={() => this.attemptLink()}
          showSpectate={!this.state.waitingOnAudio}
          onSpectate={() => this.setState({ watching: true })}
          showOptions={this.props.hubChannel.canOrWillIfCreator("update_hub")}
          onOptions={() => {
            this.props.performConditionalSignIn(
              () => this.props.hubChannel.can("update_hub"),
              () => this.setSidebar("room-settings"),
              SignInMessages.roomSettings
            );
          }}
        />
        {!this.state.waitingOnAudio && (
          <EntryStartPanel
            hubChannel={this.props.hubChannel}
            entering={this.state.entering}
            onEnteringCanceled={this.onEnteringCanceled}
          />
        )}
      </>
    );
  };

  renderDevicePanel = () => {
    return (
      <EnterOnDeviceModal
        shortUrl={configs.SHORTLINK_DOMAIN}
        loadingCode={!this.state.linkCode}
        code={this.state.linkCode}
        headsetConnected={
          this.props.availableVREntryTypes.generic !== VR_DEVICE_AVAILABILITY.no ||
          this.props.availableVREntryTypes.cardboard !== VR_DEVICE_AVAILABILITY.no
        }
        unsupportedBrowser={this.props.availableVREntryTypes.generic === VR_DEVICE_AVAILABILITY.maybe}
        onEnterOnConnectedHeadset={() => {
          // TODO: This is bad. linkCodeCancel should be tied to component lifecycle not these callback methods.
          this.state.linkCodeCancel();
          this.setState({ linkCode: null, linkCodeCancel: null });
          this.enterVR();
        }}
        onBack={() => {
          if (this.state.linkCodeCancel) {
            // If the back button is pressed rapidly
            // (before link code generation finishes),
            // linkCodeCancel will not be a function
            // and attempting to call it will throw.
            // TODO: If that happens it may be ideal to
            // interrupt and cancel link code generation.
            this.state.linkCodeCancel();
          }
          this.setState({ linkCode: null, linkCodeCancel: null });
          this.props.history.goBack();
        }}
      />
    );
  };

  renderAudioSetupPanel = () => {
    // TODO: Show HMD mic not chosen warning
    return (
      <MicSetupModalContainer
        scene={this.props.scene}
        onEnterRoom={this.onAudioReadyButton}
        onBack={() => this.props.history.goBack()}
      />
    );
  };

  isInModalOrOverlay = () => {
    if (
      this.state.entered &&
      (IN_ROOM_MODAL_ROUTER_PATHS.find(x => sluglessPath(this.props.history.location).startsWith(x)) ||
        IN_ROOM_MODAL_QUERY_VARS.find(x => new URLSearchParams(this.props.history.location.search).get(x)))
    ) {
      return true;
    }

    if (
      !this.state.entered &&
      (LOBBY_MODAL_ROUTER_PATHS.find(x => sluglessPath(this.props.history.location).startsWith(x)) ||
        LOBBY_MODAL_QUERY_VARS.find(
          (x, i) => new URLSearchParams(this.props.history.location.search).get(x) === LOBBY_MODAL_QUERY_VALUES[i]
        ))
    ) {
      return true;
    }

    if (this.state.objectInfo && this.state.objectInfo.object3D) {
      return true; // TODO: Get object info dialog to use history
    }
    if (this.state.sidebarId !== null) {
      return true;
    }

    return !!(
      (this.props.history &&
        this.props.history.location.state &&
        (this.props.history.location.state.modal || this.props.history.location.state.overlay)) ||
      this.state.dialog
    );
  };

  getSelectedUser() {
    const selectedUserId = this.state.selectedUserId;
    const presence = this.props.presences[selectedUserId];
    const micPresences = getMicrophonePresences();
    return userFromPresence(selectedUserId, presence, micPresences, this.props.sessionId);
  }

  render() {
    const isGhost =
      configs.feature("enable_lobby_ghosts") && (this.state.watching || this.state.hide || this.props.hide);
    const hide = this.state.hide || this.props.hide;

    const rootStyles = {
      [styles.ui]: true,
      "ui-root": true,
      "in-modal-or-overlay": this.isInModalOrOverlay(),
      isGhost,
      hide
    };
    if (this.state.isRecordingMode) {
      return (
        <div className={classNames(rootStyles)}>
          <RoomLayoutContainer scene={this.props.scene} store={this.props.store} viewport={<RecordModeTip />} />
        </div>
      );
    }
    if (this.props.hide || this.state.hide) {
      return (
        <div className={classNames(rootStyles)}>
          <RoomLayoutContainer
            scene={this.props.scene}
            store={this.props.store}
            viewport={!this.state.hideUITip && <FullscreenTip onDismiss={() => this.setState({ hideUITip: true })} />}
          />
        </div>
      );
    }

    if (this.props.showSafariMicDialog) {
      return (
        <div className={classNames(rootStyles)}>
          <RoomLayoutContainer scene={this.props.scene} store={this.props.store} modal={<SafariMicModal />} />
        </div>
      );
    }

    const preload = this.props.showPreload;

    const isLoading = !preload && !this.state.hideLoader;

    if (isLoading && this.state.showPrefs) {
      return (
        <div>
          <LoadingScreenContainer scene={this.props.scene} onLoaded={this.onLoadingFinished} />
          <PreferencesScreen
            onClose={() => {
              this.setState({ showPrefs: false });
            }}
            store={this.props.store}
            scene={this.props.scene}
          />
        </div>
      );
    }
    if (this.props.isBotMode) return this.renderBotMode();
    if (isLoading) {
      return <LoadingScreenContainer scene={this.props.scene} onLoaded={this.onLoadingFinished} />;
    }
    if (this.state.showPrefs) {
      return (
        <PreferencesScreen
          onClose={() => {
            this.setState({ showPrefs: false });
          }}
          store={this.props.store}
          scene={this.props.scene}
        />
      );
    }

    if (this.props.showInterstitialPrompt) return this.renderInterstitialPrompt();

    const entered = this.state.entered;
    const watching = this.state.watching;
    const enteredOrWatching = entered || watching;
    const showRtcDebugPanel = this.props.store.state.preferences.showRtcDebugPanel;
    const showAudioDebugPanel = this.props.store.state.preferences.showAudioDebugPanel;
    const displayNameOverride = this.props.hubIsBound
      ? getPresenceProfileForSession(this.props.presences, this.props.sessionId).displayName
      : null;

    const enableSpectateVRButton =
      configs.feature("enable_lobby_ghosts") &&
      isGhost &&
      !hide &&
      this.props.availableVREntryTypes.generic !== VR_DEVICE_AVAILABILITY.no;

    const entryDialog =
      this.props.availableVREntryTypes &&
      !preload &&
      (this.isWaitingForAutoExit() ? (
        <AutoExitWarningModal
          reason={this.state.autoExitReason}
          secondsRemaining={this.state.secondsRemainingBeforeAutoExit}
          onCancel={this.endAutoExitTimer}
        />
      ) : (
        <>
          <StateRoute stateKey="entry_step" stateValue="device" history={this.props.history}>
            {this.renderDevicePanel()}
          </StateRoute>
          <StateRoute stateKey="entry_step" stateValue="audio" history={this.props.history}>
            {this.renderAudioSetupPanel()}
          </StateRoute>
          <StateRoute
            stateKey="entry_step"
            stateValue="profile"
            history={this.props.history}
            render={props => (
              <ProfileEntryPanel
                {...props}
                containerType="modal"
                displayNameOverride={displayNameOverride}
                finished={() => {
                  if (this.props.forcedVREntryType) {
                    this.pushHistoryState();
                    this.handleForceEntry();
                  } else {
                    this.onRequestMicPermission();
                    this.pushHistoryState("entry_step", "audio");
                  }
                }}
                showBackButton
                onBack={() => this.pushHistoryState()}
                store={this.props.store}
                mediaSearchStore={this.props.mediaSearchStore}
                avatarId={props.location.state.detail && props.location.state.detail.avatarId}
              />
            )}
          />
          <StateRoute stateKey="entry_step" stateValue="" history={this.props.history}>
            {this.renderEntryStartPanel()}
          </StateRoute>
        </>
      ));

    const presenceLogEntries = this.props.presenceLogEntries || [];

    const mediaSource = this.props.mediaSearchStore.getUrlMediaSource(this.props.history.location);

    // Allow scene picker pre-entry, otherwise wait until entry
    const showMediaBrowser =
      mediaSource && (["scenes", "avatars", "favorites"].includes(mediaSource) || this.state.entered);

    const streaming = this.state.isStreaming;

    const showObjectList = enteredOrWatching;
    const showECSObjectsMenuButton = qsTruthy("ecsDebug");

    const streamer = getCurrentStreamer();
    const streamerName = streamer && streamer.displayName;

    const renderEntryFlow = (!enteredOrWatching && this.props.hub) || this.isWaitingForAutoExit();

    const canCreateRoom = !configs.feature("disable_room_creation") || configs.isAdmin();
    const canCloseRoom = this.props.hubChannel && !!this.props.hubChannel.canOrWillIfCreator("close_hub");
    const isModerator = this.props.hubChannel && this.props.hubChannel.canOrWillIfCreator("kick_users") && !isMobileVR;

    const moreMenu = [
      {
        id: "user",
        label: !this.state.signedIn ? (
          <FormattedMessage id="more-menu.not-signed-in" defaultMessage="You are not signed in" />
        ) : (
          <FormattedMessage
            id="more-menu.you-signed-in-as"
            defaultMessage="Signed in as: {email}"
            values={{ email: maskEmail(this.props.store.state.credentials.email) }}
          />
        ),
        items: [
          this.state.signedIn
            ? {
                id: "sign-out",
                label: <FormattedMessage id="more-menu.sign-out" defaultMessage="Sign Out" />,
                icon: LeaveIcon,
                onClick: async () => {
                  await this.props.authChannel.signOut(this.props.hubChannel);
                  this.setState({ signedIn: false });
                }
              }
            : {
                id: "sign-in",
                label: <FormattedMessage id="more-menu.sign-in" defaultMessage="Sign In" />,
                icon: EnterIcon,
                onClick: () => this.showContextualSignInDialog()
              },
          canCreateRoom && {
            id: "create-room",
            label: <FormattedMessage id="more-menu.create-room" defaultMessage="Create Room" />,
            icon: AddIcon,
            onClick: () =>
              this.showNonHistoriedDialog(LeaveRoomModal, {
                destinationUrl: "/",
                reason: LeaveReason.createRoom
              })
          },
          {
            id: "user-profile",
            label: <FormattedMessage id="more-menu.profile" defaultMessage="Change Name & Avatar" />,
            icon: AvatarIcon,
            onClick: () => this.setSidebar("profile")
          },
          {
            id: "favorite-rooms",
            label: <FormattedMessage id="more-menu.favorite-rooms" defaultMessage="Favorite Rooms" />,
            icon: FavoritesIcon,
            onClick: () =>
              this.props.performConditionalSignIn(
                () => this.props.hubChannel.signedIn,
                () => {
                  showFullScreenIfAvailable();
                  this.props.mediaSearchStore.sourceNavigateWithNoNav("favorites", "use");
                },
                SignInMessages.favoriteRooms
              )
          },
          {
            id: "preferences",
            label: <FormattedMessage id="more-menu.preferences" defaultMessage="Preferences" />,
            icon: SettingsIcon,
            onClick: () => this.setState({ showPrefs: true })
          }
        ].filter(item => item)
      },
      {
        id: "room",
        label: <FormattedMessage id="more-menu.room" defaultMessage="Room" />,
        items: [
          {
            id: "room-info",
            label: <FormattedMessage id="more-menu.room-info" defaultMessage="Room Info and Settings" />,
            icon: HomeIcon,
            onClick: () => this.setSidebar("room-info")
          },
          (this.props.breakpoint === "sm" || this.props.breakpoint === "md") &&
            (this.props.hub.entry_mode !== "invite" || this.props.hubChannel.can("update_hub")) && {
              id: "invite",
              label: <FormattedMessage id="more-menu.invite" defaultMessage="Invite" />,
              icon: InviteIcon,
              onClick: () => this.props.scene.emit("action_invite")
            },
          this.isFavorited()
            ? {
                id: "unfavorite-room",
                label: <FormattedMessage id="more-menu.unfavorite-room" defaultMessage="Unfavorite Room" />,
                icon: StarIcon,
                onClick: () => this.toggleFavorited()
              }
            : {
                id: "favorite-room",
                label: <FormattedMessage id="more-menu.favorite-room" defaultMessage="Favorite Room" />,
                icon: StarOutlineIcon,
                onClick: () => this.toggleFavorited()
              },
          isModerator &&
            entered && {
              id: "streamer-mode",
              label: streaming ? (
                <FormattedMessage id="more-menu.exit-streamer-mode" defaultMessage="Exit Streamer Mode" />
              ) : (
                <FormattedMessage id="more-menu.enter-streamer-mode" defaultMessage="Enter Streamer Mode" />
              ),
              icon: CameraIcon,
              onClick: () => this.toggleStreamerMode()
            },
          (this.props.breakpoint === "sm" || this.props.breakpoint === "md") &&
            entered && {
              id: "leave-room",
              label: <FormattedMessage id="more-menu.enter-leave-room" defaultMessage="Leave Room" />,
              icon: LeaveIcon,
              onClick: () => {
                this.showNonHistoriedDialog(LeaveRoomModal, {
                  destinationUrl: "/",
                  reason: LeaveReason.leaveRoom
                });
              }
            },
          canCloseRoom && {
            id: "close-room",
            label: <FormattedMessage id="more-menu.close-room" defaultMessage="Close Room" />,
            icon: DeleteIcon,
            onClick: () =>
              this.props.performConditionalSignIn(
                () => this.props.hubChannel.can("update_hub"),
                () => {
                  this.showNonHistoriedDialog(CloseRoomModal, {
                    roomName: this.props.hub.name,
                    onConfirm: () => {
                      this.props.hubChannel.closeHub();
                    }
                  });
                },
                SignInMessages.closeRoom
              )
          }
        ].filter(item => item)
      },
      {
        id: "support",
        label: <FormattedMessage id="more-menu.support" defaultMessage="Support" />,
        items: [
          configs.feature("show_community_link") && {
            id: "community",
            label: <FormattedMessage id="more-menu.community" defaultMessage="Community" />,
            icon: DiscordIcon,
            href: configs.link("community", "https://discord.gg/dFJncWwHun")
          },
          configs.feature("show_issue_report_link") && {
            id: "report-issue",
            label: <FormattedMessage id="more-menu.report-issue" defaultMessage="Report Issue" />,
            icon: WarningCircleIcon,
            href: configs.link("issue_report", "https://hubs.mozilla.com/docs/help.html")
          },
          entered && {
            id: "start-tour",
            label: <FormattedMessage id="more-menu.start-tour" defaultMessage="Start Tour" />,
            icon: SupportIcon,
            onClick: () => this.props.scene.systems.tips.resetTips()
          },
          configs.feature("show_docs_link") && {
            id: "help",
            label: <FormattedMessage id="more-menu.help" defaultMessage="Help" />,
            icon: SupportIcon,
            href: configs.link("docs", "https://hubs.mozilla.com/docs")
          },
          configs.feature("show_controls_link") && {
            id: "controls",
            label: <FormattedMessage id="more-menu.controls" defaultMessage="Controls" />,
            icon: SupportIcon,
            href: configs.link("controls", "https://hubs.mozilla.com/docs/hubs-controls.html")
          },
          configs.feature("show_whats_new_link") && {
            id: "whats-new",
            label: <FormattedMessage id="more-menu.whats-new" defaultMessage="What's New" />,
            icon: SupportIcon,
            href: "/whats-new"
          },
          configs.feature("show_terms") && {
            id: "tos",
            label: <FormattedMessage id="more-menu.tos" defaultMessage="Terms of Service" />,
            icon: TextDocumentIcon,
            href: configs.link("terms_of_use", TERMS)
          },
          configs.feature("show_privacy") && {
            id: "privacy",
            label: <FormattedMessage id="more-menu.privacy" defaultMessage="Privacy Notice" />,
            icon: ShieldIcon,
            href: configs.link("privacy_notice", PRIVACY)
          }
        ].filter(item => item)
      }
    ];

    return (
      <MoreMenuContextProvider>
        <ReactAudioContext.Provider value={this.state.audioContext}>
          <div className={classNames(rootStyles)}>
            {preload && this.props.hub && (
              <PreloadOverlay
                hubName={this.props.hub.name}
                hubScene={this.props.hub.scene}
                baseUrl={hubUrl(this.props.hub.hub_id).href}
                onLoadClicked={this.props.onPreloadLoadClicked}
              />
            )}
            {!this.state.dialog && (
              <StateRoute
                stateKey="overlay"
                stateValue="avatar-editor"
                history={this.props.history}
                render={props => (
                  <AvatarEditor
                    className={styles.avatarEditor}
                    signedIn={this.state.signedIn}
                    onSignIn={this.showContextualSignInDialog}
                    onSave={() => {
                      if (props.location.state.detail && props.location.state.detail.returnToProfile) {
                        this.props.history.goBack();
                      } else {
                        this.props.history.goBack();
                        // We are returning to the media browser. Trigger an update so that the filter switches to
                        // my-avatars, now that we've saved an avatar.
                        this.props.mediaSearchStore.sourceNavigateWithNoNav("avatars", "use");
                      }
                      this.props.onAvatarSaved();
                    }}
                    onClose={() => this.props.history.goBack()}
                    store={this.props.store}
                    debug={avatarEditorDebug}
                    avatarId={props.location.state.detail && props.location.state.detail.avatarId}
                    hideDelete={props.location.state.detail && props.location.state.detail.hideDelete}
                  />
                )}
              />
            )}
            {!this.state.dialog && showMediaBrowser && (
              <MediaBrowserContainer
                history={this.props.history}
                mediaSearchStore={this.props.mediaSearchStore}
                hubChannel={this.props.hubChannel}
                onMediaSearchResultEntrySelected={(entry, selectAction) => {
                  if (entry.type === "room") {
                    this.showNonHistoriedDialog(LeaveRoomModal, {
                      destinationUrl: entry.url,
                      reason: LeaveReason.joinRoom
                    });
                  } else {
                    this.props.onMediaSearchResultEntrySelected(entry, selectAction);
                  }
                }}
                performConditionalSignIn={this.props.performConditionalSignIn}
                showNonHistoriedDialog={this.showNonHistoriedDialog}
                store={this.props.store}
                scene={this.props.scene}
              />
            )}
            {this.props.hub && (
              <RoomLayoutContainer
                scene={this.props.scene}
                store={this.props.store}
                objectFocused={!!this.props.selectedObject}
                streaming={streaming}
                viewport={
                  <>
                    {!this.state.dialog && renderEntryFlow ? entryDialog : undefined}
                    {!this.props.selectedObject && <CompactMoreMenuButton />}
                    {(!this.props.selectedObject ||
                      (this.props.breakpoint !== "sm" && this.props.breakpoint !== "md")) && (
                      <ContentMenu>
                        {showObjectList && (
                          <ObjectsMenuButton
                            active={this.state.sidebarId === "objects"}
                            onClick={() => this.toggleSidebar("objects")}
                          />
                        )}
                        <PeopleMenuButton
                          active={this.state.sidebarId === "people"}
                          onClick={() => this.toggleSidebar("people")}
                          presencecount={this.state.presenceCount}
                        />
                        {showECSObjectsMenuButton && (
                          <ECSDebugMenuButton
                            active={this.state.sidebarId === "ecs-debug"}
                            onClick={() => this.toggleSidebar("ecs-debug")}
                          />
                        )}
                      </ContentMenu>
                    )}
                    {!entered && !streaming && !isMobile && streamerName && <SpectatingLabel name={streamerName} />}
                    {this.props.activeObject && (
                      <ObjectMenuContainer
                        hubChannel={this.props.hubChannel}
                        scene={this.props.scene}
                        onOpenProfile={() => this.setSidebar("profile")}
                        onGoToObject={() => {
                          if (this.props.breakpoint === "sm") {
                            this.setSidebar(null);
                          }
                        }}
                      />
                    )}
                    {this.state.sidebarId !== "chat" && this.props.hub && (
                      <PresenceLog
                        preset={"InRoom"}
                        exclude={isSmallScreen ? [] : ["permission"]}
                        presences={this.props.presences}
                        entries={presenceLogEntries}
                        hubId={this.props.hub.hub_id}
                        history={this.props.history}
                        onViewProfile={sessionId => this.setSidebar("user", { selectedUserId: sessionId })}
                      />
                    )}
                    <NotificationsContainer>
<<<<<<< HEAD
                      {!this.props.activeObject && (
                        <TipContainer
                          inLobby={watching}
                          inRoom={entered}
                          isEmbedded={this.props.embed}
                          isStreaming={streaming}
                          hubId={this.props.hub.hub_id}
                          presences={this.props.presences}
                          scene={this.props.scene}
                          store={this.props.store}
                        />
                      )}
=======
                      <TipContainer
                        hide={this.props.activeObject}
                        inLobby={watching}
                        inRoom={entered}
                        isEmbedded={this.props.embed}
                        isStreaming={streaming}
                        hubId={this.props.hub.hub_id}
                        presences={this.props.presences}
                        scene={this.props.scene}
                        store={this.props.store}
                      />
>>>>>>> 608f52d8
                      {!isSmallScreen && (
                        <PresenceLog
                          preset={"Notifications"}
                          include={["permission"]}
                          presences={this.props.presences}
                          entries={presenceLogEntries}
                          hubId={this.props.hub.hub_id}
                          history={this.props.history}
                          onViewProfile={sessionId => this.setSidebar("user", { selectedUserId: sessionId })}
                        />
                      )}
                    </NotificationsContainer>
                    {(showRtcDebugPanel || showAudioDebugPanel) && (
                      <RTCDebugPanel
                        history={this.props.history}
                        store={window.APP.store}
                        scene={this.props.scene}
                        presences={this.props.presences}
                        sessionId={this.props.sessionId}
                        showRtcDebug={showRtcDebugPanel}
                        showAudioDebug={showAudioDebugPanel}
                      />
                    )}
                  </>
                }
                sidebar={
                  this.state.sidebarId ? (
                    <>
                      {this.state.sidebarId === "chat" && (
                        <ChatSidebarContainer
                          presences={this.props.presences}
                          occupantCount={this.occupantCount()}
                          canSpawnMessages={entered && this.props.hubChannel.can("spawn_and_move_media")}
                          scene={this.props.scene}
                          onClose={() => this.setSidebar(null)}
                          inputEffect={this.state.chatInputEffect}
                        />
                      )}
                      {this.state.sidebarId === "objects" && (
                        <ObjectsSidebarContainer
                          hubChannel={this.props.hubChannel}
                          onClose={() => this.setSidebar(null)}
                        />
                      )}
                      {this.state.sidebarId === "people" && (
                        <PeopleSidebarContainer
                          displayNameOverride={displayNameOverride}
                          store={this.props.store}
                          mediaSearchStore={this.props.mediaSearchStore}
                          hubChannel={this.props.hubChannel}
                          history={this.props.history}
                          mySessionId={this.props.sessionId}
                          presences={this.props.presences}
                          onClose={() => this.setSidebar(null)}
                          onCloseDialog={() => this.closeDialog()}
                          showNonHistoriedDialog={this.showNonHistoriedDialog}
                          performConditionalSignIn={this.props.performConditionalSignIn}
                        />
                      )}
                      {this.state.sidebarId === "profile" && (
                        <ProfileEntryPanel
                          history={this.props.history}
                          containerType="sidebar"
                          displayNameOverride={displayNameOverride}
                          finished={() => this.setSidebar(null)}
                          onClose={() => this.setSidebar(null)}
                          store={this.props.store}
                          mediaSearchStore={this.props.mediaSearchStore}
                        />
                      )}
                      {this.state.sidebarId === "user" && (
                        <UserProfileSidebarContainer
                          user={this.getSelectedUser()}
                          hubChannel={this.props.hubChannel}
                          performConditionalSignIn={this.props.performConditionalSignIn}
                          onClose={() => this.setSidebar(null)}
                          onCloseDialog={() => this.closeDialog()}
                          showNonHistoriedDialog={this.showNonHistoriedDialog}
                        />
                      )}
                      {this.state.sidebarId === "room-info" && (
                        <RoomSidebar
                          accountId={this.props.sessionId}
                          room={this.props.hub}
                          canEdit={this.props.hubChannel.canOrWillIfCreator("update_hub")}
                          onEdit={() => {
                            this.props.performConditionalSignIn(
                              () => this.props.hubChannel.can("update_hub"),
                              () => this.setSidebar("room-info-settings"),
                              SignInMessages.roomSettings
                            );
                          }}
                          onClose={() => this.setSidebar(null)}
                          onChangeScene={this.onChangeScene}
                        />
                      )}
                      {this.state.sidebarId === "room-info-settings" && (
                        <RoomSettingsSidebarContainer
                          room={this.props.hub}
                          hubChannel={this.props.hubChannel}
                          showBackButton
                          onClose={() => this.setSidebar("room-info")}
                          onChangeScene={this.onChangeScene}
                        />
                      )}
                      {this.state.sidebarId === "room-settings" && (
                        <RoomSettingsSidebarContainer
                          room={this.props.hub}
                          accountId={this.props.sessionId}
                          hubChannel={this.props.hubChannel}
                          onClose={() => this.setSidebar(null)}
                          onChangeScene={this.onChangeScene}
                        />
                      )}
                      {this.state.sidebarId === "ecs-debug" && (
                        <ECSDebugSidebarContainer onClose={() => this.setSidebar(null)} />
                      )}
                    </>
                  ) : undefined
                }
                modal={this.state.dialog}
                toolbarLeft={
                  <InvitePopoverContainer
                    hub={this.props.hub}
                    hubChannel={this.props.hubChannel}
                    scene={this.props.scene}
                    store={this.props.store}
                  />
                }
                toolbarCenter={
                  <>
                    {watching && (
                      <>
                        <ToolbarButton
                          icon={<EnterIcon />}
                          label={<FormattedMessage id="toolbar.join-room-button" defaultMessage="Join Room" />}
                          preset="accept"
                          onClick={() => this.setState({ watching: false })}
                        />
                        {enableSpectateVRButton && (
                          <ToolbarButton
                            icon={<VRIcon />}
                            preset="accent5"
                            label={
                              <FormattedMessage id="toolbar.spectate-in-vr-button" defaultMessage="Spectate in VR" />
                            }
                            onClick={() => this.props.scene.enterVR()}
                          />
                        )}
                      </>
                    )}
                    {entered && (
                      <>
                        <AudioPopoverContainer scene={this.props.scene} />
                        <SharePopoverContainer scene={this.props.scene} hubChannel={this.props.hubChannel} />
                        <PlacePopoverContainer
                          scene={this.props.scene}
                          hubChannel={this.props.hubChannel}
                          mediaSearchStore={this.props.mediaSearchStore}
                          showNonHistoriedDialog={this.showNonHistoriedDialog}
                        />
                        {this.props.hubChannel.can("spawn_emoji") && (
                          <ReactionPopoverContainer
                            scene={this.props.scene}
                            initialPresence={getPresenceProfileForSession(this.props.presences, this.props.sessionId)}
                          />
                        )}
                      </>
                    )}
                    <ChatToolbarButtonContainer onClick={() => this.toggleSidebar("chat")} />
                    {entered && isMobileVR && (
                      <ToolbarButton
                        className={styleUtils.hideLg}
                        icon={<VRIcon />}
                        preset="accept"
                        label={<FormattedMessage id="toolbar.enter-vr-button" defaultMessage="Enter VR" />}
                        onClick={() => exit2DInterstitialAndEnterVR(true)}
                      />
                    )}
                  </>
                }
                toolbarRight={
                  <>
                    {entered && isMobileVR && (
                      <ToolbarButton
                        icon={<VRIcon />}
                        preset="accept"
                        label={<FormattedMessage id="toolbar.enter-vr-button" defaultMessage="Enter VR" />}
                        onClick={() => exit2DInterstitialAndEnterVR(true)}
                      />
                    )}
                    {entered && (
                      <ToolbarButton
                        icon={<LeaveIcon />}
                        label={<FormattedMessage id="toolbar.leave-room-button" defaultMessage="Leave" />}
                        preset="cancel"
                        onClick={() => {
                          this.showNonHistoriedDialog(LeaveRoomModal, {
                            destinationUrl: "/",
                            reason: LeaveReason.leaveRoom
                          });
                        }}
                      />
                    )}
                    <MoreMenuPopoverButton menu={moreMenu} />
                  </>
                }
              />
            )}
          </div>
        </ReactAudioContext.Provider>
      </MoreMenuContextProvider>
    );
  }
}

function UIRootHooksWrapper(props) {
  useAccessibleOutlineStyle();
  const breakpoint = useCssBreakpoints();
  const { voice_chat: canVoiceChat } = usePermissions();

  useEffect(() => {
    const el = document.getElementById("preload-overlay");
    el.classList.add("loaded");

    const sceneEl = props.scene;

    sceneEl.classList.add(roomLayoutStyles.scene);

    // Remove the preload overlay after the animation has finished.
    const timeout = setTimeout(() => {
      el.remove();
    }, 500);

    return () => {
      clearTimeout(timeout);
      sceneEl.classList.remove(roomLayoutStyles.scene);
    };
  }, [props.scene]);

  return (
    <ChatContextProvider messageDispatch={props.messageDispatch}>
      <ObjectListProvider scene={props.scene}>
        <UIRoot breakpoint={breakpoint} {...props} canVoiceChat={canVoiceChat} />
      </ObjectListProvider>
    </ChatContextProvider>
  );
}

UIRootHooksWrapper.propTypes = {
  scene: PropTypes.object.isRequired,
  messageDispatch: PropTypes.object,
  store: PropTypes.object.isRequired
};

export default UIRootHooksWrapper;<|MERGE_RESOLUTION|>--- conflicted
+++ resolved
@@ -1429,7 +1429,6 @@
                       />
                     )}
                     <NotificationsContainer>
-<<<<<<< HEAD
                       {!this.props.activeObject && (
                         <TipContainer
                           inLobby={watching}
@@ -1442,19 +1441,6 @@
                           store={this.props.store}
                         />
                       )}
-=======
-                      <TipContainer
-                        hide={this.props.activeObject}
-                        inLobby={watching}
-                        inRoom={entered}
-                        isEmbedded={this.props.embed}
-                        isStreaming={streaming}
-                        hubId={this.props.hub.hub_id}
-                        presences={this.props.presences}
-                        scene={this.props.scene}
-                        store={this.props.store}
-                      />
->>>>>>> 608f52d8
                       {!isSmallScreen && (
                         <PresenceLog
                           preset={"Notifications"}
