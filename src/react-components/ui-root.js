--- conflicted
+++ resolved
@@ -46,34 +46,12 @@
   </button>
 );
 
-class ProfileEntryPanel extends Component {
-  static propTypes = {
-    store: PropTypes.object
-  };
-
-  state = {
-    name: "",
-  }
-
-  nameChanged = (ev) => {
-    this.setState({ name: ev.target.value });
-  }
-
-  render() {
-    return (
-      <div>
-        <input type="text" value={this.state.name} onChange={this.nameChanged}/>
-      </div>
-    );
-  }
-}
-
 const AutoExitWarning = (props) => (
   <div>
     <p>
     Exit in <span>{props.secondsRemaining}</span>
     </p>
-    
+
     <button onClick={props.onCancel}>
     Cancel
     </button>
@@ -95,18 +73,12 @@
 class UIRoot extends Component {
   static propTypes = {
     enterScene: PropTypes.func,
-<<<<<<< HEAD
-    availableVREntryTypes: PropTypes.object
-  }
-
-  store = new Store()
-=======
     availableVREntryTypes: PropTypes.object,
-    store: PropTypes.object
     concurrentLoadDetector: PropTypes.object,
     disableAutoExitOnConcurrentLoad: PropTypes.bool
-  };
->>>>>>> f4721912
+  }
+
+  store = new Store()
 
   state = {
     entryStep: ENTRY_STEPS.start,
@@ -345,7 +317,6 @@
         { this.props.availableVREntryTypes.generic !== VR_DEVICE_AVAILABILITY.no && <GenericEntryButton onClick={this.enterVR}/> }
         { this.props.availableVREntryTypes.gearvr !== VR_DEVICE_AVAILABILITY.no && <GearVREntryButton onClick={this.enterGearVR}/> }
         { this.props.availableVREntryTypes.daydream !== VR_DEVICE_AVAILABILITY.no && <DaydreamEntryButton onClick={this.enterDaydream}/> }
-        <ProfileEntryPanel profileName={ this.state.profileNamePending }/>
       </div>
     ) : null;
 
@@ -379,7 +350,6 @@
         </div>
       ) : null;
 
-<<<<<<< HEAD
     const nameEntryPanel = this.state.entryStep === ENTRY_STEPS.name_entry
     ? (
         <div>
@@ -397,22 +367,13 @@
         </div>
       ) : null;
 
-    return (
-      <div>
-        UI Here
-        {entryPanel}
-        {micPanel}
-        {audioSetupPanel}
-        {nameEntryPanel}
-      </div>
-    );
-=======
     const overlay = this.isWaitingForAutoExit() ?
       (<AutoExitWarning secondsRemaining={this.state.secondsRemainingBeforeAutoExit} onCancel={this.endAutoExitTimer} />) :
       (<div>
         {entryPanel}
         {micPanel}
         {audioSetupPanel}
+        {nameEntryPanel}
         </div>
       );
 
@@ -426,7 +387,6 @@
       (
         <div>Exited</div>
       )
->>>>>>> f4721912
   }
 }
 
