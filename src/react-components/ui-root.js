--- conflicted
+++ resolved
@@ -466,15 +466,6 @@
 
     const daydreamMaybeSubtitle = messages["entry.daydream-via-chrome"];
 
-<<<<<<< HEAD
-    const entryPanel = this.state.entryStep === ENTRY_STEPS.start
-    ? (
-      <div className="entry-panel">
-        <TwoDEntryButton onClick={this.enter2D}/>
-        { this.state.availableVREntryTypes.generic !== VR_DEVICE_AVAILABILITY.no && <GenericEntryButton onClick={this.enterVR}/> }
-        { this.state.availableVREntryTypes.gearvr !== VR_DEVICE_AVAILABILITY.no && <GearVREntryButton onClick={this.enterGearVR}/> }
-        { this.state.availableVREntryTypes.daydream !== VR_DEVICE_AVAILABILITY.no &&
-=======
     // Only show this in desktop firefox since other browsers/platforms will ignore the "screen" media constraint and
     // will attempt to share your webcam instead!
     const screenSharingCheckbox = ( 
@@ -503,7 +494,6 @@
             <GearVREntryButton onClick={this.enterGearVR} /> 
           )}
           { this.state.availableVREntryTypes.daydream !== VR_DEVICE_AVAILABILITY.no && (
->>>>>>> 0b58b1d5
             <DaydreamEntryButton
               onClick={this.enterDaydream}
               subtitle={
@@ -534,11 +524,6 @@
             />
           </div>
           <div className="mic-grant-panel__icon">
-<<<<<<< HEAD
-          { this.state.entryStep == ENTRY_STEPS.mic_grant ?
-            (<img onClick={this.onMicGrantButton} src="../assets/images/mic_denied.png" srcSet="../assets/images/mic_denied@2x.png 2x" className="mic-grant-panel__icon"/>) :
-            (<img onClick={this.onMicGrantButton} src="../assets/images/mic_granted.png" srcSet="../assets/images/mic_granted@2x.png 2x" className="mic-grant-panel__icon"/>)}
-=======
             {this.state.entryStep == ENTRY_STEPS.mic_grant ? (
               <img
                 onClick={this.onMicGrantButton}
@@ -554,7 +539,6 @@
                 className="mic-grant-panel__icon"
               />
             )}
->>>>>>> 0b58b1d5
           </div>
           <div className="mic-grant-panel__next" onClick={this.onMicGrantButton}>
             <FormattedMessage
