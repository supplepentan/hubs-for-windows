import React, { Component } from "react";
import PropTypes from "prop-types";
import copy from "copy-to-clipboard";
import classNames from "classnames";
import { FormattedMessage } from "react-intl";
import { share } from "../utils/share";

import { WithHoverSound } from "./wrap-with-audio";
import styles from "../assets/stylesheets/invite-dialog.scss";

function pad(num, size) {
  let s = `${num}`;
  while (s.length < size) s = `0${s}`;
  return s;
}

export default class InviteDialog extends Component {
  static propTypes = {
    entryCode: PropTypes.number,
    hubId: PropTypes.string,
    allowShare: PropTypes.bool,
    onClose: PropTypes.func
  };

  state = {
    copyButtonActive: false,
    shareButtonActive: false
  };

  shareClicked = url => {
    this.setState({ shareButtonActive: true });
    share({ url, title: "Join me now in #hubs!" }).then(() => {
      this.setState({ shareButtonActive: false });
    });
  };

  copyClicked = link => {
    this.setState({ copyButtonActive: true });
    setTimeout(() => this.setState({ copyButtonActive: false }), 5000);

    copy(link);
  };

  render() {
    const { entryCode } = this.props;

    const entryCodeString = pad(entryCode, 6);
    const shortLinkText = `hub.link/${this.props.hubId}`;
    const shortLink = "https://" + shortLinkText;

    return (
      <div className={styles.dialog}>
        <div className={styles.attachPoint} />
        <WithHoverSound>
          <div className={styles.close} onClick={() => this.props.onClose()}>
            <span>×</span>
          </div>
        </WithHoverSound>
        <div>
          <FormattedMessage id="invite.enter_via" />
          <WithHoverSound>
            <a href="https://hub.link" target="_blank" className={styles.hubLinkLink} rel="noopener noreferrer">
              hub.link
            </a>
          </WithHoverSound>
          <FormattedMessage id="invite.and_enter_code" />
        </div>
        <div className={styles.code}>
          {entryCodeString.split("").map((d, i) => (
            <div className={classNames({ [styles.digit]: true, [styles[`digit_${i}`]]: true })} key={`link_code_${i}`}>
              {d}
            </div>
          ))}
        </div>
        <div>
          <FormattedMessage id="invite.or_visit" />
        </div>
        <div className={styles.domain}>
          <input type="text" readOnly onFocus={e => e.target.select()} value={shortLinkText} />
        </div>
        <div className={styles.buttons}>
          <WithHoverSound>
            <button className={styles.linkButton} onClick={this.copyClicked.bind(this, shortLink)}>
              <span>{this.state.copyButtonActive ? "copied!" : "copy"}</span>
            </button>
          </WithHoverSound>
          {this.props.allowShare &&
            navigator.share && (
              <WithHoverSound>
                <button className={styles.linkButton} onClick={this.shareClicked.bind(this, shortLink)}>
                  <span>{this.state.shareButtonActive ? "sharing..." : "share"}</span>
                </button>
              </WithHoverSound>
            )}
          {this.props.allowShare &&
            !navigator.share && (
<<<<<<< HEAD
              <WithHoverSound>
                <a href={tweetLink} className={styles.linkButton} target="_blank" rel="noopener noreferrer">
                  <FormattedMessage id="invite.tweet" />
                </a>
              </WithHoverSound>
=======
              <button className={styles.linkButton} onClick={this.shareClicked.bind(this, shortLink)}>
                <FormattedMessage id="invite.tweet" />
              </button>
>>>>>>> eae4ec89
            )}
        </div>
      </div>
    );
  }
}<|MERGE_RESOLUTION|>--- conflicted
+++ resolved
@@ -94,17 +94,11 @@
             )}
           {this.props.allowShare &&
             !navigator.share && (
-<<<<<<< HEAD
               <WithHoverSound>
-                <a href={tweetLink} className={styles.linkButton} target="_blank" rel="noopener noreferrer">
+                <button className={styles.linkButton} onClick={this.shareClicked.bind(this, shortLink)}>
                   <FormattedMessage id="invite.tweet" />
-                </a>
+                </button>
               </WithHoverSound>
-=======
-              <button className={styles.linkButton} onClick={this.shareClicked.bind(this, shortLink)}>
-                <FormattedMessage id="invite.tweet" />
-              </button>
->>>>>>> eae4ec89
             )}
         </div>
       </div>
