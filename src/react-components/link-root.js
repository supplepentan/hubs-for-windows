import React, { Component } from "react";
import PropTypes from "prop-types";
import { IntlProvider, FormattedMessage, addLocaleData } from "react-intl";
import en from "react-intl/locale-data/en";

import { lang, messages } from "../utils/i18n";
import classNames from "classnames";
import styles from "../assets/stylesheets/link.scss";
import { disableiOSZoom } from "../utils/disable-ios-zoom";
import HeadsetIcon from "../assets/images/generic_vr_entry.svg";
import { WithHoverSound } from "./wrap-with-audio";

const MAX_DIGITS = 6;
const MAX_LETTERS = 4;

addLocaleData([...en]);
disableiOSZoom();
const hasTouchEvents = "ontouchstart" in document.documentElement;

class LinkRoot extends Component {
  static propTypes = {
    intl: PropTypes.object,
    store: PropTypes.object,
    linkChannel: PropTypes.object,
    showHeadsetLinkOption: PropTypes.bool
  };

  state = {
    entered: "",
    isAlphaMode: false,
    failedAtLeastOnce: false
  };

  componentDidMount = () => {
    document.addEventListener("keydown", this.handleKeyDown);
  };

  componentWillUnmount = () => {
    document.removeEventListener("keydown", this.handleKeyDown);
  };

  handleKeyDown = e => {
    // Number keys 0-9
    if ((e.keyCode < 48 || e.keyCode > 57) && !this.state.isAlphaMode) {
      return;
    }

    // Alpha keys A-I
    if ((e.keyCode < 65 || e.keyCode > 73) && this.state.isAlphaMode) {
      return;
    }

    e.preventDefault();
    e.stopPropagation();

    if (this.state.isAlphaMode) {
      this.addToEntry("IHGFEDCBA"[73 - e.keyCode]);
    } else {
      this.addToEntry(e.keyCode - 48);
    }
  };

  maxAllowedChars = () => {
    return this.state.isAlphaMode ? MAX_LETTERS : MAX_DIGITS;
  };

  addToEntry = ch => {
    if (this.state.entered.length >= this.maxAllowedChars()) return;
    const newChars = `${this.state.entered}${ch}`;

    if (newChars.length === this.maxAllowedChars()) {
      this.attemptLookup(newChars);
    }

    this.setState({ entered: newChars });
  };

  removeChar = () => {
    const entered = this.state.entered;
    if (entered.length === 0) return;
    this.setState({ entered: entered.substring(0, entered.length - 1) });
  };

  attemptLink = async code => {
    this.props.linkChannel
      .attemptLink(code)
      .then(response => {
        // If there is a profile from the linked device, copy it over if we don't have one yet.
        if (response.profile) {
          const { hasChangedName } = this.props.store.state.activity;

          if (!hasChangedName) {
            this.props.store.update({ activity: { hasChangedName: true }, profile: response.profile });
          }
        }

        if (response.path) {
          window.location.href = response.path;
        }
      })
      .catch(e => {
        this.setState({ failedAtLeastOnce: true, entered: "" });

        if (!(e instanceof Error && (e.message === "in_use" || e.message === "failed"))) {
          throw e;
        }
      });
  };

  attemptEntry = async code => {
    const url = "/link/" + code;
    const res = await fetch(url);

    if (res.status >= 400) {
      this.setState({ failedAtLeastOnce: true, entered: "" });
    } else {
      document.location = url;
    }
  };

  attemptLookup = async code => {
    if (this.state.isAlphaMode) {
      // Headset link code
      this.attemptLink(code);
    } else {
      // Room entry code
      this.attemptEntry(code);
    }
  };

  toggleMode = () => {
    this.setState({ isAlphaMode: !this.state.isAlphaMode, entered: "", failedAtLeastOnce: false });
  };

  render() {
    // Note we use type "tel" for the input due to https://bugzilla.mozilla.org/show_bug.cgi?id=1005603

    return (
      <IntlProvider locale={lang} messages={messages}>
        <div className={styles.link}>
          <div className={styles.linkContents}>
            <div className={styles.logo}>
              <img src="../assets/images/hub-preview-light-no-shadow.png" />
            </div>
            {this.state.entered.length === this.maxAllowedChars() && (
              <div className={classNames("loading-panel", styles.codeLoadingPanel)}>
                <div className="loader-wrap">
                  <div className="loader">
                    <div className="loader-center" />
                  </div>
                </div>
              </div>
            )}

            <div className={styles.enteredContents}>
              <div className={styles.header}>
                <FormattedMessage
                  id={
                    this.state.failedAtLeastOnce
                      ? "link.try_again"
                      : "link.link_page_header_" + (!this.state.isAlphaMode ? "entry" : "headset")
                  }
                />
              </div>

              <div className={styles.entered}>
                <input
                  className={styles.charInput}
                  type={this.state.isAlphaMode ? "text" : "tel"}
                  pattern="[0-9A-I]*"
                  value={this.state.entered}
                  onChange={ev => {
                    if (!this.state.isAlphaMode && ev.target.value.match(/[a-z]/i)) {
                      this.setState({ isAlphaMode: true });
                    }

                    this.setState({ entered: ev.target.value.toUpperCase() });
                  }}
                />
              </div>

              <div className={styles.enteredFooter}>
<<<<<<< HEAD
                {!this.state.isAlphaMode && (
                  <img onClick={() => this.toggleMode()} src={HeadsetIcon} className={styles.headsetIcon} />
                )}
                {!this.state.isAlphaMode && (
                  <span>
                    {" "}
                    <WithHoverSound>
                      <a href="#" onClick={() => this.toggleMode()}>
                        <FormattedMessage id="link.linking_a_headset" />
                      </a>
                    </WithHoverSound>
                  </span>
                )}
=======
                {!this.state.isAlphaMode &&
                  this.props.showHeadsetLinkOption && (
                    <img onClick={() => this.toggleMode()} src={HeadsetIcon} className={styles.headsetIcon} />
                  )}
                {!this.state.isAlphaMode &&
                  this.props.showHeadsetLinkOption && (
                    <span>
                      <a href="#" onClick={() => this.toggleMode()}>
                        <FormattedMessage id="link.linking_a_headset" />
                      </a>
                    </span>
                  )}
>>>>>>> cd4424b9
              </div>
            </div>

            <div className={styles.keypad}>
              {(this.state.isAlphaMode
                ? ["A", "B", "C", "D", "E", "F", "G", "H", "I"]
                : [1, 2, 3, 4, 5, 6, 7, 8, 9]
              ).map((d, i) => (
                <WithHoverSound>
                  <button
                    disabled={this.state.entered.length === this.maxAllowedChars()}
                    key={`char_${i}`}
                    className={styles.keypadButton}
                    onClick={() => {
                      if (!hasTouchEvents) this.addToEntry(d);
                    }}
                    onTouchStart={() => this.addToEntry(d)}
                  >
                    {d}
                  </button>
                </WithHoverSound>
              ))}
              <WithHoverSound>
                <button
                  className={classNames(styles.keypadButton, styles.keypadToggleMode)}
                  onTouchStart={() => this.toggleMode()}
                  onClick={() => {
                    if (!hasTouchEvents) this.toggleMode();
                  }}
                >
                  {this.state.isAlphaMode ? "123" : "ABC"}
                </button>
<<<<<<< HEAD
              </WithHoverSound>
=======
              ))}
              {this.props.showHeadsetLinkOption ? (
                <button
                  className={classNames(styles.keypadButton, styles.keypadToggleMode)}
                  onTouchStart={() => this.toggleMode()}
                  onClick={() => {
                    if (!hasTouchEvents) this.toggleMode();
                  }}
                >
                  {this.state.isAlphaMode ? "123" : "ABC"}
                </button>
              ) : (
                <div />
              )}
>>>>>>> cd4424b9
              {!this.state.isAlphaMode && (
                <WithHoverSound>
                  <button
                    disabled={this.state.entered.length === this.maxAllowedChars()}
                    className={classNames(styles.keypadButton, styles.keypadZeroButton)}
                    onTouchStart={() => this.addToEntry(0)}
                    onClick={() => {
                      if (!hasTouchEvents) this.addToEntry(0);
                    }}
                  >
                    0
                  </button>
                </WithHoverSound>
              )}
              <WithHoverSound>
                <button
                  disabled={this.state.entered.length === 0 || this.state.entered.length === this.maxAllowedChars()}
                  className={classNames(styles.keypadButton, styles.keypadBackspace)}
                  onTouchStart={() => this.removeChar()}
                  onClick={() => {
                    if (!hasTouchEvents) this.removeChar();
                  }}
                >
                  ⌫
                </button>
              </WithHoverSound>
            </div>

            <div className={styles.footer}>
<<<<<<< HEAD
              <div
                className={styles.linkHeadsetFooterLink}
                style={{ visibility: this.state.isAlphaMode ? "hidden" : "visible" }}
              >
                <WithHoverSound>
                  <img onClick={() => this.toggleMode()} src={HeadsetIcon} className={styles.headsetIcon} />
                </WithHoverSound>
                <span>
                  <WithHoverSound>
                    <a href="#" onClick={() => this.toggleMode()}>
                      <FormattedMessage id="link.linking_a_headset" />
                    </a>
                  </WithHoverSound>
                </span>
              </div>
=======
              {!this.state.isAlphaMode &&
                this.props.showHeadsetLinkOption && (
                  <div
                    className={styles.linkHeadsetFooterLink}
                    style={{ visibility: this.state.isAlphaMode ? "hidden" : "visible" }}
                  >
                    <img onClick={() => this.toggleMode()} src={HeadsetIcon} className={styles.headsetIcon} />
                    <span>
                      <a href="#" onClick={() => this.toggleMode()}>
                        <FormattedMessage id="link.linking_a_headset" />
                      </a>
                    </span>
                  </div>
                )}
>>>>>>> cd4424b9
            </div>
          </div>
        </div>
      </IntlProvider>
    );
  }
}

export default LinkRoot;<|MERGE_RESOLUTION|>--- conflicted
+++ resolved
@@ -180,21 +180,6 @@
               </div>
 
               <div className={styles.enteredFooter}>
-<<<<<<< HEAD
-                {!this.state.isAlphaMode && (
-                  <img onClick={() => this.toggleMode()} src={HeadsetIcon} className={styles.headsetIcon} />
-                )}
-                {!this.state.isAlphaMode && (
-                  <span>
-                    {" "}
-                    <WithHoverSound>
-                      <a href="#" onClick={() => this.toggleMode()}>
-                        <FormattedMessage id="link.linking_a_headset" />
-                      </a>
-                    </WithHoverSound>
-                  </span>
-                )}
-=======
                 {!this.state.isAlphaMode &&
                   this.props.showHeadsetLinkOption && (
                     <img onClick={() => this.toggleMode()} src={HeadsetIcon} className={styles.headsetIcon} />
@@ -202,12 +187,13 @@
                 {!this.state.isAlphaMode &&
                   this.props.showHeadsetLinkOption && (
                     <span>
-                      <a href="#" onClick={() => this.toggleMode()}>
-                        <FormattedMessage id="link.linking_a_headset" />
-                      </a>
+                      <WithHoverSound>
+                        <a href="#" onClick={() => this.toggleMode()}>
+                          <FormattedMessage id="link.linking_a_headset" />
+                        </a>
+                      </WithHoverSound>
                     </span>
                   )}
->>>>>>> cd4424b9
               </div>
             </div>
 
@@ -216,11 +202,11 @@
                 ? ["A", "B", "C", "D", "E", "F", "G", "H", "I"]
                 : [1, 2, 3, 4, 5, 6, 7, 8, 9]
               ).map((d, i) => (
-                <WithHoverSound>
+                <WithHoverSound key={`char_${i}`}>
                   <button
                     disabled={this.state.entered.length === this.maxAllowedChars()}
+                    className={styles.keypadButton}
                     key={`char_${i}`}
-                    className={styles.keypadButton}
                     onClick={() => {
                       if (!hasTouchEvents) this.addToEntry(d);
                     }}
@@ -230,34 +216,21 @@
                   </button>
                 </WithHoverSound>
               ))}
-              <WithHoverSound>
-                <button
-                  className={classNames(styles.keypadButton, styles.keypadToggleMode)}
-                  onTouchStart={() => this.toggleMode()}
-                  onClick={() => {
-                    if (!hasTouchEvents) this.toggleMode();
-                  }}
-                >
-                  {this.state.isAlphaMode ? "123" : "ABC"}
-                </button>
-<<<<<<< HEAD
-              </WithHoverSound>
-=======
-              ))}
               {this.props.showHeadsetLinkOption ? (
-                <button
-                  className={classNames(styles.keypadButton, styles.keypadToggleMode)}
-                  onTouchStart={() => this.toggleMode()}
-                  onClick={() => {
-                    if (!hasTouchEvents) this.toggleMode();
-                  }}
-                >
-                  {this.state.isAlphaMode ? "123" : "ABC"}
-                </button>
+                <WithHoverSound>
+                  <button
+                    className={classNames(styles.keypadButton, styles.keypadToggleMode)}
+                    onTouchStart={() => this.toggleMode()}
+                    onClick={() => {
+                      if (!hasTouchEvents) this.toggleMode();
+                    }}
+                  >
+                    {this.state.isAlphaMode ? "123" : "ABC"}
+                  </button>
+                </WithHoverSound>
               ) : (
                 <div />
               )}
->>>>>>> cd4424b9
               {!this.state.isAlphaMode && (
                 <WithHoverSound>
                   <button
@@ -287,38 +260,24 @@
             </div>
 
             <div className={styles.footer}>
-<<<<<<< HEAD
-              <div
-                className={styles.linkHeadsetFooterLink}
-                style={{ visibility: this.state.isAlphaMode ? "hidden" : "visible" }}
-              >
-                <WithHoverSound>
-                  <img onClick={() => this.toggleMode()} src={HeadsetIcon} className={styles.headsetIcon} />
-                </WithHoverSound>
-                <span>
-                  <WithHoverSound>
-                    <a href="#" onClick={() => this.toggleMode()}>
-                      <FormattedMessage id="link.linking_a_headset" />
-                    </a>
-                  </WithHoverSound>
-                </span>
-              </div>
-=======
               {!this.state.isAlphaMode &&
                 this.props.showHeadsetLinkOption && (
                   <div
                     className={styles.linkHeadsetFooterLink}
                     style={{ visibility: this.state.isAlphaMode ? "hidden" : "visible" }}
                   >
-                    <img onClick={() => this.toggleMode()} src={HeadsetIcon} className={styles.headsetIcon} />
+                    <WithHoverSound>
+                      <img onClick={() => this.toggleMode()} src={HeadsetIcon} className={styles.headsetIcon} />
+                    </WithHoverSound>
                     <span>
-                      <a href="#" onClick={() => this.toggleMode()}>
-                        <FormattedMessage id="link.linking_a_headset" />
-                      </a>
+                      <WithHoverSound>
+                        <a href="#" onClick={() => this.toggleMode()}>
+                          <FormattedMessage id="link.linking_a_headset" />
+                        </a>
+                      </WithHoverSound>
                     </span>
                   </div>
                 )}
->>>>>>> cd4424b9
             </div>
           </div>
         </div>
