--- conflicted
+++ resolved
@@ -2,7 +2,6 @@
 import PropTypes from "prop-types";
 import { injectIntl, FormattedMessage } from "react-intl";
 import { generateHubName } from "../utils/name-generation";
-import classNames from "classnames";
 import { faAngleLeft } from "@fortawesome/free-solid-svg-icons/faAngleLeft";
 import { faAngleRight } from "@fortawesome/free-solid-svg-icons/faAngleRight";
 import { FontAwesomeIcon } from "@fortawesome/react-fontawesome";
@@ -36,16 +35,9 @@
     this.state = {
       ready: false,
       name: generateHubName(),
-<<<<<<< HEAD
-      environmentIndex
-=======
       environmentIndex,
       showCustomSceneDialog: false,
-      customSceneUrl: null,
-      // HACK: expand on small screens by default to ensure scene selection possible.
-      // Eventually this could/should be done via media queries.
-      expanded: window.innerWidth < 420
->>>>>>> ab967024
+      customSceneUrl: null
     };
 
     // Optimisticly preload all environment thumbnails
@@ -173,122 +165,22 @@
     const environmentThumbnail = this._getEnvironmentThumbnail(this.state.environmentIndex);
 
     return (
-<<<<<<< HEAD
-      <form onSubmit={this.createHub}>
-        <div className={styles.createPanel}>
-          <div className={styles.form}>
-            <div
-              className={styles.leftContainer}
-              onClick={async () => {
-                this.shuffle();
-              }}
-            >
-              <button type="button" tabIndex="3" className={styles.rotateButton}>
-                <img src="../assets/images/dice_icon.svg" />
-              </button>
-            </div>
-            <div className={styles.rightContainer}>
-              <button type="submit" tabIndex="5" className={styles.submitButton}>
-                {this.isHubNameValid() ? (
-                  <img src="../assets/images/hub_create_button_enabled.svg" />
-                ) : (
-                  <img src="../assets/images/hub_create_button_disabled.svg" />
-                )}
-              </button>
-            </div>
-            <div className={styles.environment}>
-              <div className={styles.picker}>
-                <img className={styles.image} srcSet={environmentThumbnail.srcset} />
-                <div className={styles.labels}>
-                  <div className={styles.header}>
-                    {meta.url ? (
-                      <a href={meta.url} rel="noopener noreferrer" className={styles.title}>
-                        {environmentTitle}
-                      </a>
-                    ) : (
-                      <span className={styles.itle}>environmentTitle</span>
-                    )}
-                    {environmentAuthor &&
-                      environmentAuthor.name &&
-                      (environmentAuthor.url ? (
-                        <a href={environmentAuthor.url} rel="noopener noreferrer" className={styles.author}>
-                          <FormattedMessage id="home.environment_author_by" />
-                          <span>{environmentAuthor.name}</span>
-                        </a>
-                      ) : (
-                        <span className={styles.author}>
-                          <FormattedMessage id="home.environment_author_by" />
-                          <span>{environmentAuthor.name}</span>
-                        </span>
-                      ))}
-                    {environmentAuthor &&
-                      environmentAuthor.organization &&
-                      (environmentAuthor.organization.url ? (
-                        <a href={environmentAuthor.organization.url} rel="noopener noreferrer" className={styles.org}>
-                          <span>{environmentAuthor.organization.name}</span>
-                        </a>
-                      ) : (
-                        <span className={styles.org}>
-                          <span>{environmentAuthor.organization.name}</span>
-                        </span>
-                      ))}
-                  </div>
-                  <div className={styles.footer}>
-                    <FormattedMessage id="home.environment_picker_footer" />
-                  </div>
-                </div>
-                <div className={styles.controls}>
-                  <button className={styles.prev} type="button" tabIndex="1" onClick={this.setToPreviousEnvironment}>
-                    <FontAwesomeIcon icon={faAngleLeft} />
-                  </button>
-
-                  <button className={styles.next} type="button" tabIndex="2" onClick={this.setToNextEnvironment}>
-                    <FontAwesomeIcon icon={faAngleRight} />
-                  </button>
-                </div>
-              </div>
-            </div>
-            <input
-              tabIndex="4"
-              className={styles.name}
-              value={this.state.name}
-              onChange={e => this.setState({ name: e.target.value })}
-              onFocus={e => e.target.select()}
-              required
-              pattern={HUB_NAME_PATTERN}
-              title={formatMessage({ id: "home.create_name.validation_warning" })}
-            />
-=======
       <div>
         <form onSubmit={this.createHub}>
-          <div className="create-panel">
-            {!this.state.expanded && (
-              <div className="create-panel__header">
-                <FormattedMessage id="home.create_header" />
-              </div>
-            )}
-            <div className="create-panel__form">
+          <div className={styles.createPanel}>
+            <div className={styles.form}>
               <div
-                className="create-panel__form__left-container"
+                className={styles.leftContainer}
                 onClick={async () => {
-                  if (this.state.expanded) {
-                    this.shuffle();
-                  } else {
-                    await this._preloadImage(this._getEnvironmentThumbnail(this.state.environmentIndex).srcset);
-                    this.setState({ expanded: true });
-                  }
+                  this.shuffle();
                 }}
               >
-                <button type="button" tabIndex="3" className="create-panel__form__rotate-button">
-                  {this.state.expanded ? (
-                    <img src="../assets/images/dice_icon.svg" />
-                  ) : (
-                    <img src="../assets/images/expand_dots_icon.svg" />
-                  )}
+                <button type="button" tabIndex="3" className={styles.rotateButton}>
+                  <img src="../assets/images/dice_icon.svg" />
                 </button>
               </div>
-              <div className="create-panel__form__right-container">
-                <button type="submit" tabIndex="5" className="create-panel__form__submit-button">
+              <div className={styles.rightContainer}>
+                <button type="submit" tabIndex="5" className={styles.submitButton}>
                   {this.isHubNameValid() ? (
                     <img src="../assets/images/hub_create_button_enabled.svg" />
                   ) : (
@@ -296,93 +188,63 @@
                   )}
                 </button>
               </div>
-              {this.state.expanded && (
-                <div className="create-panel__form__environment">
-                  <div className="create-panel__form__environment__picker">
-                    <img
-                      className="create-panel__form__environment__picker__image"
-                      srcSet={environmentThumbnail.srcset}
-                    />
-                    <div className="create-panel__form__environment__picker__labels">
-                      <div className="create-panel__form__environment__picker__labels__header">
-                        {meta.url ? (
-                          <a
-                            href={meta.url}
-                            rel="noopener noreferrer"
-                            className="create-panel__form__environment__picker__labels__header__title"
-                          >
-                            {environmentTitle}
+              <div className={styles.environment}>
+                <div className={styles.picker}>
+                  <img className={styles.image} srcSet={environmentThumbnail.srcset} />
+                  <div className={styles.labels}>
+                    <div className={styles.header}>
+                      {meta.url ? (
+                        <a href={meta.url} rel="noopener noreferrer" className={styles.title}>
+                          {environmentTitle}
+                        </a>
+                      ) : (
+                        <span className={styles.itle}>environmentTitle</span>
+                      )}
+                      {environmentAuthor &&
+                        environmentAuthor.name &&
+                        (environmentAuthor.url ? (
+                          <a href={environmentAuthor.url} rel="noopener noreferrer" className={styles.author}>
+                            <FormattedMessage id="home.environment_author_by" />
+                            <span>{environmentAuthor.name}</span>
                           </a>
                         ) : (
-                          <span className="create-panel__form__environment__picker__labels__header__title">
-                            environmentTitle
+                          <span className={styles.author}>
+                            <FormattedMessage id="home.environment_author_by" />
+                            <span>{environmentAuthor.name}</span>
                           </span>
-                        )}
-                        {environmentAuthor &&
-                          environmentAuthor.name &&
-                          (environmentAuthor.url ? (
-                            <a
-                              href={environmentAuthor.url}
-                              rel="noopener noreferrer"
-                              className="create-panel__form__environment__picker__labels__header__author"
-                            >
-                              <FormattedMessage id="home.environment_author_by" />
-                              <span>{environmentAuthor.name}</span>
-                            </a>
-                          ) : (
-                            <span className="create-panel__form__environment__picker__labels__header__author">
-                              <FormattedMessage id="home.environment_author_by" />
-                              <span>{environmentAuthor.name}</span>
-                            </span>
-                          ))}
-                        {environmentAuthor &&
-                          environmentAuthor.organization &&
-                          (environmentAuthor.organization.url ? (
-                            <a
-                              href={environmentAuthor.organization.url}
-                              rel="noopener noreferrer"
-                              className="create-panel__form__environment__picker__labels__header__org"
-                            >
-                              <span>{environmentAuthor.organization.name}</span>
-                            </a>
-                          ) : (
-                            <span className="create-panel__form__environment__picker__labels__header__org">
-                              <span>{environmentAuthor.organization.name}</span>
-                            </span>
-                          ))}
-                      </div>
-                      <button
-                        onClick={this.showCustomSceneDialog}
-                        className="create-panel__form__environment__picker__labels__custom_button"
-                      >
-                        <FormattedMessage id="home.environment_picker_footer_choose_link" />
-                      </button>
+                        ))}
+                      {environmentAuthor &&
+                        environmentAuthor.organization &&
+                        (environmentAuthor.organization.url ? (
+                          <a href={environmentAuthor.organization.url} rel="noopener noreferrer" className={styles.org}>
+                            <span>{environmentAuthor.organization.name}</span>
+                          </a>
+                        ) : (
+                          <span className={styles.org}>
+                            <span>{environmentAuthor.organization.name}</span>
+                          </span>
+                        ))}
                     </div>
-                    <div className="create-panel__form__environment__picker__controls">
-                      <button
-                        className="create-panel__form__environment__picker__controls__prev"
-                        type="button"
-                        tabIndex="1"
-                        onClick={this.setToPreviousEnvironment}
-                      >
-                        <FontAwesomeIcon icon={faAngleLeft} />
-                      </button>
-
-                      <button
-                        className="create-panel__form__environment__picker__controls__next"
-                        type="button"
-                        tabIndex="2"
-                        onClick={this.setToNextEnvironment}
-                      >
-                        <FontAwesomeIcon icon={faAngleRight} />
+                    <div className={styles.footer}>
+                      <button onClick={this.showCustomSceneDialog} className={styles.customButton}>
+                        <FormattedMessage id="home.room_create_options" />
                       </button>
                     </div>
                   </div>
+                  <div className={styles.controls}>
+                    <button className={styles.prev} type="button" tabIndex="1" onClick={this.setToPreviousEnvironment}>
+                      <FontAwesomeIcon icon={faAngleLeft} />
+                    </button>
+
+                    <button className={styles.next} type="button" tabIndex="2" onClick={this.setToNextEnvironment}>
+                      <FontAwesomeIcon icon={faAngleRight} />
+                    </button>
+                  </div>
                 </div>
-              )}
+              </div>
               <input
                 tabIndex="4"
-                className={formNameClassNames}
+                className={styles.name}
                 value={this.state.name}
                 onChange={e => this.setState({ name: e.target.value })}
                 onFocus={e => e.target.select()}
@@ -391,7 +253,6 @@
                 title={formatMessage({ id: "home.create_name.validation_warning" })}
               />
             </div>
->>>>>>> ab967024
           </div>
         </form>
         {this.state.showCustomSceneDialog && (
