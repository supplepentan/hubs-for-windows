import React, { Component } from "react";
import PropTypes from "prop-types";
import { injectIntl, FormattedMessage } from "react-intl";
import { generateHubName } from "../utils/name-generation";
import { faAngleLeft } from "@fortawesome/free-solid-svg-icons/faAngleLeft";
import { faAngleRight } from "@fortawesome/free-solid-svg-icons/faAngleRight";
import { FontAwesomeIcon } from "@fortawesome/react-fontawesome";
import { resolveURL, extractUrlBase } from "../utils/resolveURL";
<<<<<<< HEAD
import { postWithAuth } from "../utils/phoenix-utils";
=======
import { createAndRedirectToNewHub } from "../utils/phoenix-utils";
>>>>>>> 7f9bdf30
import CreateRoomDialog from "./create-room-dialog.js";
import { WithHoverSound } from "./wrap-with-audio";

import default_scene_preview_thumbnail from "../assets/images/default_thumbnail.png";
import styles from "../assets/stylesheets/hub-create.scss";

const HUB_NAME_PATTERN = "^[A-Za-z0-9-'\":!@#$%^&*(),.?~ ]{4,64}$";

class HubCreatePanel extends Component {
  static propTypes = {
    intl: PropTypes.object,
    environments: PropTypes.array,
    initialEnvironment: PropTypes.string
  };

  constructor(props) {
    super(props);

    let environmentIndex = Math.floor(Math.random() * props.environments.length);

    if (props.initialEnvironment) {
      environmentIndex = props.environments.findIndex(
        e => e.name.toLowerCase() === props.initialEnvironment.toLowerCase()
      );
    }

    this.state = {
      ready: false,
      name: generateHubName(),
      environmentIndex,
      showCustomSceneDialog: false,
      customSceneUrl: null
    };

    // Optimisticly preload all environment thumbnails
    (async () => {
      const environmentThumbnails = props.environments.map((_, i) => this._getEnvironmentThumbnail(i));
      await Promise.all(
        environmentThumbnails.map(environmentThumbnail => this._preloadImage(environmentThumbnail.srcset))
      );
      this.setState({ ready: true });
    })();
  }

  _getEnvironmentThumbnail = environmentIndex => {
    const environment = this.props.environments[environmentIndex];
    const meta = environment.meta || {};

    let environmentThumbnail = {
      srcset: default_scene_preview_thumbnail
    };

    if (meta.images) {
      const thumbnailImage = meta.images.find(i => i.type === "preview-thumbnail");

      if (thumbnailImage) {
        // TODO kill bundles
        if (environment.bundle_url) {
          const baseURL = new URL(extractUrlBase(environment.bundle_url), window.location.href);

          environmentThumbnail = {
            srcset: resolveURL(thumbnailImage.srcset, baseURL)
          };
        } else {
          environmentThumbnail = {
            srcset: thumbnailImage.srcset
          };
        }
      }
    }

    return environmentThumbnail;
  };

  createHub = async e => {
    if (e) {
      e.preventDefault();
    }

    const environment = this.props.environments[this.state.environmentIndex];

    let sceneId = null;
    let sceneUrl = null;

    if (!this.state.customSceneUrl && environment.scene_id) {
      sceneId = environment.scene_id;
    } else {
      sceneUrl = this.state.customSceneUrl || environment.bundle_url;
    }

<<<<<<< HEAD
    const res = await postWithAuth("/api/v1/hubs", payload);
    const hub = await res.json();

    if (!process.env.RETICULUM_SERVER || document.location.host === process.env.RETICULUM_SERVER) {
      document.location = hub.url;
    } else {
      document.location = `/hub.html?hub_id=${hub.hub_id}`;
    }
=======
    createAndRedirectToNewHub(this.state.name, sceneId, sceneUrl);
>>>>>>> 7f9bdf30
  };

  isHubNameValid = () => {
    const hubAlphaPattern = "[A-Za-z0-9]{4}";
    return new RegExp(HUB_NAME_PATTERN).test(this.state.name) && new RegExp(hubAlphaPattern).test(this.state.name);
  };

  _preloadImage = async srcset => {
    const img = new Image();
    const imgLoad = new Promise(resolve => img.addEventListener("load", resolve));
    img.srcset = srcset;
    await imgLoad;
  };

  setToEnvironmentOffset = async offset => {
    const numEnvs = this.props.environments.length;

    const environmentIndex = (((this.state.environmentIndex + offset) % numEnvs) + numEnvs) % numEnvs;
    const environmentThumbnail = this._getEnvironmentThumbnail(environmentIndex);
    await this._preloadImage(environmentThumbnail.srcset);

    this.setState({ environmentIndex });
  };

  setToNextEnvironment = () => {
    this.setToEnvironmentOffset(1);
  };

  setToPreviousEnvironment = () => {
    this.setToEnvironmentOffset(-1);
  };

  showCustomSceneDialog = e => {
    e.preventDefault();
    e.stopPropagation();
    this.setState({ showCustomSceneDialog: true });
  };

  shuffle = () => {
    this.setState({
      name: generateHubName(),
      environmentIndex: Math.floor(Math.random() * this.props.environments.length)
    });
  };

  render() {
    if (!this.state.ready) return null;

    if (this.props.environments.length == 0) {
      return <div className={styles.placeholder} />;
    }

    const environment = this.props.environments[this.state.environmentIndex];
    const meta = environment.meta || {};

    const environmentTitle = meta.title || environment.name;
    const environmentAuthor = (meta.authors || [])[0];
    const environmentThumbnail = this._getEnvironmentThumbnail(this.state.environmentIndex);

    return (
      <div>
        <form onSubmit={this.createHub}>
          <div className={styles.createPanel}>
            <div className={styles.form}>
              <div className={styles.environment}>
                <div className={styles.picker}>
                  <img className={styles.image} srcSet={environmentThumbnail.srcset} />
                  <div className={styles.labels}>
                    <div className={styles.header}>
                      <span className={styles.title}>{environmentTitle}</span>
                      {environmentAuthor &&
                        environmentAuthor.name &&
                        (environmentAuthor.url ? (
                          <WithHoverSound>
                            <a href={environmentAuthor.url} rel="noopener noreferrer" className={styles.author}>
                              <FormattedMessage id="home.environment_author_by" />
                              <span>{environmentAuthor.name}</span>
                            </a>
                          </WithHoverSound>
                        ) : (
                          <span className={styles.author}>
                            <FormattedMessage id="home.environment_author_by" />
                            <span>{environmentAuthor.name}</span>
                          </span>
                        ))}
                      {environmentAuthor &&
                        environmentAuthor.organization &&
                        (environmentAuthor.organization.url ? (
                          <WithHoverSound>
                            <a
                              href={environmentAuthor.organization.url}
                              rel="noopener noreferrer"
                              className={styles.org}
                            >
                              <span>{environmentAuthor.organization.name}</span>
                            </a>
                          </WithHoverSound>
                        ) : (
                          <span className={styles.org}>
                            <span>{environmentAuthor.organization.name}</span>
                          </span>
                        ))}
                    </div>
                    <div className={styles.footer}>
                      <WithHoverSound>
                        <button onClick={this.showCustomSceneDialog} className={styles.customButton}>
                          <FormattedMessage id="home.room_create_options" />
                        </button>
                      </WithHoverSound>
                    </div>
                  </div>
                  <div className={styles.controls}>
                    <WithHoverSound>
                      <button
                        className={styles.prev}
                        type="button"
                        tabIndex="1"
                        onClick={this.setToPreviousEnvironment}
                      >
                        <FontAwesomeIcon icon={faAngleLeft} />
                      </button>
                    </WithHoverSound>
                    <WithHoverSound>
                      <button className={styles.next} type="button" tabIndex="2" onClick={this.setToNextEnvironment}>
                        <FontAwesomeIcon icon={faAngleRight} />
                      </button>
                    </WithHoverSound>
                  </div>
                </div>
              </div>
              <div className={styles.container}>
                <WithHoverSound>
                  <button type="submit" tabIndex="5" className={styles.submitButton}>
                    <FormattedMessage id="home.room_create_button" />
                  </button>
                </WithHoverSound>
              </div>
            </div>
          </div>
        </form>
        {this.state.showCustomSceneDialog && (
          <CreateRoomDialog
            includeScenePrompt={true}
            onClose={() => this.setState({ showCustomSceneDialog: false })}
            onCustomScene={(name, url) => {
              this.setState({ showCustomSceneDialog: false, name: name, customSceneUrl: url }, () => this.createHub());
            }}
          />
        )}
      </div>
    );
  }
}

export default injectIntl(HubCreatePanel);<|MERGE_RESOLUTION|>--- conflicted
+++ resolved
@@ -6,11 +6,7 @@
 import { faAngleRight } from "@fortawesome/free-solid-svg-icons/faAngleRight";
 import { FontAwesomeIcon } from "@fortawesome/react-fontawesome";
 import { resolveURL, extractUrlBase } from "../utils/resolveURL";
-<<<<<<< HEAD
-import { postWithAuth } from "../utils/phoenix-utils";
-=======
-import { createAndRedirectToNewHub } from "../utils/phoenix-utils";
->>>>>>> 7f9bdf30
+import { postWithAuth, createAndRedirectToNewHub } from "../utils/phoenix-utils";
 import CreateRoomDialog from "./create-room-dialog.js";
 import { WithHoverSound } from "./wrap-with-audio";
 
@@ -101,18 +97,7 @@
       sceneUrl = this.state.customSceneUrl || environment.bundle_url;
     }
 
-<<<<<<< HEAD
-    const res = await postWithAuth("/api/v1/hubs", payload);
-    const hub = await res.json();
-
-    if (!process.env.RETICULUM_SERVER || document.location.host === process.env.RETICULUM_SERVER) {
-      document.location = hub.url;
-    } else {
-      document.location = `/hub.html?hub_id=${hub.hub_id}`;
-    }
-=======
     createAndRedirectToNewHub(this.state.name, sceneId, sceneUrl);
->>>>>>> 7f9bdf30
   };
 
   isHubNameValid = () => {
