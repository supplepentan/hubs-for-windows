--- conflicted
+++ resolved
@@ -76,13 +76,16 @@
         break;
       case "duck":
         spawnChatMessage(DUCK_URL);
-        this.scene.emit("quack");
+        if (Math.random() < 0.01) {
+          this.el.emit("specialquack");
+        } else {
+          this.el.emit("quack");
+        }
         break;
-<<<<<<< HEAD
       case "debug":
         const physicsSystem = document.querySelector("a-scene").systems.physics;
         physicsSystem.setDebug(!physicsSystem.debug);
-=======
+        break;
       case "scene":
         err = this.hubChannel.updateScene(args[0]);
         if (err === "unauthorized") {
@@ -94,7 +97,6 @@
         if (err === "unauthorized") {
           this.addToPresenceLog({ type: "log", body: "You do not have permission to rename this room." });
         }
->>>>>>> 00f1e2c9
         break;
     }
   };
