import queryString from "query-string";

import { patchWebGLRenderingContext } from "./utils/webgl";
patchWebGLRenderingContext();

import "aframe";
import "./vendor/GLTFLoader";
import "networked-aframe";
import "naf-janus-adapter";
import "aframe-teleport-controls";
import "aframe-input-mapping-component";

import animationMixer from "aframe-extras/src/loaders/animation-mixer";
AFRAME.registerComponent("animation-mixer", animationMixer);

import { vive_trackpad_dpad4 } from "./behaviours/vive-trackpad-dpad4";
import { oculus_touch_joystick_dpad4 } from "./behaviours/oculus-touch-joystick-dpad4";
import { PressedMove } from "./activators/pressedmove";
import { ReverseY } from "./activators/reversey";
import "./activators/shortpress";

import "./components/wasd-to-analog2d"; //Might be a behaviour or activator in the future
import "./components/mute-mic";
import "./components/audio-feedback";
import "./components/nametag-transform";
import "./components/bone-mute-state-indicator";
import "./components/2d-mute-state-indicator";
import "./components/virtual-gamepad-controls";
import "./components/body-controller";
import "./components/hand-controls2";
import "./components/character-controller";
import "./components/haptic-feedback";
import "./components/networked-video-player";
import "./components/offset-relative-to";
import "./components/cached-gltf-model";
import "./components/water";
import "./components/skybox";
import "./components/layers";
import "./components/spawn-controller";
import "./components/model-inflator";
import "./components/spin";
import "./components/bone-visibility";

import "./systems/personal-space-bubble";

<<<<<<< HEAD
import "./elements/a-gltf-entity";
import "./elements/a-proxy-entity";

import { promptForName, getCookie, parseJwt } from "./utils";
=======
import { promptForName, getCookie, parseJwt } from "./utils/identity";
>>>>>>> dc10dbe8
import registerNetworkSchemas from "./network-schemas";
import { inGameActions, config } from "./input-mappings";
import registerTelemetry from "./telemetry";

AFRAME.registerInputBehaviour("vive_trackpad_dpad4", vive_trackpad_dpad4);
AFRAME.registerInputBehaviour(
  "oculus_touch_joystick_dpad4",
  oculus_touch_joystick_dpad4
);
AFRAME.registerInputActivator("pressedmove", PressedMove);
AFRAME.registerInputActivator("reverseY", ReverseY);
AFRAME.registerInputActions(inGameActions, "default");
AFRAME.registerInputMappings(config);

registerNetworkSchemas();
registerTelemetry();

function shareScreen() {
  const track = NAF.connection.adapter.localMediaStream.getVideoTracks()[0];

  const id = `${NAF.clientId}-screen`;
  let entity = document.getElementById(id);
  if (!entity) {
    const sceneEl = document.querySelector("a-scene");
    entity = document.createElement("a-entity");
    entity.id = id;
    entity.setAttribute("offset-relative-to", {
      target: "#head",
      offset: "0 0 -2",
      on: "action_share_screen"
    });
    entity.setAttribute("networked", { template: "#video-template" });
    sceneEl.appendChild(entity);
  }

  track.enabled = !track.enabled;
  entity.setAttribute("visible", track.enabled);
}

window.App = {
  async onSceneLoad() {
    const qs = queryString.parse(location.search);
    const scene = document.querySelector("a-scene");

    scene.setAttribute("networked-scene", {
      room:
        qs.room && !isNaN(parseInt(qs.room))
          ? parseInt(qs.room)
          : window.CONFIG.default_room,
      serverURL: window.CONFIG.janus_server_url
    });

    if (!qs.stats || !/off|false|0/.test(qs.stats)) {
      scene.setAttribute("stats", true);
    }

    const playerRig = document.querySelector("#player-rig");

    if (AFRAME.utils.device.isMobile() || qs.gamepad) {
      playerRig.setAttribute("virtual-gamepad-controls", {});
    }

    let username;
    const jwt = getCookie("jwt");
    if (jwt) {
      //grab name from jwt
      const data = parseJwt(jwt);
      username = data.typ.name;
    }

    if (qs.name) {
      username = qs.name; //always override with name from querystring if available
    } else {
      username = promptForName(username); // promptForName is blocking
    }

    playerRig.addEventListener(
      "model-loaded",
      () => {
        console.log(playerRig);
        const myNametag = playerRig.querySelector(".nametag");
        myNametag.setAttribute("text", "value", username);
      },
      { once: true }
    );

    scene.addEventListener("action_share_screen", shareScreen);

    const mediaStream = await navigator.mediaDevices.getUserMedia({
      audio: true,
      video:
        qs.screen === "true"
          ? { mediaSource: "screen", height: 720, frameRate: 30 }
          : false
    });

    // Don't send video by deafult
    const videoTracks = mediaStream.getVideoTracks();
    if (videoTracks.length) {
      videoTracks[0].enabled = false;
    }

    if (qs.offline) {
      App.onConnect();
    } else {
      scene.components["networked-scene"].connect();

      // @TODO ideally the adapter should exist before connect, but it currently doesnt so we have to do this after calling connect. This might be a race condition in other adapters.
      NAF.connection.adapter.setLocalMediaStream(mediaStream);

      document.body.addEventListener("connected", App.onConnect);
    }
  },

  onConnect() {
    document.getElementById("loader").style.display = "none";
  }
};<|MERGE_RESOLUTION|>--- conflicted
+++ resolved
@@ -43,23 +43,16 @@
 
 import "./systems/personal-space-bubble";
 
-<<<<<<< HEAD
 import "./elements/a-gltf-entity";
 import "./elements/a-proxy-entity";
 
-import { promptForName, getCookie, parseJwt } from "./utils";
-=======
 import { promptForName, getCookie, parseJwt } from "./utils/identity";
->>>>>>> dc10dbe8
 import registerNetworkSchemas from "./network-schemas";
 import { inGameActions, config } from "./input-mappings";
 import registerTelemetry from "./telemetry";
 
 AFRAME.registerInputBehaviour("vive_trackpad_dpad4", vive_trackpad_dpad4);
-AFRAME.registerInputBehaviour(
-  "oculus_touch_joystick_dpad4",
-  oculus_touch_joystick_dpad4
-);
+AFRAME.registerInputBehaviour("oculus_touch_joystick_dpad4", oculus_touch_joystick_dpad4);
 AFRAME.registerInputActivator("pressedmove", PressedMove);
 AFRAME.registerInputActivator("reverseY", ReverseY);
 AFRAME.registerInputActions(inGameActions, "default");
@@ -96,10 +89,7 @@
     const scene = document.querySelector("a-scene");
 
     scene.setAttribute("networked-scene", {
-      room:
-        qs.room && !isNaN(parseInt(qs.room))
-          ? parseInt(qs.room)
-          : window.CONFIG.default_room,
+      room: qs.room && !isNaN(parseInt(qs.room)) ? parseInt(qs.room) : window.CONFIG.default_room,
       serverURL: window.CONFIG.janus_server_url
     });
 
@@ -141,10 +131,7 @@
 
     const mediaStream = await navigator.mediaDevices.getUserMedia({
       audio: true,
-      video:
-        qs.screen === "true"
-          ? { mediaSource: "screen", height: 720, frameRate: 30 }
-          : false
+      video: qs.screen === "true" ? { mediaSource: "screen", height: 720, frameRate: 30 } : false
     });
 
     // Don't send video by deafult
