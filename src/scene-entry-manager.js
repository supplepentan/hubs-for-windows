--- conflicted
+++ resolved
@@ -437,12 +437,8 @@
     this.scene.addEventListener("action_selected_media_result_entry", e => {
       // TODO spawn in space when no rights
       const entry = e.detail;
-<<<<<<< HEAD
       if (["avatar", "avatar_listing"].includes(entry.type)) return;
-      if (entry.type === "scene_listing" && this.hubChannel.permissions.update_hub) return;
-=======
       if (entry.type === "scene_listing" && this.hubChannel.can("update_hub")) return;
->>>>>>> 5acda153
 
       // If user has HMD lifted up or gone through interstitial, delay spawning for now. eventually show a modal
       const spawnDelay = isIn2DInterstitial() ? 3000 : 0;
