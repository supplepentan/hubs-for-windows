--- conflicted
+++ resolved
@@ -188,11 +188,8 @@
       const el = e.detail.el;
       const networkId = el.components.networked.data.networkId;
       const gltfNode = pinnedEntityToGltf(el);
-<<<<<<< HEAD
       if (!gltfNode) return;
 
-=======
->>>>>>> 0880eca7
       el.setAttribute("networked", { persistent: true });
 
       this.hubChannel.pin(networkId, gltfNode);
@@ -203,11 +200,7 @@
       const components = el.components;
       const networked = components.networked;
 
-<<<<<<< HEAD
-      if (!networked || !NAF.utils.isMine(el)) return;
-=======
       if (!networked || !networked.data || !NAF.utils.isMine(el)) return;
->>>>>>> 0880eca7
 
       const networkId = components.networked.data.networkId;
       el.setAttribute("networked", { persistent: false });
