/* global AFRAME Ammo NAF */
import { paths } from "./userinput/paths";
import { waitForDOMContentLoaded } from "../utils/async-utils";
import { canMove } from "../utils/permissions-utils";
import { isTagged } from "../components/tags";

function findHandCollisionTargetForHand(body) {
<<<<<<< HEAD
  const driver = AFRAME.scenes[0].systems.physics.driver;
  const numManifolds = driver.dispatcher.getNumManifolds();
  const handPtr = Ammo.getPointer(body);
  for (let i = 0; i < numManifolds; i++) {
    const persistentManifold = driver.dispatcher.getManifoldByIndexInternal(i);
    const body0ptr = Ammo.getPointer(persistentManifold.getBody0());
    const body1ptr = Ammo.getPointer(persistentManifold.getBody1());
    if (handPtr !== body0ptr && handPtr !== body1ptr) {
      continue;
    }
    const numContacts = persistentManifold.getNumContacts();
    for (let j = 0; j < numContacts; j++) {
      const manifoldPoint = persistentManifold.getContactPoint(j);
      if (manifoldPoint.getDistance() <= 10e-6) {
        const object3D = driver.els.get(handPtr === body0ptr ? body1ptr : body0ptr).object3D;
        if (isTagged(object3D.el, "isHandCollisionTarget")) {
          return object3D.el;
        }
        return null;
      }
=======
  const world = this.el.sceneEl.systems["hubs-systems"].physicsSystem.world;
  const handPtr = Ammo.getPointer(body.physicsBody);

  if (world.collisions.has(handPtr) && world.collisions.get(handPtr).length > 0) {
    const object3D = world.object3Ds.get(world.collisions.get(handPtr)[0]);
    if (object3D.el && object3D.el.components.tags && object3D.el.components.tags.data.isHandCollisionTarget) {
      return object3D.el;
>>>>>>> 6a895b67
    }
  }

  return null;
}

const notRemoteHoverTargets = new Map();
const remoteHoverTargets = new Map();
export function findRemoteHoverTarget(object3D) {
  if (!object3D) return null;
  if (notRemoteHoverTargets.get(object3D)) return null;
  const target = remoteHoverTargets.get(object3D);
  return target || findRemoteHoverTarget(object3D.parent);
}
AFRAME.registerComponent("is-remote-hover-target", {
  init: function() {
    remoteHoverTargets.set(this.el.object3D, this.el);
  },
  remove: function() {
    remoteHoverTargets.delete(this.el.object3D);
  }
});
AFRAME.registerComponent("is-not-remote-hover-target", {
  init: function() {
    notRemoteHoverTargets.set(this.el.object3D, this.el);
  },
  remove: function() {
    notRemoteHoverTargets.delete(this.el.object3D);
  }
});

export function isUI(el) {
  return isTagged(el, "singleActionButton") || isTagged(el, "holdableButton");
}

AFRAME.registerSystem("interaction", {
  updateCursorIntersection: function(intersection, left) {
    if (!left) {
      this.rightRemoteHoverTarget = intersection && findRemoteHoverTarget(intersection.object);
      return this.rightRemoteHoverTarget;
    }

    this.leftRemoteHoverTarget = intersection && findRemoteHoverTarget(intersection.object);
    return this.leftRemoteHoverTarget;
  },

  isHeld(el) {
    return (
      this.state.leftHand.held === el ||
      this.state.rightHand.held === el ||
      this.state.rightRemote.held === el ||
      this.state.leftRemote.held === el
    );
  },

  release(el) {
    if (this.state.leftHand.held === el) {
      this.state.leftHand.held = null;
    }
    if (this.state.leftHand.hovered === el) {
      this.state.leftHand.hovered = null;
    }
    if (this.state.leftHand.held === el) {
      this.state.leftHand.held = null;
    }
    if (this.state.rightHand.hovered === el) {
      this.state.rightHand.hovered = null;
    }
    if (this.state.rightRemote.held === el) {
      this.state.rightRemote.held = null;
    }
    if (this.state.rightRemote.hovered === el) {
      this.state.rightRemote.hovered = null;
    }
    if (this.state.leftRemote.held === el) {
      this.state.leftRemote.held = null;
    }
    if (this.state.leftRemote.hovered === el) {
      this.state.leftRemote.hovered = null;
    }
  },

  getRightRemoteHoverTarget() {
    return this.rightRemoteHoverTarget;
  },

  getLeftRemoteHoverTarget() {
    return this.leftRemoteHoverTarget;
  },

  init: function() {
    this.options = {
      leftHand: {
        entity: null,
        grabPath: paths.actions.leftHand.grab,
        dropPath: paths.actions.leftHand.drop,
        hoverFn: findHandCollisionTargetForHand
      },
      rightHand: {
        entity: null,
        grabPath: paths.actions.rightHand.grab,
        dropPath: paths.actions.rightHand.drop,
        hoverFn: findHandCollisionTargetForHand
      },
      rightRemote: {
        entity: null,
        grabPath: paths.actions.cursor.right.grab,
        dropPath: paths.actions.cursor.right.drop,
        hoverFn: this.getRightRemoteHoverTarget
      },
      leftRemote: {
        entity: null,
        grabPath: paths.actions.cursor.left.grab,
        dropPath: paths.actions.cursor.left.drop,
        hoverFn: this.getLeftRemoteHoverTarget
      }
    };
    this.state = {
      leftHand: {
        hovered: null,
        held: null,
        spawning: null
      },
      rightHand: {
        hovered: null,
        held: null,
        spawning: null
      },
      rightRemote: {
        hovered: null,
        held: null,
        spawning: null
      },
      leftRemote: {
        hovered: null,
        held: null,
        spawning: null
      }
    };
    this.previousState = {
      leftHand: {
        hovered: null,
        held: null,
        spawning: null
      },
      rightHand: {
        hovered: null,
        held: null,
        spawning: null
      },
      rightRemote: {
        hovered: null,
        held: null,
        spawning: null
      },
      leftRemote: {
        hovered: null,
        held: null,
        spawning: null
      }
    };
    waitForDOMContentLoaded().then(() => {
      this.options.leftHand.entity = document.getElementById("player-left-controller");
      this.options.rightHand.entity = document.getElementById("player-right-controller");
      this.options.rightRemote.entity = document.getElementById("right-cursor");
      this.options.leftRemote.entity = document.getElementById("left-cursor");
    });
  },

  tickInteractor(options, state) {
    const userinput = AFRAME.scenes[0].systems.userinput;
    if (state.held) {
      const networked = state.held.components["networked"];
      const lostOwnership = networked && networked.data && networked.data.owner !== NAF.clientId;
      if (userinput.get(options.dropPath) || lostOwnership) {
        state.held = null;
      }
    } else {
      state.hovered = options.hoverFn.call(
        this,
        options.entity.components["body-helper"] && options.entity.components["body-helper"].body
          ? options.entity.components["body-helper"].body
          : null
      );
      if (state.hovered) {
        const entity = state.hovered;
        const isFrozen = this.el.is("frozen");
        const isPinned = entity.components.pinnable && entity.components.pinnable.data.pinned;
        if (
          isTagged(entity, "isHoldable") &&
          userinput.get(options.grabPath) &&
          (isFrozen || !isPinned) &&
          canMove(entity)
        ) {
          state.held = entity;
        }
      }
    }
  },

  tick2() {
    if (!this.el.is("entered")) {
      return;
    }

    Object.assign(this.previousState.rightHand, this.state.rightHand);
    Object.assign(this.previousState.rightRemote, this.state.rightRemote);
    Object.assign(this.previousState.leftHand, this.state.leftHand);
    Object.assign(this.previousState.leftRemote, this.state.leftRemote);

    if (this.options.leftHand.entity.object3D.visible && !this.state.leftRemote.held) {
      this.tickInteractor(this.options.leftHand, this.state.leftHand);
    }
    if (this.options.rightHand.entity.object3D.visible && !this.state.rightRemote.held) {
      this.tickInteractor(this.options.rightHand, this.state.rightHand);
    }
    if (!this.state.rightHand.held && !this.state.rightHand.hovered) {
      this.tickInteractor(this.options.rightRemote, this.state.rightRemote);
    }
    if (!this.state.leftHand.held && !this.state.leftHand.hovered) {
      this.tickInteractor(this.options.leftRemote, this.state.leftRemote);
    }
  }
});<|MERGE_RESOLUTION|>--- conflicted
+++ resolved
@@ -5,36 +5,13 @@
 import { isTagged } from "../components/tags";
 
 function findHandCollisionTargetForHand(body) {
-<<<<<<< HEAD
-  const driver = AFRAME.scenes[0].systems.physics.driver;
-  const numManifolds = driver.dispatcher.getNumManifolds();
-  const handPtr = Ammo.getPointer(body);
-  for (let i = 0; i < numManifolds; i++) {
-    const persistentManifold = driver.dispatcher.getManifoldByIndexInternal(i);
-    const body0ptr = Ammo.getPointer(persistentManifold.getBody0());
-    const body1ptr = Ammo.getPointer(persistentManifold.getBody1());
-    if (handPtr !== body0ptr && handPtr !== body1ptr) {
-      continue;
-    }
-    const numContacts = persistentManifold.getNumContacts();
-    for (let j = 0; j < numContacts; j++) {
-      const manifoldPoint = persistentManifold.getContactPoint(j);
-      if (manifoldPoint.getDistance() <= 10e-6) {
-        const object3D = driver.els.get(handPtr === body0ptr ? body1ptr : body0ptr).object3D;
-        if (isTagged(object3D.el, "isHandCollisionTarget")) {
-          return object3D.el;
-        }
-        return null;
-      }
-=======
   const world = this.el.sceneEl.systems["hubs-systems"].physicsSystem.world;
   const handPtr = Ammo.getPointer(body.physicsBody);
 
   if (world.collisions.has(handPtr) && world.collisions.get(handPtr).length > 0) {
     const object3D = world.object3Ds.get(world.collisions.get(handPtr)[0]);
-    if (object3D.el && object3D.el.components.tags && object3D.el.components.tags.data.isHandCollisionTarget) {
+    if (isTagged(object3D.el, "isHandCollisionTarget")) {
       return object3D.el;
->>>>>>> 6a895b67
     }
   }
 
