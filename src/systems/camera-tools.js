--- conflicted
+++ resolved
@@ -3,16 +3,11 @@
 const CAMERA_UPDATE_FRAME_DELAY = 10; // Update one camera every N'th frame
 
 // Used for tracking and managing camera tools in the scene
-
-const CAMERA_UPDATE_FRAME_DELAY = 10; // Update one camera every N'th frame
-
 AFRAME.registerSystem("camera-tools", {
   init() {
     this.cameraEls = [];
     this.cameraUpdateCount = 0;
     this.ticks = 0;
-<<<<<<< HEAD
-=======
 
     waitForDOMContentLoaded().then(() => {
       const playerModelEl = document.querySelector("#player-rig .model");
@@ -25,7 +20,6 @@
   updatePlayerHead() {
     const headEl = document.getElementById("player-head");
     this.playerHead = headEl && headEl.object3D;
->>>>>>> 06de1700
   },
 
   register(el) {
