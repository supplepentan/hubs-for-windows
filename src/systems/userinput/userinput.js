import { sets } from "./sets";
import { paths } from "./paths";

import { MouseDevice } from "./devices/mouse";
import { KeyboardDevice } from "./devices/keyboard";
import { HudDevice } from "./devices/hud";
import { XboxControllerDevice } from "./devices/xbox-controller";
import { OculusGoControllerDevice } from "./devices/oculus-go-controller";
import { GearVRControllerDevice } from "./devices/gear-vr-controller";
import { OculusTouchControllerDevice } from "./devices/oculus-touch-controller";
import { DaydreamControllerDevice } from "./devices/daydream-controller";
import { ViveControllerDevice } from "./devices/vive-controller";

import { AppAwareMouseDevice } from "./devices/app-aware-mouse";
import { AppAwareTouchscreenDevice } from "./devices/app-aware-touchscreen";

import { keyboardMouseUserBindings } from "./bindings/keyboard-mouse-user";
import { touchscreenUserBindings } from "./bindings/touchscreen-user";
import { keyboardDebuggingBindings } from "./bindings/keyboard-debugging";
import { oculusTouchUserBindings } from "./bindings/oculus-touch-user";
import { viveUserBindings } from "./bindings/vive-user";
import { xboxControllerUserBindings } from "./bindings/xbox-controller-user";
import { daydreamUserBindings } from "./bindings/daydream-user";

import generate3DOFTriggerBindings from "./bindings/oculus-go-user";
const oculusGoUserBindings = generate3DOFTriggerBindings(paths.device.oculusgo);
const gearVRControllerUserBindings = generate3DOFTriggerBindings(paths.device.gearVRController);

import { resolveActionSets } from "./resolve-action-sets";
import { GamepadDevice } from "./devices/gamepad";
import { gamepadBindings } from "./bindings/generic-gamepad";
import { detectInHMD } from "../../utils/vr-caps-detect";

function intersection(setA, setB) {
  const _intersection = new Set();
  for (const elem of setB) {
    if (setA.has(elem)) {
      _intersection.add(elem);
    }
  }
  return _intersection;
}

const satisfiesPath = (binding, path) => {
  for (const key in binding.dest) {
    if (binding.dest[key].indexOf(path) !== -1) {
      return true;
    }
  }
  return false;
};

const satisfyPath = (bindings, path) => {
  for (const binding of bindings) {
    if (satisfiesPath(binding, path)) {
      return true;
    }
  }
  return false;
};

const satisfiedBy = (binding, bindings) => {
  for (const path of Object.values(binding.src)) {
    if (path.startsWith("/device/")) continue;
    if (!satisfyPath(bindings, path)) return false;
  }
  return true;
};

function dependencySort(mappings) {
  const unsorted = [];
  for (const mapping of mappings) {
    for (const setName in mapping) {
      for (const binding of mapping[setName]) {
        unsorted.push(binding);
      }
    }
  }

  const sorted = [];
  while (unsorted.length > 0) {
    const binding = unsorted.shift();
    if (satisfiedBy(binding, sorted)) {
      sorted.push(binding);
    } else {
      unsorted.push(binding);
    }
  }

  return sorted;
}

function canMask(masker, masked) {
  if (masker.priority === undefined) {
    masker.priority = 0;
  }
  if (masked.priority === undefined) {
    masked.priority = 0;
  }
  if (masked.priority >= masker.priority) return false;
  for (const maskerKey in masker.src) {
    const maskerPath = masker.src[maskerKey];
    for (const maskedKey in masked.src) {
      const maskedPath = masked.src[maskedKey];
      if (maskedPath.indexOf(maskerPath) !== -1) {
        return true;
      }
    }
  }
  return false;
}

function computeMasks(bindings) {
  const masks = [];
  for (let row = 0; row < bindings.length; row++) {
    for (let col = 0; col < bindings.length; col++) {
      masks[row] = masks[row] || [];
      if (canMask(bindings[col], bindings[row])) {
        masks[row].push(col);
      }
    }
  }
  return masks;
}

function isActive(binding, sets) {
  for (let i = 0; i < binding.sets.length; i++) {
    if (sets.has(binding.sets[i])) {
      return true;
    }
  }
  return false;
}

function computeExecutionStrategy(sortedBindings, masks, activeSets) {
  const actives = [];
  for (let row = 0; row < sortedBindings.length; row++) {
    actives[row] = isActive(sortedBindings[row], activeSets);
  }

  const masked = [];
  for (let row = 0; row < sortedBindings.length; row++) {
    for (let col = 0; col < sortedBindings.length; col++) {
      masked[row] = masked[row] || [];
      if (masks[row].indexOf(col) !== -1 && isActive(sortedBindings[col], activeSets)) {
        masked[row].push(col);
      }
    }
  }

  return { actives, masked };
}

AFRAME.registerSystem("userinput", {
  get(path) {
    return this.frame && this.frame[path];
  },

  toggleSet(set, value) {
    this.pendingSetChanges.push({ set, value });
  },

  init() {
    this.frame = {};

    this.prevActiveSets = new Set();
    this.activeSets = new Set([sets.global]);
    this.pendingSetChanges = [];
    this.xformStates = new Map();
    this.activeDevices = new Set([new HudDevice()]);

    if (!AFRAME.utils.device.isMobile()) {
      this.activeDevices.add(new MouseDevice());
      this.activeDevices.add(new AppAwareMouseDevice());
      this.activeDevices.add(new KeyboardDevice());
    } else if (!detectInHMD()) {
      this.activeDevices.add(new AppAwareTouchscreenDevice());
      this.activeDevices.add(new KeyboardDevice());
    }

    this.registeredMappings = new Set([keyboardDebuggingBindings]);
    this.registeredMappingsChanged = true;

    const vrGamepadMappings = new Map();
    vrGamepadMappings.set(ViveControllerDevice, viveUserBindings);
    vrGamepadMappings.set(OculusTouchControllerDevice, oculusTouchUserBindings);
    vrGamepadMappings.set(OculusGoControllerDevice, oculusGoUserBindings);
    vrGamepadMappings.set(GearVRControllerDevice, gearVRControllerUserBindings);
    vrGamepadMappings.set(DaydreamControllerDevice, daydreamUserBindings);

    const nonVRGamepadMappings = new Map();
    nonVRGamepadMappings.set(XboxControllerDevice, xboxControllerUserBindings);
    nonVRGamepadMappings.set(GamepadDevice, gamepadBindings);

    const updateBindingsForVRMode = () => {
      const inVRMode = this.el.sceneEl.is("vr-mode");
      const isMobile = AFRAME.utils.device.isMobile();

      if (inVRMode) {
        console.log("Using VR bindings.");
        this.registeredMappings.delete(isMobile ? touchscreenUserBindings : keyboardMouseUserBindings);
        // add mappings for all active VR input devices
        for (const activeDevice of this.activeDevices) {
          const mapping = vrGamepadMappings.get(activeDevice.constructor);
          mapping && this.registeredMappings.add(mapping);
        }
      } else {
        console.log("Using Non-VR bindings.");
        // remove mappings for all active VR input devices
        for (const activeDevice of this.activeDevices) {
          this.registeredMappings.delete(vrGamepadMappings.get(activeDevice.constructor));
        }
        this.registeredMappings.add(isMobile ? touchscreenUserBindings : keyboardMouseUserBindings);
      }

      for (const activeDevice of this.activeDevices) {
        const mapping = nonVRGamepadMappings.get(activeDevice.constructor);
        mapping && this.registeredMappings.add(mapping);
      }

      this.registeredMappingsChanged = true;
    };

    const gamepadConnected = e => {
      let gamepadDevice;
      for (const activeDevice of this.activeDevices) {
        if (activeDevice.gamepad && activeDevice.gamepad.index === e.gamepad.index) {
          console.warn("connected already fired for gamepad", e.gamepad);
          return; // multiple connect events without a disconnect event
        }
      }
      if (e.gamepad.id === "OpenVR Gamepad") {
        gamepadDevice = new ViveControllerDevice(e.gamepad);
      } else if (e.gamepad.id.startsWith("Oculus Touch")) {
        gamepadDevice = new OculusTouchControllerDevice(e.gamepad);
      } else if (e.gamepad.id === "Oculus Go Controller") {
        gamepadDevice = new OculusGoControllerDevice(e.gamepad);
<<<<<<< HEAD
        // For Oculus Go, to increase perf, disable all non-essential devices
        // TODO detect if keyboard/mouse are available
        this.activeDevices = new Set([new HudDevice()]);
=======
>>>>>>> c22c3e58
        // Note that FXR reports Vive Focus' controller as GearVR, so this is primarily to support that
      } else if (e.gamepad.id === "Gear VR Controller") {
        gamepadDevice = new GearVRControllerDevice(e.gamepad);
      } else if (e.gamepad.id === "Daydream Controller") {
        gamepadDevice = new DaydreamControllerDevice(e.gamepad);
      } else if (e.gamepad.id.includes("Xbox")) {
        gamepadDevice = new XboxControllerDevice(e.gamepad);
      } else {
        gamepadDevice = new GamepadDevice(e.gamepad);
      }

      this.activeDevices.add(gamepadDevice);

      updateBindingsForVRMode();
    };

    const gamepadDisconnected = e => {
      for (const device of this.activeDevices) {
        if (device.gamepad && device.gamepad.index === e.gamepad.index) {
          this.registeredMappings.delete(
            vrGamepadMappings.get(device.constructor) || nonVRGamepadMappings.get(device.constructor)
          );
          this.activeDevices.delete(device);
          return;
        }
      }

      updateBindingsForVRMode();
    };

    window.addEventListener("gamepadconnected", gamepadConnected, false);
    window.addEventListener("gamepaddisconnected", gamepadDisconnected, false);
    for (const gamepad of navigator.getGamepads()) {
      gamepad && gamepadConnected({ gamepad });
    }

    this.el.sceneEl.addEventListener("enter-vr", updateBindingsForVRMode);
    this.el.sceneEl.addEventListener("exit-vr", updateBindingsForVRMode);

    updateBindingsForVRMode();
  },

  tick() {
    const registeredMappingsChanged = this.registeredMappingsChanged;
    if (registeredMappingsChanged) {
      this.registeredMappingsChanged = false;
      this.prevSortedBindings = this.sortedBindings;
      this.sortedBindings = dependencySort(this.registeredMappings);
      if (!this.prevSortedBindings) {
        this.prevSortedBindings = this.sortedBindings;
      }
      this.masks = computeMasks(this.sortedBindings);
    }

    this.prevActiveSets.clear();
    for (const item of this.activeSets) {
      this.prevActiveSets.add(item);
    }
    resolveActionSets();
    for (const { set, value } of this.pendingSetChanges) {
      this.activeSets[value ? "add" : "delete"](set);
    }
    const activeSetsChanged =
      this.prevActiveSets.size !== this.activeSets.size ||
      intersection(this.prevActiveSets, this.activeSets).size !== this.activeSets.size;
    this.pendingSetChanges.length = 0;
    if (registeredMappingsChanged || activeSetsChanged || (!this.actives && !this.masked)) {
      this.prevActives = this.actives;
      this.prevMasked = this.masked;
      const { actives, masked } = computeExecutionStrategy(this.sortedBindings, this.masks, this.activeSets);
      this.actives = actives;
      this.masked = masked;
    }

    this.frame = {};
    for (const device of this.activeDevices) {
      device.write(this.frame);
    }

    for (let i = 0; i < this.sortedBindings.length; i++) {
      if (!this.actives[i] || this.masked[i].length > 0) continue;

      const binding = this.sortedBindings[i];

      let bindingExistedLastFrame = true;
      if (!registeredMappingsChanged && activeSetsChanged && this.prevSortedBindings) {
        const j = this.prevSortedBindings.indexOf(binding);
        bindingExistedLastFrame = j > -1 && this.prevActives[j] && this.prevMasked[j].length === 0;
      }
      if (!bindingExistedLastFrame) {
        this.xformStates.delete(binding);
      }

      const { src, dest, xform } = binding;
      const newState = xform(this.frame, src, dest, this.xformStates.get(binding));
      if (newState !== undefined) {
        this.xformStates.set(binding, newState);
      }
    }

    this.prevSortedBindings = this.sortedBindings;
    this.prevFrame = this.frame;
  }
});<|MERGE_RESOLUTION|>--- conflicted
+++ resolved
@@ -235,12 +235,9 @@
         gamepadDevice = new OculusTouchControllerDevice(e.gamepad);
       } else if (e.gamepad.id === "Oculus Go Controller") {
         gamepadDevice = new OculusGoControllerDevice(e.gamepad);
-<<<<<<< HEAD
         // For Oculus Go, to increase perf, disable all non-essential devices
         // TODO detect if keyboard/mouse are available
         this.activeDevices = new Set([new HudDevice()]);
-=======
->>>>>>> c22c3e58
         // Note that FXR reports Vive Focus' controller as GearVR, so this is primarily to support that
       } else if (e.gamepad.id === "Gear VR Controller") {
         gamepadDevice = new GearVRControllerDevice(e.gamepad);
