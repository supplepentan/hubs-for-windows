--- conflicted
+++ resolved
@@ -229,16 +229,12 @@
         gamepadDevice = new OculusTouchControllerDevice(e.gamepad);
       } else if (e.gamepad.id === "Oculus Go Controller") {
         gamepadDevice = new OculusGoControllerDevice(e.gamepad);
-<<<<<<< HEAD
+        // For Oculus Go, to increase perf, disable all non-essential devices
+        // TODO detect if keyboard/mouse are available
+        this.activeDevices = new Set([new HudDevice()]);
         // Note that FXR reports Vive Focus' controller as GearVR, so this is primarily to support that
       } else if (e.gamepad.id === "Gear VR Controller") {
         gamepadDevice = new GearVRControllerDevice(e.gamepad);
-=======
-
-        // For Oculus Go, to increase perf, disable all non-essential devices
-        // TODO detect if keyboard/mouse are available
-        this.activeDevices = new Set([new HudDevice()]);
->>>>>>> ce8c8320
       } else if (e.gamepad.id === "Daydream Controller") {
         gamepadDevice = new DaydreamControllerDevice(e.gamepad);
       } else if (e.gamepad.id.includes("Xbox")) {
