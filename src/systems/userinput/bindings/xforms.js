import { Pose } from "../pose";
import { angleTo4Direction } from "../../../utils/dpad";

const zeroVec2 = [0, 0];
export const xforms = {
  noop: function() {},
  copy: function(frame, src, dest) {
    frame[dest.value] = frame[src.value];
  },
  scale: function(scalar) {
    return function scale(frame, src, dest) {
      if (frame[src.value] !== undefined) {
        frame[dest.value] = frame[src.value] * scalar;
      }
    };
  },
  deadzone: function(deadzoneSize) {
    return function deadzone(frame, src, dest) {
      frame[dest.value] = Math.abs(frame[src.value]) < deadzoneSize ? 0 : frame[src.value];
    };
  },
  split_vec2: function(frame, src, dest) {
    if (frame[src.value] !== undefined) {
      frame[dest.x] = frame[src.value][0];
      frame[dest.y] = frame[src.value][1];
    }
  },
  compose_vec2: function(frame, src, dest) {
    if (frame[src.x] !== undefined && frame[src.y] !== undefined) {
      frame[dest.value] = [frame[src.x], frame[src.y]];
    }
  },
  negate: function(frame, src, dest) {
    frame[dest.value] = -frame[src.value];
  },
  copyIfFalse: function(frame, src, dest) {
    frame[dest.value] = frame[src.bool] ? undefined : frame[src.value];
  },
  copyIfTrue: function(frame, src, dest) {
    frame[dest.value] = frame[src.bool] ? frame[src.value] : undefined;
  },
  zeroIfDefined: function(frame, src, dest) {
    frame[dest.value] = frame[src.bool] !== undefined ? 0 : frame[src.value];
  },
  true: function(frame, src, dest) {
    frame[dest.value] = true;
  },
  rising: function rising(frame, src, dest, prevState) {
    frame[dest.value] = frame[src.value] && prevState === false;
    return !!frame[src.value];
  },
  risingWithFrameDelay: function(n) {
    return function risingWithFrameDelay(frame, src, dest, state = { values: new Array(n) }) {
      frame[dest.value] = state.values.shift();
      state.values.push(frame[src.value] && !state.prev);
      state.prev = frame[src.value];
      return state;
    };
  },
  falling: function falling(frame, src, dest, prevState) {
    frame[dest.value] = !frame[src.value] && prevState;
    return !!frame[src.value];
  },
  vec2Zero: function(frame, _, dest) {
    frame[dest.value] = zeroVec2;
  },
  poseFromCameraProjection: function() {
    let camera;
    const pose = new Pose();
    return function poseFromCameraProjection(frame, src, dest) {
      if (!camera) {
        camera = document.querySelector("#player-camera").components.camera.camera;
      }
      frame[dest.value] = pose.fromCameraProjection(camera, frame[src.value][0], frame[src.value][1]);
    };
  },
  vec2dpad: function(deadzoneRadius, invertX = false, invertY = false) {
    const deadzoneRadiusSquared = deadzoneRadius * deadzoneRadius;

    return function vec2dpad(frame, src, dest) {
      if (!frame[src.value]) return;
      const [x, y] = frame[src.value];
      const inCenter = x * x + y * y < deadzoneRadiusSquared;
      const direction = inCenter ? "center" : angleTo4Direction(Math.atan2(invertX ? -x : x, invertY ? -y : y));
      if (!dest[direction]) return;
      frame[dest[direction]] = true;
    };
  },
  always: function(constValue) {
    return function always(frame, _, dest) {
      frame[dest.value] = constValue;
    };
  },
  wasd_to_vec2: function(frame, { w, a, s, d }, { vec2 }) {
    let x = 0;
    let y = 0;
    if (frame[a]) x -= 1;
    if (frame[d]) x += 1;
    if (frame[w]) y += 1;
    if (frame[s]) y -= 1;
    frame[vec2] = [x, y];
  },
  add_vec2: function(frame, src, dest) {
    const first = frame[src.first];
    const second = frame[src.second];
    if (first && second) {
      frame[dest.value] = [first[0] + second[0], first[1] + second[1]];
    } else if (second) {
      frame[dest.value] = second;
    } else if (first) {
      frame[dest.value] = first;
    }
  },
  max_vec2: function(frame, src, dest) {
    const first = frame[src.first];
    const second = frame[src.second];
    if (first && second) {
      frame[dest.value] =
        first[0] * first[0] + first[1] * first[1] > second[0] * second[0] + second[1] * second[1] ? first : second;
    } else if (second) {
      frame[dest.value] = second;
    } else if (first) {
      frame[dest.value] = first;
    }
  },
  normalize_vec2: function(frame, src, dest) {
    const vec2 = frame[src.value];
    if (vec2) {
      if (vec2[0] === 0 && vec2[0] === 0) {
        frame[dest.value] = vec2;
      } else {
        const l = Math.sqrt(vec2[0] * vec2[0] + vec2[1] * vec2[1]);
        frame[dest.value] = [vec2[0] / l, vec2[1] / l];
      }
    }
  },
  all: function(frame, src, dest) {
    for (const path in src) {
      if (!frame[src[path]]) {
        frame[dest.value] = false;
        return;
      }
    }
    frame[dest.value] = true;
  },
  any: function(frame, src, dest) {
    for (const path in src) {
      if (frame[src[path]]) {
        frame[dest.value] = true;
        return;
      }
    }
    frame[dest.value] = false;
  },
  touch_axis_scroll(scale = 1) {
<<<<<<< HEAD
    return function touch_axis_scroll(frame, src, dest, state = { value: 0, touching: false }) {
      frame[dest.value] =
        !state.touching || !frame[src.touching] ? 0 : scale * (frame[src.value] + 1 - (state.value + 1));
=======
    return function(frame, src, dest, state = { value: 0, touching: false }) {
      frame[dest.value] = state.touching && frame[src.touching] ? scale * (frame[src.value] - state.value) : 0;
>>>>>>> 654dc43f
      state.value = frame[src.value];
      state.touching = frame[src.touching];
      return state;
    };
  }
};<|MERGE_RESOLUTION|>--- conflicted
+++ resolved
@@ -153,14 +153,8 @@
     frame[dest.value] = false;
   },
   touch_axis_scroll(scale = 1) {
-<<<<<<< HEAD
     return function touch_axis_scroll(frame, src, dest, state = { value: 0, touching: false }) {
-      frame[dest.value] =
-        !state.touching || !frame[src.touching] ? 0 : scale * (frame[src.value] + 1 - (state.value + 1));
-=======
-    return function(frame, src, dest, state = { value: 0, touching: false }) {
       frame[dest.value] = state.touching && frame[src.touching] ? scale * (frame[src.value] - state.value) : 0;
->>>>>>> 654dc43f
       state.value = frame[src.value];
       state.touching = frame[src.touching];
       return state;
