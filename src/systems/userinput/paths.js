--- conflicted
+++ resolved
@@ -127,7 +127,6 @@
   axis: axisName => {
     return `${oculusgo}axis/${axisName}`;
   },
-<<<<<<< HEAD
   //
   trigger: {
     pressed: `${oculusgo}button/trigger/pressed`,
@@ -141,8 +140,6 @@
     axisX: `${oculusgo}axis/touchpadX`,
     axisY: `${oculusgo}axis/touchpadY`
   },
-  pose: `${oculusgo}pose`
-=======
   pose: `${oculusgo}pose`,
   v: name => {
     return `/vars/oculusgo/${name}`;
@@ -163,7 +160,6 @@
   v: name => {
     return `/vars/gearVRController/${name}`;
   }
->>>>>>> d3da9815
 };
 
 const daydream = "/device/daydream/";
