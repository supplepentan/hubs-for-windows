import { sets } from "../sets";
import { paths } from "../paths";
import { Pose } from "../pose";
import { findRemoteHoverTarget } from "../../interactions";
import { canMove } from "../../../utils/permissions-utils";

const calculateCursorPose = function(camera, coords, origin, direction, cursorPose) {
  origin.setFromMatrixPosition(camera.matrixWorld);
  direction
    .set(coords[0], coords[1], 0.5)
    .unproject(camera)
    .sub(origin)
    .normalize();
  cursorPose.fromOriginAndDirection(origin, direction);
  return cursorPose;
};

export class AppAwareMouseDevice {
  constructor() {
    this.prevButtonLeft = false;
    this.clickedOnAnything = false;
    this.cursorPose = new Pose();
    this.prevCursorPose = new Pose();
    this.origin = new THREE.Vector3();
    this.prevOrigin = new THREE.Vector3();
    this.direction = new THREE.Vector3();
    this.prevDirection = new THREE.Vector3();
  }

  write(frame) {
    this.prevCursorPose.copy(this.cursorPose);
    this.prevOrigin.copy(this.origin);
    this.prevDirection.copy(this.prevDirection);

    if (!this.cursorController) {
      this.cursorController = document.getElementById("right-cursor-controller").components["cursor-controller"];
    }

    if (!this.camera) {
      this.camera = document.getElementById("viewing-camera").components.camera.camera;
    }

    const buttonLeft = frame.get(paths.device.mouse.buttonLeft);
    const buttonRight = frame.get(paths.device.mouse.buttonRight);
    if (buttonLeft && !this.prevButtonLeft) {
      const rawIntersections = [];
      this.cursorController.raycaster.intersectObjects(
        AFRAME.scenes[0].systems["hubs-systems"].cursorTargettingSystem.targets,
        true,
        rawIntersections
      );
      const intersection = rawIntersections.find(x => x.object.el);
      const remoteHoverTarget = intersection && findRemoteHoverTarget(intersection.object);
      const userinput = AFRAME.scenes[0].systems.userinput;
      const isInteractable = intersection && intersection.object.el.matches(".interactable, .interactable *");
      const isPinned =
        remoteHoverTarget && remoteHoverTarget.components.pinnable && remoteHoverTarget.components.pinnable.data.pinned;
      const isFrozen = AFRAME.scenes[0].is("frozen");
      this.clickedOnAnything =
<<<<<<< HEAD
        (isInteractable && (isFrozen || !isPinned) && canMove(remoteHoverTarget)) ||
        userinput.activeSets.includes(sets.rightCursorHoldingPen) ||
        userinput.activeSets.includes(sets.rightCursorHoldingInteractable) ||
        userinput.activeSets.includes(sets.rightCursorHoldingCamera);
=======
        (isInteractable && (isFrozen || !isPinned) && (remoteHoverTarget && canMove(remoteHoverTarget))) ||
        userinput.activeSets.includes(sets.cursorHoldingPen) ||
        userinput.activeSets.includes(sets.cursorHoldingInteractable) ||
        userinput.activeSets.includes(sets.cursorHoldingCamera);
>>>>>>> 6a895b67
    }
    this.prevButtonLeft = buttonLeft;

    if (!buttonLeft) {
      this.clickedOnAnything = false;
    }

    if ((!this.clickedOnAnything && buttonLeft) || buttonRight) {
      const movementXY = frame.get(paths.device.mouse.movementXY);
      if (movementXY) {
        frame.setVector2(paths.device.smartMouse.cameraDelta, movementXY[0], movementXY[1]);
      }
      frame.setValueType(paths.device.smartMouse.shouldMoveCamera, true);
    }

    const coords = frame.get(paths.device.mouse.coords);
    frame.setPose(
      paths.device.smartMouse.cursorPose,
      calculateCursorPose(this.camera, coords, this.origin, this.direction, this.cursorPose)
    );
  }
}<|MERGE_RESOLUTION|>--- conflicted
+++ resolved
@@ -57,17 +57,10 @@
         remoteHoverTarget && remoteHoverTarget.components.pinnable && remoteHoverTarget.components.pinnable.data.pinned;
       const isFrozen = AFRAME.scenes[0].is("frozen");
       this.clickedOnAnything =
-<<<<<<< HEAD
-        (isInteractable && (isFrozen || !isPinned) && canMove(remoteHoverTarget)) ||
+        (isInteractable && (isFrozen || !isPinned) && (remoteHoverTarget && canMove(remoteHoverTarget))) ||
         userinput.activeSets.includes(sets.rightCursorHoldingPen) ||
         userinput.activeSets.includes(sets.rightCursorHoldingInteractable) ||
         userinput.activeSets.includes(sets.rightCursorHoldingCamera);
-=======
-        (isInteractable && (isFrozen || !isPinned) && (remoteHoverTarget && canMove(remoteHoverTarget))) ||
-        userinput.activeSets.includes(sets.cursorHoldingPen) ||
-        userinput.activeSets.includes(sets.cursorHoldingInteractable) ||
-        userinput.activeSets.includes(sets.cursorHoldingCamera);
->>>>>>> 6a895b67
     }
     this.prevButtonLeft = buttonLeft;
 
