import { traverseAnimationTargets } from "../utils/three-utils";

const frustumBox = new THREE.Box3();
const inverseLightMatrixWorld = new THREE.Matrix4();
const tempBox = new THREE.Box3();
const FRUSTUM_PADDING = 1;
const NEAR_CLIPPING_PLANE = -500;
const FAR_CLIPPING_PLANE = 500;
const verts = [
  new THREE.Vector3(),
  new THREE.Vector3(),
  new THREE.Vector3(),
  new THREE.Vector3(),
  new THREE.Vector3(),
  new THREE.Vector3(),
  new THREE.Vector3(),
  new THREE.Vector3()
];

function computeShadowCameraBoundingBox(object3D, boundingBox = new THREE.Box3()) {
  boundingBox.makeEmpty();

  object3D.updateMatrixWorld();

  // Grow the extents of boundingBox for every geometry in the scene that has castShadow set to true.
  object3D.traverse(node => {
    const geometry = node.geometry;

    if (geometry && node.castShadow) {
      if (!geometry.boundingBox) {
        geometry.computeBoundingBox();
      }

      tempBox.copy(geometry.boundingBox);

      // Apply matrix transforming bounding box from model space to world space
      tempBox.applyMatrix4(node.matrixWorld);

      boundingBox.union(tempBox);
    }
  });

  tempBox.makeEmpty();

  return boundingBox;
}

function resizeShadowCameraFrustum(light, boundingBox) {
  // Reset bounding box
  frustumBox.makeEmpty();

  // Transform the resulting bounding box from world space to light space.
  // Construct a new bounding box in light space that contains the corners of the bounding box in world space.
  const min = boundingBox.min;
  const max = boundingBox.max;

  verts[0].set(min.x, min.y, min.z);
  verts[1].set(min.x, min.y, max.z);
  verts[2].set(min.x, max.y, min.z);
  verts[3].set(min.x, max.y, max.z);
  verts[4].set(max.x, min.y, min.z);
  verts[5].set(max.x, min.y, max.z);
  verts[6].set(max.x, max.y, min.z);
  verts[7].set(max.x, max.y, max.z);

  light.updateMatrices();
  inverseLightMatrixWorld.getInverse(light.matrixWorld);

  for (let i = 0; i < verts.length; i++) {
    verts[i].applyMatrix4(inverseLightMatrixWorld);
    frustumBox.expandByPoint(verts[i]);
  }

  // Update the camera frustum to fit the resulting bounding box.
  // Everything in the frustum that has castShadow set to true will cast a shadow.
  // Everything in the frustum that has receiveShadow set to true will receive a shadow.
  // FRUSTUM_PADDING is added to avoid clipping the edges of shadows.
  // TODO: Determine why shadows flicker when light is moved fast. The light's matrixWorld is probably being updated a frame behind.
  const camera = light.shadow.camera;
  camera.left = frustumBox.min.x - FRUSTUM_PADDING;
  camera.right = frustumBox.max.x + FRUSTUM_PADDING;
  camera.bottom = frustumBox.min.y - FRUSTUM_PADDING;
  camera.top = frustumBox.max.y + FRUSTUM_PADDING;
  camera.near = frustumBox.min.z + NEAR_CLIPPING_PLANE;
  camera.far = frustumBox.max.z + FAR_CLIPPING_PLANE;
  camera.updateProjectionMatrix();
}

export class ShadowSystem {
  constructor(sceneEl) {
    this.needsUpdate = false;
    this.dynamicShadowsEnabled = window.APP.store.state.preferences.enableDynamicShadows;
    this.sceneEl = sceneEl;
    this.onEnvironmentSceneLoaded = this.onEnvironmentSceneLoaded.bind(this);
    this.sceneEl.addEventListener("environment-scene-loaded", this.onEnvironmentSceneLoaded);
    this.shadowCameraBoundingBox = new THREE.Box3();
  }

  onEnvironmentSceneLoaded({ detail: environmentObject3D }) {
    this.environmentObject3D = environmentObject3D;
    this.needsUpdate = true;
    this.sceneEl.renderer.shadowMap.autoUpdate = this.dynamicShadowsEnabled;
  }

  tick() {
<<<<<<< HEAD
    if (!this.needsUpdate) {
      return;
    }

    if (window.APP.store.state.preferences.materialQualitySetting === "low") {
      return;
    }

=======
>>>>>>> 874079c7
    const environmentObject3D = this.environmentObject3D;

    if (!this.needsUpdate || (window.APP && window.APP.quality === "low") || !environmentObject3D) {
      return;
    }

    if (!this.dynamicShadowsEnabled) {
      traverseAnimationTargets(environmentObject3D, environmentObject3D.animations, animatedNode => {
        animatedNode.traverse(child => {
          child.castShadow = false;
          child.receiveShadow = false;
        });
      });
    }

    computeShadowCameraBoundingBox(environmentObject3D, this.shadowCameraBoundingBox);

    environmentObject3D.traverse(object3D => {
      if (object3D.isDirectionalLight) {
        resizeShadowCameraFrustum(object3D, this.shadowCameraBoundingBox);
      }
    });

    this.sceneEl.renderer.shadowMap.needsUpdate = true;

    this.needsUpdate = false;
  }
}<|MERGE_RESOLUTION|>--- conflicted
+++ resolved
@@ -103,20 +103,13 @@
   }
 
   tick() {
-<<<<<<< HEAD
-    if (!this.needsUpdate) {
-      return;
-    }
-
-    if (window.APP.store.state.preferences.materialQualitySetting === "low") {
-      return;
-    }
-
-=======
->>>>>>> 874079c7
     const environmentObject3D = this.environmentObject3D;
 
-    if (!this.needsUpdate || (window.APP && window.APP.quality === "low") || !environmentObject3D) {
+    if (
+      !this.needsUpdate ||
+      window.APP.store.state.preferences.materialQualitySetting === "low" ||
+      !environmentObject3D
+    ) {
       return;
     }
 
