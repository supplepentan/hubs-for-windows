--- conflicted
+++ resolved
@@ -33,19 +33,19 @@
     scene.setAttribute("networked-scene", "room", parseInt(qs.room));
   }
 
-<<<<<<< HEAD
   let username;
   const jwt = getCookie("jwt");
   if (jwt) {
     const data = parseJwt(jwt);
-    username = data.typ.email;
-    alert("You are signed in as: " + username);
+    username = data.typ.name;
+    alert("Your username is: " + username);
   } else {
   	let username = qs.name;
     if (!username) {
       username = promptForName(username); // promptForName is blocking
     }
-=======
+  }
+
   if (!qs.stats || !/off|false|0/.test(qs.stats)) {
     scene.setAttribute("stats", true);
   }
@@ -53,7 +53,6 @@
   if (AFRAME.utils.device.isMobile() || qs.gamepad) {
     const playerRig = document.querySelector("#player-rig");
     playerRig.setAttribute("virtual-gamepad-controls", {});
->>>>>>> caf723e0
   }
 
   const myNametag = document.querySelector("#player-rig .nametag");
