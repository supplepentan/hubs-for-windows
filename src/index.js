--- conflicted
+++ resolved
@@ -1,6 +1,6 @@
 import React from "react";
 import ReactDOM from "react-dom";
-import { HashRouter as Router, Route, Link } from "react-router-dom";
+import { HashRouter, Route } from "react-router-dom";
 
 import "./assets/stylesheets/index.scss";
 import registerTelemetry from "./telemetry";
@@ -8,15 +8,11 @@
 import AuthChannel from "./utils/auth-channel";
 import { createAndRedirectToNewHub, connectToReticulum, fetchReticulumAuthenticated } from "./utils/phoenix-utils";
 import Store from "./storage/store";
-<<<<<<< HEAD
 import JoinUsDialog from "./react-components/join-us-dialog";
-import UpdatesDialog from "./react-components/updates-dialog";
 import ReportDialog from "./react-components/report-dialog";
-=======
 import jwtDecode from "jwt-decode";
 import "./utils/theme";
 import configs from "./utils/configs";
->>>>>>> 33007e09
 
 const qs = new URLSearchParams(location.search);
 registerTelemetry("/home", "Hubs Home Page");
@@ -34,63 +30,45 @@
 const remountUI = function() {
   mountedUI = true;
 
-<<<<<<< HEAD
   function root() {
     return (
       <HomeRoot
-        initialEnvironment={qs.get("initial_environment")}
-        sceneId={sceneId || ""}
         store={store}
         authChannel={authChannel}
         authVerify={qs.has("auth_topic")}
         authTopic={qs.get("auth_topic")}
         authToken={qs.get("auth_token")}
+        authPayload={qs.get("auth_payload")}
         authOrigin={qs.get("auth_origin")}
-        listSignup={qs.has("list_signup")}
-        report={qs.has("report")}
+        showSignIn={qs.has("sign_in")}
+        signInDestination={qs.get("sign_in_destination")}
+        signInReason={qs.get("sign_in_reason")}
+        hideHero={hideHero}
+        showAdmin={showAdmin}
+        favoriteHubsResult={favoriteHubsResult}
+        installEvent={installEvent}
       />
     );
   }
+
   const router = (
-    <Router>
+    <HashRouter>
       <div>
         <Route exact path="/" component={root} />
-        <Route path="/joinus" render={() => <CloseButton><JoinUsDialog /></CloseButton>} />
-        <Route path="/update" render={() => <UpdatesDialog />} />
+        <Route
+          path="/joinus"
+          render={() => (
+            <CloseButton>
+              <JoinUsDialog />
+            </CloseButton>
+          )}
+        />
         <Route path="/report" render={() => <ReportDialog />} />
       </div>
-    </Router>
+    </HashRouter>
   );
+
   ReactDOM.render(router, document.getElementById("home-root"));
-})();
-class CloseButton extends React.Component{
-  render(){
-    return (
-      <button>CLick</button>
-    );
-  }
-}
-=======
-  const root = (
-    <HomeRoot
-      store={store}
-      authChannel={authChannel}
-      authVerify={qs.has("auth_topic")}
-      authTopic={qs.get("auth_topic")}
-      authToken={qs.get("auth_token")}
-      authPayload={qs.get("auth_payload")}
-      authOrigin={qs.get("auth_origin")}
-      showSignIn={qs.has("sign_in")}
-      signInDestination={qs.get("sign_in_destination")}
-      signInReason={qs.get("sign_in_reason")}
-      hideHero={hideHero}
-      showAdmin={showAdmin}
-      favoriteHubsResult={favoriteHubsResult}
-      report={qs.has("report")}
-      installEvent={installEvent}
-    />
-  );
-  ReactDOM.render(root, document.getElementById("home-root"));
 };
 
 // PWA install prompt
@@ -138,4 +116,9 @@
   hideHero = false;
   remountUI();
 })();
->>>>>>> 33007e09
+
+class CloseButton extends React.Component {
+  render() {
+    return <button>CLick</button>;
+  }
+}