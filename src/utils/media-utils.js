let mediaAPIEndpoint = "/api/v1/media";

if (process.env.RETICULUM_SERVER) {
  mediaAPIEndpoint = `https://${process.env.RETICULUM_SERVER}${mediaAPIEndpoint}`;
}

const fetchContentType = async url => {
  return fetch(url, { method: "HEAD" }).then(r => r.headers.get("content-type"));
};

const contentIndexCache = new Map();
export const fetchMaxContentIndex = async (documentUrl, pageUrl) => {
  if (contentIndexCache.has(documentUrl)) return contentIndexCache.get(documentUrl);
  const maxIndex = await fetch(pageUrl).then(r => parseInt(r.headers.get("x-max-content-index")));
  contentIndexCache.set(documentUrl, maxIndex);
  return maxIndex;
};

const resolveMediaCache = new Map();
export const resolveMedia = async (url, skipContentType, index) => {
  const parsedUrl = new URL(url);
  const cacheKey = `${url}|${index}`;
  if (resolveMediaCache.has(cacheKey)) return resolveMediaCache.get(cacheKey);

  const isHttpOrHttps = parsedUrl.protocol === "http:" || parsedUrl.protocol === "https:";
  const resolved = !isHttpOrHttps
    ? { raw: url, origin: url }
    : await fetch(mediaAPIEndpoint, {
        method: "POST",
        headers: { "Content-Type": "application/json" },
        body: JSON.stringify({ media: { url, index } })
      }).then(r => r.json());

  if (isHttpOrHttps && !skipContentType) {
    const contentType =
      (resolved.meta && resolved.meta.expected_content_type) || (await fetchContentType(resolved.raw));
    resolved.contentType = contentType;
  }

  resolveMediaCache.set(cacheKey, resolved);
  return resolved;
};

export const upload = file => {
  const formData = new FormData();
  formData.append("media", file);
  return fetch(mediaAPIEndpoint, {
    method: "POST",
    body: formData
  }).then(r => r.json());
};

let interactableId = 0;
export const addMedia = (src, template, resize = false) => {
  const scene = AFRAME.scenes[0];

  const entity = document.createElement("a-entity");
  entity.id = "interactable-media-" + interactableId++;
<<<<<<< HEAD
  entity.setAttribute("networked", { template: template });
  entity.setAttribute("media-loader", { src, resize });
=======
  entity.setAttribute("networked", { template: "#interactable-media" });
  entity.setAttribute("media-loader", { resize, src: typeof src === "string" ? src : "" });
>>>>>>> 5236b39e
  scene.appendChild(entity);

  if (src instanceof File) {
    upload(src)
      .then(response => {
        const srcUrl = new URL(response.raw);
        srcUrl.searchParams.set("token", response.meta.access_token);
        entity.setAttribute("media-loader", { src: srcUrl.href });
      })
      .catch(() => {
        entity.setAttribute("media-loader", { src: "error" });
      });
  }
  return entity;
};<|MERGE_RESOLUTION|>--- conflicted
+++ resolved
@@ -56,13 +56,8 @@
 
   const entity = document.createElement("a-entity");
   entity.id = "interactable-media-" + interactableId++;
-<<<<<<< HEAD
   entity.setAttribute("networked", { template: template });
-  entity.setAttribute("media-loader", { src, resize });
-=======
-  entity.setAttribute("networked", { template: "#interactable-media" });
   entity.setAttribute("media-loader", { resize, src: typeof src === "string" ? src : "" });
->>>>>>> 5236b39e
   scene.appendChild(entity);
 
   if (src instanceof File) {
