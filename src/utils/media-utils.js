import { objectTypeForOriginAndContentType } from "../object-types";
import { getReticulumFetchUrl } from "./phoenix-utils";
import mediaHighlightFrag from "./media-highlight-frag.glsl";
import { mapMaterials } from "./material-utils";
import HubsTextureLoader from "../loaders/HubsTextureLoader";
<<<<<<< HEAD
import { validMaterials } from "../components/hoverable-visuals";
=======
>>>>>>> 7d7ed89f

const mediaAPIEndpoint = getReticulumFetchUrl("/api/v1/media");

const resolveUrlCache = new Map();
export const resolveUrl = async (url, index) => {
  const cacheKey = `${url}|${index}`;
  if (resolveUrlCache.has(cacheKey)) return resolveUrlCache.get(cacheKey);

  const response = await fetch(mediaAPIEndpoint, {
    method: "POST",
    headers: { "Content-Type": "application/json" },
    body: JSON.stringify({ media: { url, index } })
  });

  if (!response.ok) {
    const message = `Error resolving url "${url}":`;
    try {
      const body = await response.text();
      throw new Error(message + " " + body);
    } catch (e) {
      throw new Error(message + " " + response.statusText);
    }
  }

  const resolved = await response.json();
  resolveUrlCache.set(cacheKey, resolved);
  return resolved;
};

export const upload = file => {
  const formData = new FormData();
  formData.append("media", file);
  formData.append("promotion_mode", "with_token");
  return fetch(mediaAPIEndpoint, {
    method: "POST",
    body: formData
  }).then(r => r.json());
};

// https://stackoverflow.com/questions/7584794/accessing-jpeg-exif-rotation-data-in-javascript-on-the-client-side/32490603#32490603
function getOrientation(file, callback) {
  const reader = new FileReader();
  reader.onload = function(e) {
    const view = new DataView(e.target.result);
    if (view.getUint16(0, false) != 0xffd8) {
      return callback(-2);
    }
    const length = view.byteLength;
    let offset = 2;
    while (offset < length) {
      if (view.getUint16(offset + 2, false) <= 8) return callback(-1);
      const marker = view.getUint16(offset, false);
      offset += 2;
      if (marker == 0xffe1) {
        if (view.getUint32((offset += 2), false) != 0x45786966) {
          return callback(-1);
        }

        const little = view.getUint16((offset += 6), false) == 0x4949;
        offset += view.getUint32(offset + 4, little);
        const tags = view.getUint16(offset, little);
        offset += 2;
        for (let i = 0; i < tags; i++) {
          if (view.getUint16(offset + i * 12, little) == 0x0112) {
            return callback(view.getUint16(offset + i * 12 + 8, little));
          }
        }
      } else if ((marker & 0xff00) != 0xff00) {
        break;
      } else {
        offset += view.getUint16(offset, false);
      }
    }
    return callback(-1);
  };
  reader.readAsArrayBuffer(file);
}

let interactableId = 0;
export const addMedia = (src, template, contentOrigin, resolve = false, resize = false, animate = true) => {
  const scene = AFRAME.scenes[0];

  const entity = document.createElement("a-entity");
  entity.id = "interactable-media-" + interactableId++;
  entity.setAttribute("networked", { template: template });
  const needsToBeUploaded = src instanceof File;
  entity.setAttribute("media-loader", {
    resize,
    resolve,
    animate,
    src: typeof src === "string" ? src : "",
    fileIsOwned: !needsToBeUploaded
  });

  entity.object3D.matrixNeedsUpdate = true;

  scene.appendChild(entity);

  const fireLoadingTimeout = setTimeout(() => {
    scene.emit("media-loading", { src: src });
  }, 100);

  ["model-loaded", "video-loaded", "image-loaded"].forEach(eventName => {
    entity.addEventListener(
      eventName,
      async () => {
        clearTimeout(fireLoadingTimeout);
        scene.emit("media-loaded", { src: src });
      },
      { once: true }
    );
  });

  const orientation = new Promise(function(resolve) {
    if (needsToBeUploaded) {
      getOrientation(src, x => {
        resolve(x);
      });
    } else {
      resolve(1);
    }
  });
  if (needsToBeUploaded) {
    upload(src)
      .then(response => {
        const srcUrl = new URL(response.raw);
        srcUrl.searchParams.set("token", response.meta.access_token);
        entity.setAttribute("media-loader", { resolve: false, src: srcUrl.href, fileId: response.file_id });
        window.APP.store.update({
          uploadPromotionTokens: [{ fileId: response.file_id, promotionToken: response.meta.promotion_token }]
        });
      })
      .catch(e => {
        console.error("Media upload failed", e);
        entity.setAttribute("media-loader", { src: "error" });
      });
  } else if (src instanceof MediaStream) {
    entity.setAttribute("media-loader", { src: `hubs://clients/${NAF.clientId}/video` });
  }

  if (contentOrigin) {
    entity.addEventListener("media_resolved", ({ detail }) => {
      const objectType = objectTypeForOriginAndContentType(contentOrigin, detail.contentType, detail.src);
      scene.emit("object_spawned", { objectType });
    });
  }

  return { entity, orientation };
};

export function injectCustomShaderChunks(obj) {
  const vertexRegex = /\bskinning_vertex\b/;
  const fragRegex = /\bgl_FragColor\b/;

  const shaderUniforms = [];
  const batchManagerSystem = AFRAME.scenes[0].systems["hubs-systems"].batchManagerSystem;

  obj.traverse(object => {
    if (!object.material) return;

    object.material = mapMaterials(object, material => {
      if (!validMaterials.includes(material.type)) {
        return material;
      }

      // HACK, this routine inadvertently leaves the A-Frame shaders wired to the old, dark
      // material, so maps cannot be updated at runtime. This breaks UI elements who have
      // hover/toggle state, so for now just skip these while we figure out a more correct
      // solution.
      if (
        object.el.classList.contains("ui") ||
        object.el.classList.contains("hud") ||
        object.el.getAttribute("text-button")
      )
        return material;

      // Used when the object is batched
      batchManagerSystem.meshToEl.set(object, obj.el);

      const newMaterial = material.clone();
      // This will not run if the object is never rendered unbatched, since its unbatched shader will never be compiled
      newMaterial.onBeforeCompile = shader => {
        if (!vertexRegex.test(shader.vertexShader)) return;

        shader.uniforms.hubs_IsFrozen = { value: false };
        shader.uniforms.hubs_EnableSweepingEffect = { value: false };
        shader.uniforms.hubs_SweepParams = { value: [0, 0] };
        shader.uniforms.hubs_InteractorOnePos = { value: [0, 0, 0] };
        shader.uniforms.hubs_InteractorTwoPos = { value: [0, 0, 0] };
        shader.uniforms.hubs_HighlightInteractorOne = { value: false };
        shader.uniforms.hubs_HighlightInteractorTwo = { value: false };
        shader.uniforms.hubs_Time = { value: 0 };

        const vchunk = `
        if (hubs_HighlightInteractorOne || hubs_HighlightInteractorTwo || hubs_IsFrozen) {
          vec4 wt = modelMatrix * vec4(transformed, 1);

          // Used in the fragment shader below.
          hubs_WorldPosition = wt.xyz;
        }
      `;

        const vlines = shader.vertexShader.split("\n");
        const vindex = vlines.findIndex(line => vertexRegex.test(line));
        vlines.splice(vindex + 1, 0, vchunk);
        vlines.unshift("varying vec3 hubs_WorldPosition;");
        vlines.unshift("uniform bool hubs_IsFrozen;");
        vlines.unshift("uniform bool hubs_HighlightInteractorOne;");
        vlines.unshift("uniform bool hubs_HighlightInteractorTwo;");
        shader.vertexShader = vlines.join("\n");

        const flines = shader.fragmentShader.split("\n");
        const findex = flines.findIndex(line => fragRegex.test(line));
        flines.splice(findex + 1, 0, mediaHighlightFrag);
        flines.unshift("varying vec3 hubs_WorldPosition;");
        flines.unshift("uniform bool hubs_IsFrozen;");
        flines.unshift("uniform bool hubs_EnableSweepingEffect;");
        flines.unshift("uniform vec2 hubs_SweepParams;");
        flines.unshift("uniform bool hubs_HighlightInteractorOne;");
        flines.unshift("uniform vec3 hubs_InteractorOnePos;");
        flines.unshift("uniform bool hubs_HighlightInteractorTwo;");
        flines.unshift("uniform vec3 hubs_InteractorTwoPos;");
        flines.unshift("uniform float hubs_Time;");
        shader.fragmentShader = flines.join("\n");

        shaderUniforms.push(shader.uniforms);
      };
      newMaterial.needsUpdate = true;
      return newMaterial;
    });
  });

  return shaderUniforms;
}

export function getPromotionTokenForFile(fileId) {
  return window.APP.store.state.uploadPromotionTokens.find(upload => upload.fileId === fileId);
}

const mediaPos = new THREE.Vector3();

export function spawnMediaAround(el, media, snapCount, mirrorOrientation = false) {
  const { entity, orientation } = addMedia(media, "#interactable-media", undefined, false);

  const pos = el.object3D.position;

  entity.object3D.position.set(pos.x, pos.y, pos.z);
  entity.object3D.rotation.copy(el.object3D.rotation);

  if (mirrorOrientation) {
    entity.object3D.rotateY(Math.PI);
  }

  // Generate photos in a circle around camera, starting from the bottom.
  // Prevent z-fighting but place behind viewfinder
  const idx = (snapCount % 6) + 3;

  mediaPos.set(
    Math.cos(Math.PI * 2 * (idx / 6.0)) * 0.75,
    Math.sin(Math.PI * 2 * (idx / 6.0)) * 0.75,
    -0.05 + idx * 0.001
  );

  el.object3D.localToWorld(mediaPos);
  entity.object3D.visible = false;

  entity.addEventListener(
    "image-loaded",
    () => {
      entity.object3D.visible = true;
      entity.setAttribute("animation__photo_pos", {
        property: "position",
        dur: 800,
        from: { x: pos.x, y: pos.y, z: pos.z },
        to: { x: mediaPos.x, y: mediaPos.y, z: mediaPos.z },
        easing: "easeOutElastic"
      });
    },
    { once: true }
  );

  entity.object3D.matrixNeedsUpdate = true;

  entity.addEventListener(
    "media_resolved",
    () => {
      el.emit("photo_taken", entity.components["media-loader"].data.src);
    },
    { once: true }
  );

  return { entity, orientation };
}

export const textureLoader = new HubsTextureLoader().setCrossOrigin("anonymous");

export async function createImageTexture(url, contentType) {
  const texture = new THREE.Texture();

  try {
    await textureLoader.loadTextureAsync(texture, url, contentType);
  } catch (e) {
    throw new Error(`'${url}' could not be fetched (Error code: ${e.status}; Response: ${e.statusText})`);
  }

  texture.encoding = THREE.sRGBEncoding;
<<<<<<< HEAD
=======
  texture.anisotropy = 4;
>>>>>>> 7d7ed89f

  return texture;
}<|MERGE_RESOLUTION|>--- conflicted
+++ resolved
@@ -3,10 +3,7 @@
 import mediaHighlightFrag from "./media-highlight-frag.glsl";
 import { mapMaterials } from "./material-utils";
 import HubsTextureLoader from "../loaders/HubsTextureLoader";
-<<<<<<< HEAD
 import { validMaterials } from "../components/hoverable-visuals";
-=======
->>>>>>> 7d7ed89f
 
 const mediaAPIEndpoint = getReticulumFetchUrl("/api/v1/media");
 
@@ -313,10 +310,7 @@
   }
 
   texture.encoding = THREE.sRGBEncoding;
-<<<<<<< HEAD
-=======
   texture.anisotropy = 4;
->>>>>>> 7d7ed89f
 
   return texture;
 }