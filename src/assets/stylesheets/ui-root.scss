@import 'shared';

:local(.ui) {
  @extend %default-font;
  @extend %unselectable;

  width: 100%;
  height: 100%;
  top: 0;
  left: 0;
  position: absolute;
  pointer-events: none;
}

body.vr-mode {
  :local(.ui) {
    pointer-events: auto;
  }
}

:local(.ui-dialog) {
  position: absolute;
  top: 0;
  left: 0;
  height: 100%;
  width: 100%;
  @extend %unselectable;
  flex-direction: column;
  display: flex;
  justify-content: flex-end;
  align-items: center;
}

:local(.ui-dialog-box-contents) {
  background-color: $white-transparent;
  border-radius: 18px 18px 0 0;
  width: 100%;
  max-width: 600px;
  z-index: 2;
  position: relative;

  :local(.backgrounded) {
    filter: blur(1px);
    opacity: 0.7;
    pointer-events: none;
  }
}

:local(.ui-interactive) {
  pointer-events: auto;
  @extend %unselectable;
}

:local(.invite-container) {
  @extend %unselectable;
  position: absolute;
  top: 0;
  left: 0;
  margin-top: 16px;
  width: 100%;
  display: flex;
  flex-direction: column;
  align-items: center;
  justify-content: center;

  button {
    @extend %action-button;
    pointer-events: auto;
  }

  @media (max-height: 320px) {
    display: none;
  }

  :local(.hide-small-screens) {
    display: none;

    @media (min-height: 737px) {
      display: flex;
    }
  }

  :local(.invite-mini-button) {
    display: none;
    background-color: $hud-panel-background;
    height: 28px;
    font-size: 0.8em;

    @media (max-height: 736px) and (min-height: 325px) {
      display: flex;
    }

    // Hide in landscape
    @media (max-height: 736px) and (min-aspect-ratio: 15/9) {
      display: none;
    }
  }
}

:local(.invite-container-inverted) {
  button {
    @extend %action-button-selected;
  }
}

:local(.invite-container-below-hud) {
  margin-top: 86px;
}

:local(.nag-corner-button) {
  position: absolute;
  z-index: 1;
  bottom: 42px;
  width: 100%;
  display: flex;
  align-items: center;
  justify-content: flex-end;
  height: 80px;
  pointer-events: none;

  button {
    @extend %default-font;
    font-size: 1.3em;
    font-weight: bold;
    cursor: pointer;
    min-width: 150px;
    margin-right: 12px;
    margin-left: 12px;
    white-space: nowrap;
    background: none;
    border: none;
    pointer-events: auto;
    padding: 16px 28px;
    height: 58px;
    color: $light-text;
    text-shadow: 0px 0px 4px rgba(0, 0, 0, 1.0);
    text-decoration: underline;
  }

  @media (max-width: 740px) {
    display: none;
  }
}

:local(.presence-info) {
  @extend %unselectable;
  text-align: right;
  position: absolute;
  z-index: 1;
  top: 0;
  right: 16px;
  margin: 16px 0;
  display: flex;
  align-items: center;
  justify-content: flex-end;
  font-size: 1.3em;
  background-color: white;
  border-radius: 24px;
  font-weight: bold;
  padding: 8px 18px;
  pointer-events: auto;
  cursor: pointer;

  @media(max-width: 500px) {
    flex-direction: column;
    padding: 8px 8px;
  }

  :local(.occupant-count) {
    margin: 0 12px;
  }
}

:local(.presence-info-selected) {
  color: $action-color;
}

:local(.settings-info) {
  @extend %unselectable;
  text-align: right;
  position: absolute;
  z-index: 1;
  top: 0;
  left: 16px;
  margin: 16px 0;
  display: flex;
  align-items: center;
  justify-content: center;
  font-size: 1.3em;
  background-color: white;
  border-radius: 24px;
  font-weight: bold;
  padding: 10px 12px;
  pointer-events: auto;
  cursor: pointer;
}

:local(.settings-info-selected) {
  color: $action-color;
}

:local(.message-entry) {
  position: relative;
  margin: 32px 24px 24px 24px;
  height: 48px;
  display: flex;
  justify-content: center;
  align-items: center;
  background-color: white;
  border: 1px solid #e2e2e2;
  border-radius: 16px;
}

:local(.message-entry-disabled) {
  background-color: rgba(255, 255, 255, 0.33);
}

:local(.message-entry-input) {
  @extend %default-font;
  pointer-events: auto;
  appearance: none;
  -moz-appearance: none;
  -webkit-appearance: none;
  outline-style: none;
  overflow: hidden;
  resize: none;
  background-color: transparent;
  color: black;
  padding: 8px 1.25em;
  line-height: 28px;
  font-size: 1.1em;
  width: 100%;
  border: 0px;
  height: 32px;
  flex: 10;
}

:local(.message-entry-input)::placeholder{
  color: $dark-grey;
  font-weight: 300;
  font-style: italic;
}

:local(.message-entry-button) {
  color: $action-color;
  appearance: none;
  -moz-appearance: none;
  -webkit-appearance: none;
  outline-style: none;
  background-color: white;
  min-width: 40px;
  height: 100%;
  bottom: 0px;
  border: 0px;
  font-size: 1.5em;
  cursor: pointer;
  margin: 0px 10px;
}

:local(.message-entry-button):disabled {
  color: $dark-grey;
  background-color: transparent;
}

:local(.message-entry-button-in-room) {
  color: $dark-grey;
}

:local(.message-entry-button-in-room):hover {
  color: $action-color;
}

:local(.message-entry-upload) {
  margin-bottom: 1px;
  display: flex;
  align-items: center;
  justify-content: center;
}

:local(.message-entry-in-room) {
  position: absolute;
  z-index: 2;
  bottom: 20px;
  left: 50%;
  -webkit-transform: translateX(-50%);
  transform: translateX(-50%);
  width: 95%;
  max-width: 700px;
  height: 48px;
  display: flex;
  justify-content: center;
  align-items: center;
  background-color: rgba(64, 64, 64, 0.55);
  border-radius: 16px;
  pointer-events: auto;
  transition: opacity 0.15s linear;

  :local(.message-entry-input-in-room) {
    color: white;
    padding: 8px 0px;
    margin-left: 4px;
  }

  :local(.message-entry-spawn) {
    @extend %action-button;
    background-color: transparent;
    height: 32px;
    width: 32px;
    bottom: 8px;
    min-width: auto;
    background-size: 100%;
    background-image: url(../images/spawn_message_dark.png);
    background-repeat: no-repeat;
    padding: 0;
  }

  :local(.message-entry-spawn):hover {
    background-image: url(../images/spawn_message_dark-hover.png);
  }

  :local(.message-entry-button-in-room) {
    border: 0;
    background-color: transparent;
    margin-right: 10px;
  }
}

:local(.message-entry-in-room):focus-within, :local(.message-entry-in-room):hover {
  transition: background-color 0.15s linear;
  background-color: $darker-grey;

  :local(.message-entry-button-in-room) {
    border: 0;
    background-color: transparent;
  }
}

:local(.message-entry-on-mobile) {
  // Hide chatbox for joysticks
  // Orientation selector fails here when keyboard pops up on shorter screens
  @media (min-aspect-ratio: 15/9) {
    display: none;
  }
}

<<<<<<< HEAD
:local(.message-entry-on-top) {
  :local(.invite-container), :local(.top-hud), :local(.presence-info), :local(.settings-info) {
    display: none;
  }

  :local(.message-entry-in-room) {
    top: 20px;
    bottom: auto;
  }
}

:local(.leave-button) {
  @extend %action-button;
  position: absolute;
  z-index: 10;
  top: 24px;
  left: 50%;
  -webkit-transform: translateX(-50%);
  transform: translateX(-50%);
  pointer-events: auto;
}

=======
>>>>>>> 3251c259
:local(.bottom-tip) {
  @extend %tip-bubble;
  bottom: 80px;
  width: auto;
  padding: 4px 24px 4px 12px;

  @media(max-width: 768px) {
    left: 50%;
    width: 80%;
    -webkit-transform: auto;
    transform: auto;
  }

  :local(.tip-cancel) {
    color: $light-blue;
    appearance: none;
    -moz-appearance: none;
    -webkit-appearance: none;
    background: transparent;
    cursor: pointer;
    border: none;
    outline-style: none;
    width: 32px;
    height: 32px;
    margin-right: 2px;
  }

  :local(.tip) {
    flex: 10;
  }

  :local(.spawn-tip) {
    flex: 10;
    display: flex;
    flex-direction: row;
    justify-content: center;
    align-items: center;
    
    :local(.spawn-tip-icon) {
      background-image: url(../images/spawn_message.png);
      appearance: none;
      -moz-appearance: none;
      -webkit-appearance: none;
      outline-style: none;
      width: 28px;
      height: 28px;
      background-size: 30px;
      background-position: center;
      background-repeat: no-repeat;
      border: 2px solid white;
      display: flex;
      justify-content: center;
      align-items: center;
      align-self: flex-start;
      cursor: pointer;
      margin: 0 6px;
      border-radius: 18px;
      background-color: $action-color;
    }
  }
}<|MERGE_RESOLUTION|>--- conflicted
+++ resolved
@@ -343,18 +343,6 @@
   }
 }
 
-<<<<<<< HEAD
-:local(.message-entry-on-top) {
-  :local(.invite-container), :local(.top-hud), :local(.presence-info), :local(.settings-info) {
-    display: none;
-  }
-
-  :local(.message-entry-in-room) {
-    top: 20px;
-    bottom: auto;
-  }
-}
-
 :local(.leave-button) {
   @extend %action-button;
   position: absolute;
@@ -366,8 +354,6 @@
   pointer-events: auto;
 }
 
-=======
->>>>>>> 3251c259
 :local(.bottom-tip) {
   @extend %tip-bubble;
   bottom: 80px;
