// Primary language tags for those languages we support
export const AVAILABLE_LOCALES = {
  en: "English",
  zh: "简体中文",
<<<<<<< HEAD
  "pt-br": "Portugês (Brasil)",
  jp: "日本語",
  es: "Español",
  ru: "Pусский"
=======
  pt: "Portugês (Brasil)",
  ja: "日本語",
  es: "Español"
>>>>>>> 086541c9
};

// Map from alternative primary language tags to those we support
export const FALLBACK_LOCALES = {
  jp: "ja"
};<|MERGE_RESOLUTION|>--- conflicted
+++ resolved
@@ -2,16 +2,10 @@
 export const AVAILABLE_LOCALES = {
   en: "English",
   zh: "简体中文",
-<<<<<<< HEAD
-  "pt-br": "Portugês (Brasil)",
-  jp: "日本語",
+  pt: "Portugês (Brasil)",
+  ja: "日本語",
   es: "Español",
   ru: "Pусский"
-=======
-  pt: "Portugês (Brasil)",
-  ja: "日本語",
-  es: "Español"
->>>>>>> 086541c9
 };
 
 // Map from alternative primary language tags to those we support
