--- conflicted
+++ resolved
@@ -26,13 +26,8 @@
               <a href="/" rel="noreferrer noopener">
                 <FormattedMessage id="discord-page.hubs-cta" defaultMessage="Try Hubs" />
               </a>
-<<<<<<< HEAD
-              <a href="https://discord.gg/wHmY4nd" rel="noreferrer noopener">
+              <a href="https://discord.gg/dFJncWwHun" rel="noreferrer noopener">
                 <FormattedMessage id="discord-page.community-link" defaultMessage="Hubs Discord" />
-=======
-              <a href="https://discord.gg/dFJncWwHun" rel="noreferrer noopener">
-                <FormattedMessage id="discord.community_link" />
->>>>>>> 36d8941c
               </a>
             </div>
           </div>
